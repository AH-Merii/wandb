package server

import (
	"context"
	"fmt"
	"io"
	"os"
	"path/filepath"
	"strings"
	"sync"
	"time"

	"github.com/Khan/genqlient/graphql"
	"google.golang.org/protobuf/proto"
	"google.golang.org/protobuf/types/known/wrapperspb"

	"github.com/wandb/wandb/core/internal/api"
	"github.com/wandb/wandb/core/internal/clients"
	"github.com/wandb/wandb/core/internal/debounce"
	"github.com/wandb/wandb/core/internal/filetransfer"
	"github.com/wandb/wandb/core/internal/gql"
	"github.com/wandb/wandb/core/internal/mailbox"
	"github.com/wandb/wandb/core/internal/pathtree"
	"github.com/wandb/wandb/core/internal/runconfig"
	"github.com/wandb/wandb/core/internal/runfiles"
	"github.com/wandb/wandb/core/internal/runresume"
	"github.com/wandb/wandb/core/internal/runsummary"
	"github.com/wandb/wandb/core/internal/version"
	"github.com/wandb/wandb/core/pkg/artifacts"
	fs "github.com/wandb/wandb/core/pkg/filestream"
	"github.com/wandb/wandb/core/pkg/launch"
	"github.com/wandb/wandb/core/pkg/observability"
	"github.com/wandb/wandb/core/pkg/service"
	"github.com/wandb/wandb/core/pkg/utils"
)

const (
	// RFC3339Micro Modified from time.RFC3339Nano
	RFC3339Micro             = "2006-01-02T15:04:05.000000Z07:00"
	configDebouncerRateLimit = 1 / 30.0 // todo: audit rate limit
	configDebouncerBurstSize = 1        // todo: audit burst size
)

type SenderParams struct {
	Logger              *observability.CoreLogger
	Settings            *service.Settings
	Backend             *api.Backend
	FileStream          fs.FileStream
	FileTransferManager filetransfer.FileTransferManager
	RunfilesUploader    runfiles.Uploader
	GraphqlClient       graphql.Client
	Peeker              *observability.Peeker
	RunSummary          *runsummary.RunSummary
	Mailbox             *mailbox.Mailbox
	OutChan             chan *service.Result
	FwdChan             chan *service.Record
}

// Sender is the sender for a stream it handles the incoming messages and sends to the server
// or/and to the dispatcher/handler
type Sender struct {
	// ctx is the context for the handler
	ctx context.Context

	// cancel is the cancel function for the handler
	cancel context.CancelFunc

	// logger is the logger for the sender
	logger *observability.CoreLogger

	// settings is the settings for the sender
	settings *service.Settings

	// fwdChan is the channel for loopback messages (messages from the sender to the handler)
	fwdChan chan *service.Record

	// outChan is the channel for dispatcher messages
	outChan chan *service.Result

	// graphqlClient is the graphql client
	graphqlClient graphql.Client

	// fileStream is the file stream
	fileStream fs.FileStream

	// filetransfer is the file uploader/downloader
	fileTransferManager filetransfer.FileTransferManager

	// runfilesUploader manages uploading a run's files
	runfilesUploader runfiles.Uploader

	// RunRecord is the run record
	// TODO: remove this and use properly updated settings
	//       + a flag indicating whether the run has started
	RunRecord *service.RunRecord

	// resumeState is the resume state
	resumeState *runresume.State

	// telemetry record internal implementation of telemetry
	telemetry *service.TelemetryRecord

	// metricSender is a service for managing metrics
	metricSender *MetricSender

	// configDebouncer is the debouncer for config updates
	configDebouncer *debounce.Debouncer

	// summaryDebouncer is the debouncer for summary updates
	summaryDebouncer *debounce.Debouncer

	// runSummary is the full summary for the run
	runSummary *runsummary.RunSummary

	// Keep track of config which is being updated incrementally
	runConfig *runconfig.RunConfig

	// Info about the (local) server we are talking to
	serverInfo *gql.ServerInfoServerInfo

	// Keep track of exit record to pass to file stream when the time comes
	exitRecord *service.Record

	// syncService is the sync service syncing offline runs
	syncService *SyncService

	// store is the store where the transaction log is stored
	store *Store

	// jobBuilder is the job builder for creating jobs from the run
	// that allow users to re-run the run with different configurations
	jobBuilder *launch.JobBuilder

	// wgFileTransfer is a wait group for file transfers
	wgFileTransfer sync.WaitGroup

	// networkPeeker is a helper for peeking into network responses
	networkPeeker *observability.Peeker

	// mailbox is used to store cancel functions for each mailbox slot
	mailbox *mailbox.Mailbox
}

// NewSender creates a new Sender with the given settings
func NewSender(
	ctx context.Context,
	cancel context.CancelFunc,
	params *SenderParams,
) *Sender {

	s := &Sender{
		ctx:                 ctx,
		cancel:              cancel,
		runConfig:           runconfig.New(),
		telemetry:           &service.TelemetryRecord{CoreVersion: version.Version},
		wgFileTransfer:      sync.WaitGroup{},
		logger:              params.Logger,
		settings:            params.Settings,
		fileStream:          params.FileStream,
		fileTransferManager: params.FileTransferManager,
		runfilesUploader:    params.RunfilesUploader,
		networkPeeker:       params.Peeker,
		graphqlClient:       params.GraphqlClient,
		mailbox:             params.Mailbox,
		runSummary:          params.RunSummary,
		outChan:             params.OutChan,
		fwdChan:             params.FwdChan,
		configDebouncer: debounce.NewDebouncer(
			configDebouncerRateLimit,
			configDebouncerBurstSize,
			params.Logger,
		),
		summaryDebouncer: debounce.NewDebouncer(
			summaryDebouncerRateLimit,
			summaryDebouncerBurstSize,
			params.Logger,
		),
	}

	backendOrNil := params.Backend
	if !s.settings.GetXOffline().GetValue() && backendOrNil != nil && !s.settings.GetDisableJobCreation().GetValue() {
		s.jobBuilder = launch.NewJobBuilder(s.settings, s.logger, false)
	}

	return s
}

// do sending of messages to the server
func (s *Sender) Do(inChan <-chan *service.Record) {
	defer s.logger.Reraise()
	s.logger.Info("sender: started", "stream_id", s.settings.RunId)

	for record := range inChan {
		s.logger.Debug(
			"sender: processing record",
			"record", record.RecordType,
			"stream_id", s.settings.RunId,
		)
		s.sendRecord(record)
		// TODO: reevaluate the logic here
		s.configDebouncer.Debounce(s.upsertConfig)
		s.summaryDebouncer.Debounce(s.streamSummary)
	}
	s.Close()
	s.logger.Info("sender: closed", "stream_id", s.settings.RunId)
}

func (s *Sender) Close() {
	// sender is done processing data, close our dispatch channel
	close(s.outChan)
}

func (s *Sender) respond(record *service.Record, response any) {
	if record == nil {
		s.logger.Error("sender: respond: nil record")
		return
	}

	switch x := response.(type) {
	case *service.Response:
		s.respondResponse(record, x)
	case *service.RunExitResult:
		s.respondExit(record, x)
	case *service.RunUpdateResult:
		s.respondRunUpdate(record, x)
	case nil:
		err := fmt.Errorf("sender: respond: nil response")
		s.logger.CaptureFatalAndPanic("sender: respond: nil response", err)
	default:
		err := fmt.Errorf("sender: respond: unexpected type %T", x)
		s.logger.CaptureFatalAndPanic("sender: respond: unexpected type", err)
	}
}

func (s *Sender) respondRunUpdate(record *service.Record, run *service.RunUpdateResult) {
	result := &service.Result{
		ResultType: &service.Result_RunResult{RunResult: run},
		Control:    record.Control,
		Uuid:       record.Uuid,
	}
	s.outChan <- result
}

// respondResponse responds to a response record
func (s *Sender) respondResponse(record *service.Record, response *service.Response) {
	result := &service.Result{
		ResultType: &service.Result_Response{Response: response},
		Control:    record.Control,
		Uuid:       record.Uuid,
	}
	s.outChan <- result
}

// respondExit responds to an exit record
func (s *Sender) respondExit(record *service.Record, exit *service.RunExitResult) {
	if !s.exitRecord.Control.ReqResp && s.exitRecord.Control.MailboxSlot == "" {
		return
	}
	result := &service.Result{
		ResultType: &service.Result_ExitResult{ExitResult: exit},
		Control:    record.Control,
		Uuid:       record.Uuid,
	}
	s.outChan <- result
}

// fwdRecord forwards a record to the next component
// usually the handler
func (s *Sender) fwdRecord(record *service.Record) {
	if record == nil {
		return
	}
	s.fwdChan <- record
}

func (s *Sender) SendRecord(record *service.Record) {
	// this is for testing purposes only yet
	s.sendRecord(record)
}

// sendRecord sends a record
//
//gocyclo:ignore
func (s *Sender) sendRecord(record *service.Record) {
	switch x := record.RecordType.(type) {
	case *service.Record_Header:
		// no-op
	case *service.Record_Footer:
		// no-op
	case *service.Record_Final:
		// no-op
	case *service.Record_Run:
		s.sendRun(record, x.Run)
	case *service.Record_Exit:
		s.sendExit(record, x.Exit)
	case *service.Record_Alert:
		s.sendAlert(record, x.Alert)
	case *service.Record_Metric:
		s.sendMetric(record, x.Metric)
	case *service.Record_Files:
		s.sendFiles(record, x.Files)
	case *service.Record_History:
		s.sendHistory(record, x.History)
	case *service.Record_Summary:
		s.sendSummary(record, x.Summary)
	case *service.Record_Config:
		s.sendConfig(record, x.Config)
	case *service.Record_Stats:
		s.sendSystemMetrics(record, x.Stats)
	case *service.Record_OutputRaw:
		s.sendOutputRaw(record, x.OutputRaw)
	case *service.Record_Output:
		s.sendOutput(record, x.Output)
	case *service.Record_Telemetry:
		s.sendTelemetry(record, x.Telemetry)
	case *service.Record_Preempting:
		s.sendPreempting(record)
	case *service.Record_Request:
		s.sendRequest(record, x.Request)
	case *service.Record_LinkArtifact:
		s.sendLinkArtifact(record)
	case *service.Record_UseArtifact:
		s.sendUseArtifact(record)
	case *service.Record_Artifact:
		s.sendArtifact(record, x.Artifact)
	case nil:
		err := fmt.Errorf("sender: sendRecord: nil RecordType")
		s.logger.CaptureFatalAndPanic("sender: sendRecord: nil RecordType", err)
	default:
		err := fmt.Errorf("sender: sendRecord: unexpected type %T", x)
		s.logger.CaptureFatalAndPanic("sender: sendRecord: unexpected type", err)
	}
}

// sendRequest sends a request
func (s *Sender) sendRequest(record *service.Record, request *service.Request) {
	switch x := request.RequestType.(type) {
	case *service.Request_RunStart:
		s.sendRequestRunStart(x.RunStart)
	case *service.Request_NetworkStatus:
		s.sendRequestNetworkStatus(record, x.NetworkStatus)
	case *service.Request_Defer:
		s.sendRequestDefer(x.Defer)
	case *service.Request_LogArtifact:
		s.sendRequestLogArtifact(record, x.LogArtifact)
	case *service.Request_ServerInfo:
		s.sendRequestServerInfo(record, x.ServerInfo)
	case *service.Request_DownloadArtifact:
		s.sendRequestDownloadArtifact(record, x.DownloadArtifact)
	case *service.Request_Sync:
		s.sendRequestSync(record, x.Sync)
	case *service.Request_SenderRead:
		s.sendRequestSenderRead(record, x.SenderRead)
	case *service.Request_StopStatus:
		s.sendRequestStopStatus(record, x.StopStatus)
	case *service.Request_JobInput:
		s.sendRequestJobInput(x.JobInput)
	case nil:
		err := fmt.Errorf("sender: sendRequest: nil RequestType")
		s.logger.CaptureFatalAndPanic("sender: sendRequest: nil RequestType", err)
	default:
		err := fmt.Errorf("sender: sendRequest: unexpected type %T", x)
		s.logger.CaptureFatalAndPanic("sender: sendRequest: unexpected type", err)
	}
}

// updateSettings updates the settings from the run record upon a run start
// with the information from the server
func (s *Sender) updateSettings() {
	if s.settings == nil || s.RunRecord == nil {
		return
	}

	if s.settings.XStartTime == nil && s.RunRecord.StartTime != nil {
		startTime := float64(s.RunRecord.StartTime.Seconds) + float64(s.RunRecord.StartTime.Nanos)/1e9
		s.settings.XStartTime = &wrapperspb.DoubleValue{Value: startTime}
	}

	// TODO: verify that this is the correct update logic
	if s.RunRecord.GetEntity() != "" {
		s.settings.Entity = &wrapperspb.StringValue{Value: s.RunRecord.Entity}
	}
	if s.RunRecord.GetProject() != "" && s.settings.Project == nil {
		s.settings.Project = &wrapperspb.StringValue{Value: s.RunRecord.Project}
	}
	if s.RunRecord.GetDisplayName() != "" && s.settings.RunName == nil {
		s.settings.RunName = &wrapperspb.StringValue{Value: s.RunRecord.DisplayName}
	}
}

// sendRun starts up all the resources for a run
func (s *Sender) sendRequestRunStart(_ *service.RunStartRequest) {
	s.updateSettings()

	fsPath := fmt.Sprintf(
		"files/%s/%s/%s/file_stream",
		s.RunRecord.Entity,
		s.RunRecord.Project,
		s.RunRecord.RunId,
	)

	if s.fileStream != nil {
		s.fileStream.SetPath(fsPath)
		s.fileStream.SetOffsets(s.resumeState.GetFileStreamOffset())
		s.fileStream.Start()
	}

	if s.fileTransferManager != nil {
		s.fileTransferManager.Start()
	}
}

func (s *Sender) sendRequestNetworkStatus(
	record *service.Record,
	_ *service.NetworkStatusRequest,
) {
	// in case of network peeker is not set, we don't need to do anything
	if s.networkPeeker == nil {
		return
	}

	// send the network status response if there is any
	if response := s.networkPeeker.Read(); len(response) > 0 {
		s.respond(record,
			&service.Response{
				ResponseType: &service.Response_NetworkStatusResponse{
					NetworkStatusResponse: &service.NetworkStatusResponse{
						NetworkResponses: response,
					},
				},
			},
		)
	}
}

func (s *Sender) sendJobFlush() {
	if s.jobBuilder == nil {
		return
	}
	s.jobBuilder.SetRunConfig(*s.runConfig)

	// TODO: we should not be using Tree() here
	output, err := pathtree.DeepCopy(s.runSummary.Tree())
	if err != nil {
		s.logger.Error("sender: sendJobFlush: failed to copy run summary", "error", err)
		return
	}

	artifact, err := s.jobBuilder.Build(output)
	if err != nil {
		s.logger.Error("sender: sendDefer: failed to build job artifact", "error", err)
		return
	}
	if artifact == nil {
		s.logger.Info("sender: sendDefer: no job artifact to save")
		return
	}
	saver := artifacts.NewArtifactSaver(
		s.ctx, s.graphqlClient, s.fileTransferManager, artifact, 0, "",
	)
	if _, err = saver.Save(s.fwdChan); err != nil {
		s.logger.Error("sender: sendDefer: failed to save job artifact", "error", err)
	}
}

func (s *Sender) sendRequestDefer(request *service.DeferRequest) {
	switch request.State {
	case service.DeferRequest_BEGIN:
		request.State++
		s.fwdRequestDefer(request)
	case service.DeferRequest_FLUSH_RUN:
		request.State++
		s.fwdRequestDefer(request)
	case service.DeferRequest_FLUSH_STATS:
		request.State++
		s.fwdRequestDefer(request)
	case service.DeferRequest_FLUSH_PARTIAL_HISTORY:
		request.State++
		s.fwdRequestDefer(request)
	case service.DeferRequest_FLUSH_TB:
		request.State++
		s.fwdRequestDefer(request)
	case service.DeferRequest_FLUSH_SUM:
		s.summaryDebouncer.SetNeedsDebounce()
		s.summaryDebouncer.Flush(s.streamSummary)
		s.uploadSummaryFile()
		request.State++
		s.fwdRequestDefer(request)
	case service.DeferRequest_FLUSH_DEBOUNCER:
		s.configDebouncer.SetNeedsDebounce()
		s.configDebouncer.Flush(s.upsertConfig)
		s.uploadConfigFile()
		request.State++
		s.fwdRequestDefer(request)
	case service.DeferRequest_FLUSH_OUTPUT:
		request.State++
		s.fwdRequestDefer(request)
	case service.DeferRequest_FLUSH_JOB:
		s.sendJobFlush()
		request.State++
		s.fwdRequestDefer(request)
	case service.DeferRequest_FLUSH_DIR:
		request.State++
		s.fwdRequestDefer(request)
	case service.DeferRequest_FLUSH_FP:
		s.wgFileTransfer.Wait()
		if s.fileTransferManager != nil {
			s.runfilesUploader.Finish()
			s.fileTransferManager.Close()
		}
		request.State++
		s.fwdRequestDefer(request)
	case service.DeferRequest_JOIN_FP:
		request.State++
		s.fwdRequestDefer(request)
	case service.DeferRequest_FLUSH_FS:
		if s.fileStream != nil {
			s.fileStream.Close()
		}
		request.State++
		s.fwdRequestDefer(request)
	case service.DeferRequest_FLUSH_FINAL:
		request.State++
		s.fwdRequestDefer(request)
	case service.DeferRequest_END:
		request.State++
		s.syncService.Flush()
		if !s.settings.GetXSync().GetValue() {
			// if sync is enabled, we don't need to do this
			// since exit is already stored in the transaction log
			s.respond(s.exitRecord, &service.RunExitResult{})
		}
		// cancel tells the stream to close the loopback channel
		s.cancel()
	default:
		err := fmt.Errorf("sender: sendDefer: unexpected state %v", request.State)
		s.logger.CaptureFatalAndPanic("sender: sendDefer: unexpected state", err)
	}
}

func (s *Sender) fwdRequestDefer(request *service.DeferRequest) {
	record := &service.Record{
		RecordType: &service.Record_Request{Request: &service.Request{
			RequestType: &service.Request_Defer{Defer: request},
		}},
		Control: &service.Control{AlwaysSend: true},
	}
	s.fwdRecord(record)
}

func (s *Sender) sendTelemetry(_ *service.Record, telemetry *service.TelemetryRecord) {
	proto.Merge(s.telemetry, telemetry)
	s.updateConfigPrivate()
	// TODO(perf): improve when debounce config is added, for now this sends all the time
	s.configDebouncer.SetNeedsDebounce()
}

func (s *Sender) sendPreempting(record *service.Record) {
	if s.fileStream == nil {
		return
	}

	s.fileStream.StreamRecord(record)
}

func (s *Sender) sendLinkArtifact(record *service.Record) {
	linker := artifacts.ArtifactLinker{
		Ctx:           s.ctx,
		Logger:        s.logger,
		LinkArtifact:  record.GetLinkArtifact(),
		GraphqlClient: s.graphqlClient,
	}
	err := linker.Link()
	if err != nil {
		s.logger.CaptureFatalAndPanic("sender: sendLinkArtifact: link failure", err)
	}

	// why is this here?
	s.respond(record, &service.Response{})
}

func (s *Sender) sendUseArtifact(record *service.Record) {
	if s.jobBuilder == nil {
		s.logger.Warn("sender: sendUseArtifact: job builder disabled, skipping")
		return
	}
	s.jobBuilder.HandleUseArtifactRecord(record)
}

// Applies the change record to the run configuration.
func (s *Sender) updateConfig(configRecord *service.ConfigRecord) {
	s.runConfig.ApplyChangeRecord(configRecord, func(err error) {
		s.logger.CaptureError("Error updating run config", err)
	})
}

// Inserts W&B-internal information into the run configuration.
//
// Uses the given telemetry
func (s *Sender) updateConfigPrivate() {
	metrics := []map[int]interface{}(nil)
	if s.metricSender != nil {
		metrics = s.metricSender.configMetrics
	}

	s.runConfig.AddTelemetryAndMetrics(s.telemetry, metrics)
}

// Serializes the run configuration to send to the backend.
func (s *Sender) serializeConfig(format pathtree.Format) (string, error) {
	serializedConfig, err := s.runConfig.Serialize(format)

	if err != nil {
		err = fmt.Errorf("failed to marshal config: %s", err)
		s.logger.Error("sender: serializeConfig", "error", err)
		return "", err
	}

	return string(serializedConfig), nil
}

func (s *Sender) checkAndUpdateResumeState(record *service.Record) error {
	if s.graphqlClient == nil {
		return nil
	}
	resume := runresume.ResumeMode(s.settings.GetResume().GetValue())

	// There was no resume status set, so we don't need to do anything
	if resume == runresume.None {
		return nil
	}

	// init resume state if it doesn't exist
	s.resumeState = runresume.NewResumeState(s.logger, resume)
	run := s.RunRecord
	// If we couldn't get the resume status, we should fail if resume is set
	data, err := gql.RunResumeStatus(s.ctx, s.graphqlClient, &run.Project, utils.NilIfZero(run.Entity), run.RunId)
	if err != nil {
		err = fmt.Errorf("failed to get run resume status: %s", err)
		s.logger.Error("sender: checkAndUpdateResumeState", "error", err)
		result := &service.RunUpdateResult{
			Error: &service.ErrorInfo{
				Message: err.Error(),
				Code:    service.ErrorInfo_COMMUNICATION,
			}}
		s.respond(record, result)
		return err
	}

	if result, err := s.resumeState.Update(
		data,
		s.RunRecord,
		s.runConfig,
	); err != nil {
		s.respond(record, result)
		return err
	}

	return nil
}

func (s *Sender) sendRun(record *service.Record, run *service.RunRecord) {
	if s.graphqlClient != nil {
		// The first run record sent by the client is encoded incorrectly,
		// causing it to overwrite the entire "_wandb" config key rather than
		// just the necessary part ("_wandb/code_path"). This can overwrite
		// the config from a resumed run, so we have to do this first.
		//
		// Logically, it would make more sense to instead start with the
		// resumed config and apply updates on top of it.
		s.updateConfig(run.Config)
		proto.Merge(s.telemetry, run.Telemetry)
		s.updateConfigPrivate()

		if s.RunRecord == nil {
			var ok bool
			s.RunRecord, ok = proto.Clone(run).(*service.RunRecord)
			if !ok {
				err := fmt.Errorf("failed to clone RunRecord")
				s.logger.CaptureFatalAndPanic("sender: sendRun: ", err)
			}

			if err := s.checkAndUpdateResumeState(record); err != nil {
				s.logger.Error("sender: sendRun: failed to checkAndUpdateResumeState", "error", err)
				return
			}
		}

		config, _ := s.serializeConfig(pathtree.FormatJson)

		var tags []string
		tags = append(tags, run.Tags...)

		var commit, repo string
		git := run.GetGit()
		if git != nil {
			commit = git.GetCommit()
			repo = git.GetRemoteUrl()
		}

		program := s.settings.GetProgram().GetValue()

		// start a new context with an additional argument from the parent context
		// this is used to pass the retry function to the graphql client
		ctx := context.WithValue(s.ctx, clients.CtxRetryPolicyKey, clients.UpsertBucketRetryPolicy)

		// if the record has a mailbox slot, create a new cancelable context
		// and store the cancel function in the message registry so that
		// the context can be canceled if requested by the client
		mailboxSlot := record.GetControl().GetMailboxSlot()
		if mailboxSlot != "" {
			// if this times out, we cancel the global context
			// as there is no need to proceed with the run
			ctx = s.mailbox.Add(ctx, s.cancel, mailboxSlot)
		} else {
			// this should never happen
			s.logger.CaptureError("sender: sendRun: no mailbox slot", nil)
		}

		data, err := gql.UpsertBucket(
			ctx,                              // ctx
			s.graphqlClient,                  // client
			nil,                              // id
			&run.RunId,                       // name
			utils.NilIfZero(run.Project),     // project
			utils.NilIfZero(run.Entity),      // entity
			utils.NilIfZero(run.RunGroup),    // groupName
			nil,                              // description
			utils.NilIfZero(run.DisplayName), // displayName
			utils.NilIfZero(run.Notes),       // notes
			utils.NilIfZero(commit),          // commit
			&config,                          // config
			utils.NilIfZero(run.Host),        // host
			nil,                              // debug
			utils.NilIfZero(program),         // program
			utils.NilIfZero(repo),            // repo
			utils.NilIfZero(run.JobType),     // jobType
			nil,                              // state
			utils.NilIfZero(run.SweepId),     // sweep
			tags,                             // tags []string,
			nil,                              // summaryMetrics
		)
		if err != nil {
			err = fmt.Errorf("failed to upsert bucket: %s", err)
			s.logger.Error("sender: sendRun:", "error", err)
			// TODO(run update): handle error communication back to the client
			fmt.Println("ERROR: failed to upsert bucket", err.Error())
			// TODO(sync): make this more robust in case of a failed UpsertBucket request.
			//  Need to inform the sync service that this ops failed.
			if record.GetControl().GetReqResp() || record.GetControl().GetMailboxSlot() != "" {
				s.respond(record,
					&service.RunUpdateResult{
						Error: &service.ErrorInfo{
							Message: err.Error(),
							Code:    service.ErrorInfo_COMMUNICATION,
						},
					},
				)
			}
			return
		}

		bucket := data.GetUpsertBucket().GetBucket()
		project := bucket.GetProject()
		entity := project.GetEntity()
		s.RunRecord.StorageId = bucket.GetId()
		// s.RunRecord.RunId = bucket.GetName()
		s.RunRecord.DisplayName = utils.ZeroIfNil(bucket.GetDisplayName())
		s.RunRecord.Project = project.GetName()
		s.RunRecord.Entity = entity.GetName()
		s.RunRecord.SweepId = utils.ZeroIfNil(bucket.GetSweepName())
	}

	if record.GetControl().GetReqResp() || record.GetControl().GetMailboxSlot() != "" {
		runResult := s.RunRecord
		if runResult == nil {
			runResult = run
		}
		s.respond(record, &service.RunUpdateResult{Run: runResult})
	}
}

// sendHistory sends a history record to the file stream,
// which will then send it to the server
func (s *Sender) sendHistory(record *service.Record, _ *service.HistoryRecord) {
	if s.fileStream == nil {
		return
	}

	s.fileStream.StreamRecord(record)
}

func (s *Sender) streamSummary() {
	if s.fileStream == nil {
		return
	}

	update, err := s.runSummary.Flatten()
	if err != nil {
		s.logger.CaptureError("Error flattening run summary", err)
		return
	}

	record := &service.Record{
		RecordType: &service.Record_Summary{
			Summary: &service.SummaryRecord{
				Update: update,
			},
		},
	}

	s.fileStream.StreamRecord(record)

}

func (s *Sender) sendSummary(_ *service.Record, _ *service.SummaryRecord) {

	// TODO(network): buffer summary sending for network efficiency until we can send only updates

	s.summaryDebouncer.SetNeedsDebounce()
}

func (s *Sender) upsertConfig() {
	if s.graphqlClient == nil {
		return
	}
	if s.RunRecord == nil {
		s.logger.Error("sender: upsertConfig: RunRecord is nil")
		return
	}

	config, err := s.serializeConfig(pathtree.FormatJson)
	if err != nil {
		s.logger.Error("sender: upsertConfig: failed to serialize config", "error", err)
		return
	}
	if config == "" {
		return
	}

	ctx := context.WithValue(s.ctx, clients.CtxRetryPolicyKey, clients.UpsertBucketRetryPolicy)
	_, err = gql.UpsertBucket(
		ctx,                                  // ctx
		s.graphqlClient,                      // client
		nil,                                  // id
		&s.RunRecord.RunId,                   // name
		utils.NilIfZero(s.RunRecord.Project), // project
		utils.NilIfZero(s.RunRecord.Entity),  // entity
		nil,                                  // groupName
		nil,                                  // description
		nil,                                  // displayName
		nil,                                  // notes
		nil,                                  // commit
		&config,                              // config
		nil,                                  // host
		nil,                                  // debug
		nil,                                  // program
		nil,                                  // repo
		nil,                                  // jobType
		nil,                                  // state
		nil,                                  // sweep
		nil,                                  // tags []string,
		nil,                                  // summaryMetrics
	)
	if err != nil {
		s.logger.Error("sender: sendConfig:", "error", err)
	}
}

<<<<<<< HEAD
func (s *Sender) uploadSummaryFile() {
=======
func (s *Sender) uploadConfigFile() {
>>>>>>> 237aed85
	if s.settings.GetXSync().GetValue() {
		// if sync is enabled, we don't need to do all this
		return
	}

<<<<<<< HEAD
	summary, err := s.runSummary.Serialize(pathtree.FormatJson)
	if err != nil {
		s.logger.Error("sender: uploadSummaryFile: failed to serialize summary", "error", err)
		return
	}
	summaryFile := filepath.Join(s.settings.GetFilesDir().GetValue(), SummaryFileName)
	if err := os.WriteFile(summaryFile, summary, 0644); err != nil {
		s.logger.Error("sender: uploadSummaryFile: failed to write summary file", "error", err)
		return
	}

	record := &service.Record{
		RecordType: &service.Record_Files{
			Files: &service.FilesRecord{
				Files: []*service.FilesItem{
					{
						Path: SummaryFileName,
						Type: service.FilesItem_WANDB,
					},
				},
			},
		},
	}
	s.fwdChan <- record
}

func (s *Sender) uploadConfigFile() {
	if s.settings.GetXSync().GetValue() {
		// if sync is enabled, we don't need to do all this
		return
	}

=======
>>>>>>> 237aed85
	config, err := s.serializeConfig(pathtree.FormatYaml)
	if err != nil {
		s.logger.Error("sender: writeAndSendConfigFile: failed to serialize config", "error", err)
		return
	}
	configFile := filepath.Join(s.settings.GetFilesDir().GetValue(), ConfigFileName)
	if err := os.WriteFile(configFile, []byte(config), 0644); err != nil {
		s.logger.Error("sender: writeAndSendConfigFile: failed to write config file", "error", err)
		return
	}

	record := &service.Record{
		RecordType: &service.Record_Files{
			Files: &service.FilesRecord{
				Files: []*service.FilesItem{
					{
						Path: ConfigFileName,
						Type: service.FilesItem_WANDB,
					},
				},
			},
		},
	}
	s.fwdRecord(record)
}

// sendConfig sends a config record to the server via an upsertBucket mutation
// and updates the in memory config
func (s *Sender) sendConfig(_ *service.Record, configRecord *service.ConfigRecord) {
	if configRecord != nil {
		s.updateConfig(configRecord)
	}
	s.configDebouncer.SetNeedsDebounce()
}

// sendSystemMetrics sends a system metrics record via the file stream
func (s *Sender) sendSystemMetrics(record *service.Record, _ *service.StatsRecord) {
	if s.fileStream == nil {
		return
	}

	s.fileStream.StreamRecord(record)
}

func (s *Sender) sendOutput(_ *service.Record, _ *service.OutputRecord) {
	// TODO: implement me
}

func writeOutputToFile(file, line string) error {
	// append line to file
	f, err := os.OpenFile(file, os.O_CREATE|os.O_APPEND|os.O_WRONLY, 0644)
	if err != nil {
		return err
	}
	defer f.Close()

	_, err = fmt.Fprintln(f, line)
	return err
}

func (s *Sender) sendOutputRaw(record *service.Record, outputRaw *service.OutputRawRecord) {
	// TODO: match logic handling of lines to the one in the python version
	// - handle carriage returns (for tqdm-like progress bars)
	// - handle caching multiple (non-new lines) and sending them in one chunk
	// - handle lines longer than ~60_000 characters

	// ignore empty "new lines"
	if outputRaw.Line == "\n" {
		return
	}

	outputFile := filepath.Join(s.settings.GetFilesDir().GetValue(), OutputFileName)
	// append line to file
	if err := writeOutputToFile(outputFile, outputRaw.Line); err != nil {
		s.logger.Error("sender: sendOutput: failed to write to output file", "error", err)
	}

	if s.fileStream == nil {
		return
	}

	// generate compatible timestamp to python iso-format (microseconds without Z)
	t := strings.TrimSuffix(time.Now().UTC().Format(RFC3339Micro), "Z")
	var line string
	switch outputRaw.OutputType {
	case service.OutputRawRecord_STDOUT:
		line = fmt.Sprintf("%s %s", t, outputRaw.Line)
	case service.OutputRawRecord_STDERR:
		line = fmt.Sprintf("ERROR %s %s", t, outputRaw.Line)
	default:
		err := fmt.Errorf("sender: sendOutputRaw: unexpected output type %v", outputRaw.OutputType)
		s.logger.CaptureError("sender received error", err)
		return
	}
	newRecord := &service.Record{
		RecordType: &service.Record_OutputRaw{
			OutputRaw: &service.OutputRawRecord{
				Line: line,
			},
		},
		Control: record.Control,
		Uuid:    record.Uuid,
		XInfo:   record.XInfo,
	}
	s.fileStream.StreamRecord(newRecord)
}

func (s *Sender) sendAlert(_ *service.Record, alert *service.AlertRecord) {
	if s.graphqlClient == nil {
		return
	}

	if s.RunRecord == nil {
		err := fmt.Errorf("sender: sendAlert: RunRecord not set")
		s.logger.CaptureFatalAndPanic("sender received error", err)
	}
	// TODO: handle invalid alert levels
	severity := gql.AlertSeverity(alert.Level)

	data, err := gql.NotifyScriptableRunAlert(
		s.ctx,
		s.graphqlClient,
		s.RunRecord.Entity,
		s.RunRecord.Project,
		s.RunRecord.RunId,
		alert.Title,
		alert.Text,
		&severity,
		&alert.WaitDuration,
	)
	if err != nil {
		err = fmt.Errorf("sender: sendAlert: failed to notify scriptable run alert: %s", err)
		s.logger.CaptureError("sender received error", err)
	} else {
		s.logger.Info("sender: sendAlert: notified scriptable run alert", "data", data)
	}

}

// sendExit sends an exit record to the server and triggers the shutdown of the stream
func (s *Sender) sendExit(record *service.Record, _ *service.RunExitRecord) {
	// response is done by respond() and called when defer state machine is complete
	s.exitRecord = record

	if s.fileStream != nil {
		s.fileStream.StreamRecord(record)
	}

	// send a defer request to the handler to indicate that the user requested to finish the stream
	// and the defer state machine can kick in triggering the shutdown process
	request := &service.Request{RequestType: &service.Request_Defer{
		Defer: &service.DeferRequest{State: service.DeferRequest_BEGIN}},
	}
	if record.Control == nil {
		record.Control = &service.Control{AlwaysSend: true}
	}

	s.fwdRecord(
		&service.Record{
			RecordType: &service.Record_Request{
				Request: request,
			},
			Uuid:    record.Uuid,
			Control: record.Control,
		},
	)
}

// sendMetric sends a metrics record to the file stream,
// which will then send it to the server
func (s *Sender) sendMetric(record *service.Record, metric *service.MetricRecord) {
	if s.metricSender == nil {
		s.metricSender = NewMetricSender()
	}

	if metric.GetGlobName() != "" {
		s.logger.Warn("sender: sendMetric: glob name is not supported in the backend", "globName", metric.GetGlobName())
		return
	}

	s.encodeMetricHints(record, metric)
	s.updateConfigPrivate()
	s.configDebouncer.SetNeedsDebounce()
}

// sendFiles uploads files according to a FilesRecord
func (s *Sender) sendFiles(_ *service.Record, filesRecord *service.FilesRecord) {
	if s.runfilesUploader == nil {
		s.logger.CaptureWarn(
			"sender: tried to sendFiles, but runfiles uploader is nil",
		)
		return
	}

	s.runfilesUploader.Process(filesRecord)
}

func (s *Sender) sendArtifact(_ *service.Record, msg *service.ArtifactRecord) {
	saver := artifacts.NewArtifactSaver(
		s.ctx, s.graphqlClient, s.fileTransferManager, msg, 0, "",
	)
	artifactID, err := saver.Save(s.fwdChan)
	if err != nil {
		err = fmt.Errorf("sender: sendArtifact: failed to log artifact ID: %s; error: %s", artifactID, err)
		s.logger.Error("sender: sendArtifact:", "error", err)
		return
	}
}

func (s *Sender) sendRequestLogArtifact(record *service.Record, msg *service.LogArtifactRequest) {
	var response service.LogArtifactResponse
	saver := artifacts.NewArtifactSaver(
		s.ctx, s.graphqlClient, s.fileTransferManager, msg.Artifact, msg.HistoryStep, msg.StagingDir,
	)
	artifactID, err := saver.Save(s.fwdChan)
	if err != nil {
		response.ErrorMessage = err.Error()
	} else {
		response.ArtifactId = artifactID
	}

	s.jobBuilder.HandleLogArtifactResult(&response, msg.Artifact)
	s.respond(record,
		&service.Response{
			ResponseType: &service.Response_LogArtifactResponse{
				LogArtifactResponse: &response,
			},
		})
}

func (s *Sender) sendRequestDownloadArtifact(record *service.Record, msg *service.DownloadArtifactRequest) {
	// TODO: this should be handled by a separate service startup mechanism
	s.fileTransferManager.Start()

	var response service.DownloadArtifactResponse
	downloader := artifacts.NewArtifactDownloader(
		s.ctx, s.graphqlClient, s.fileTransferManager, msg.ArtifactId, msg.DownloadRoot,
		msg.AllowMissingReferences, msg.SkipCache, msg.PathPrefix)
	err := downloader.Download()
	if err != nil {
		s.logger.CaptureError("senderError: downloadArtifact: failed to download artifact: %v", err)
		response.ErrorMessage = err.Error()
	}

	s.respond(record,
		&service.Response{
			ResponseType: &service.Response_DownloadArtifactResponse{
				DownloadArtifactResponse: &response,
			},
		})
}

func (s *Sender) sendRequestSync(record *service.Record, request *service.SyncRequest) {

	s.syncService = NewSyncService(s.ctx,
		WithSyncServiceLogger(s.logger),
		WithSyncServiceSenderFunc(s.sendRecord),
		WithSyncServiceOverwrite(request.GetOverwrite()),
		WithSyncServiceSkip(request.GetSkip()),
		WithSyncServiceFlushCallback(func(err error) {
			var errorInfo *service.ErrorInfo
			if err != nil {
				errorInfo = &service.ErrorInfo{
					Message: err.Error(),
					Code:    service.ErrorInfo_UNKNOWN,
				}
			}

			var url string
			if s.RunRecord != nil {
				baseUrl := s.settings.GetBaseUrl().GetValue()
				baseUrl = strings.Replace(baseUrl, "api.", "", 1)
				url = fmt.Sprintf("%s/%s/%s/runs/%s", baseUrl, s.RunRecord.Entity, s.RunRecord.Project, s.RunRecord.RunId)
			}
			s.respond(record,
				&service.Response{
					ResponseType: &service.Response_SyncResponse{
						SyncResponse: &service.SyncResponse{
							Url:   url,
							Error: errorInfo,
						},
					},
				},
			)
		}),
	)
	s.syncService.Start()

	rec := &service.Record{
		RecordType: &service.Record_Request{
			Request: &service.Request{
				RequestType: &service.Request_SenderRead{
					SenderRead: &service.SenderReadRequest{
						StartOffset: request.GetStartOffset(),
						FinalOffset: request.GetFinalOffset(),
					},
				},
			},
		},
		Control: record.Control,
		Uuid:    record.Uuid,
	}
	s.fwdRecord(rec)
}

func (s *Sender) sendRequestStopStatus(record *service.Record, _ *service.StopStatusRequest) {

	// TODO: unify everywhere to use settings
	entity := s.RunRecord.GetEntity()
	project := s.RunRecord.GetProject()
	runId := s.RunRecord.GetRunId()

	var stopResponse *service.StopStatusResponse

	// if any of the entity, project or runId is empty, we can't make the request
	if entity == "" || project == "" || runId == "" {
		s.logger.Error("sender: sendStopStatus: entity, project, runId are empty")
		stopResponse = &service.StopStatusResponse{
			RunShouldStop: false,
		}
	} else {
		response, err := gql.RunStoppedStatus(s.ctx, s.graphqlClient, &entity, &project, runId)
		switch {
		case err != nil:
			// if there is an error, we don't know if the run should stop
			err = fmt.Errorf("sender: sendStopStatus: failed to get run stopped status: %s", err)
			s.logger.CaptureError("sender received error", err)
			stopResponse = &service.StopStatusResponse{
				RunShouldStop: false,
			}
		case response == nil || response.GetProject() == nil || response.GetProject().GetRun() == nil:
			// if there is no response, we don't know if the run should stop
			stopResponse = &service.StopStatusResponse{
				RunShouldStop: false,
			}
		default:
			stopped := utils.ZeroIfNil(response.GetProject().GetRun().GetStopped())
			stopResponse = &service.StopStatusResponse{
				RunShouldStop: stopped,
			}
		}
	}

	s.respond(record,
		&service.Response{
			ResponseType: &service.Response_StopStatusResponse{
				StopStatusResponse: stopResponse,
			},
		},
	)
}

func (s *Sender) sendRequestSenderRead(_ *service.Record, _ *service.SenderReadRequest) {
	if s.store == nil {
		store := NewStore(s.ctx, s.settings.GetSyncFile().GetValue(), s.logger)
		err := store.Open(os.O_RDONLY)
		if err != nil {
			s.logger.CaptureError("sender: sendSenderRead: failed to create store", err)
			return
		}
		s.store = store
	}
	// TODO:
	// 1. seek to startOffset
	//
	// if err := s.store.reader.SeekRecord(request.GetStartOffset()); err != nil {
	// 	s.logger.CaptureError("sender: sendSenderRead: failed to seek record", err)
	// 	return
	// }
	// 2. read records until finalOffset
	//
	for {
		record, err := s.store.Read()
		if s.settings.GetXSync().GetValue() {
			s.syncService.SyncRecord(record, err)
		} else if record != nil {
			s.sendRecord(record)
		}
		if err == io.EOF {
			return
		}
		if err != nil {
			s.logger.CaptureError("sender: sendSenderRead: failed to read record", err)
			return
		}
	}
}

func (s *Sender) getServerInfo() {
	if s.graphqlClient == nil {
		return
	}

	data, err := gql.ServerInfo(s.ctx, s.graphqlClient)
	if err != nil {
		err = fmt.Errorf("sender: getServerInfo: failed to get server info: %s", err)
		s.logger.CaptureError("sender received error", err)
		return
	}
	s.serverInfo = data.GetServerInfo()

	s.logger.Info("sender: getServerInfo: got server info", "serverInfo", s.serverInfo)
}

// TODO: this function is for deciding which GraphQL query/mutation versions to use
// func (s *Sender) getServerVersion() string {
// 	if s.serverInfo == nil {
// 		return ""
// 	}
// 	return s.serverInfo.GetLatestLocalVersionInfo().GetVersionOnThisInstanceString()
// }

func (s *Sender) sendRequestServerInfo(record *service.Record, _ *service.ServerInfoRequest) {
	if !s.settings.GetXOffline().GetValue() && s.serverInfo == nil {
		s.getServerInfo()
	}

	localInfo := &service.LocalInfo{}
	if s.serverInfo != nil && s.serverInfo.GetLatestLocalVersionInfo() != nil {
		localInfo = &service.LocalInfo{
			Version:   s.serverInfo.GetLatestLocalVersionInfo().GetLatestVersionString(),
			OutOfDate: s.serverInfo.GetLatestLocalVersionInfo().GetOutOfDate(),
		}
	}

	s.respond(record,
		&service.Response{
			ResponseType: &service.Response_ServerInfoResponse{
				ServerInfoResponse: &service.ServerInfoResponse{
					LocalInfo: localInfo,
				},
			},
		},
	)
}

func (s *Sender) sendRequestJobInput(request *service.JobInputRequest) {
	if s.jobBuilder == nil {
		s.logger.Warn("sender: sendJobInput: job builder disabled, skipping")
		return
	}
	s.jobBuilder.HandleJobInputRequest(request)
}<|MERGE_RESOLUTION|>--- conflicted
+++ resolved
@@ -867,17 +867,12 @@
 	}
 }
 
-<<<<<<< HEAD
 func (s *Sender) uploadSummaryFile() {
-=======
-func (s *Sender) uploadConfigFile() {
->>>>>>> 237aed85
 	if s.settings.GetXSync().GetValue() {
 		// if sync is enabled, we don't need to do all this
 		return
 	}
 
-<<<<<<< HEAD
 	summary, err := s.runSummary.Serialize(pathtree.FormatJson)
 	if err != nil {
 		s.logger.Error("sender: uploadSummaryFile: failed to serialize summary", "error", err)
@@ -909,9 +904,7 @@
 		// if sync is enabled, we don't need to do all this
 		return
 	}
-
-=======
->>>>>>> 237aed85
+  
 	config, err := s.serializeConfig(pathtree.FormatYaml)
 	if err != nil {
 		s.logger.Error("sender: writeAndSendConfigFile: failed to serialize config", "error", err)
