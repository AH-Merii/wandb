--- conflicted
+++ resolved
@@ -1184,13 +1184,6 @@
 			stopResponse = &service.StopStatusResponse{
 				RunShouldStop: false,
 			}
-<<<<<<< HEAD
-		} else {
-			stopped := false
-			if response != nil && response.GetProject() != nil && response.GetProject().GetRun() != nil {
-				stopped = utils.ZeroIfNil(response.GetProject().GetRun().GetStopped())
-			}
-=======
 		case response == nil || response.GetProject() == nil || response.GetProject().GetRun() == nil:
 			// if there is no response, we don't know if the run should stop
 			stopResponse = &service.StopStatusResponse{
@@ -1198,7 +1191,6 @@
 			}
 		default:
 			stopped := utils.ZeroIfNil(response.GetProject().GetRun().GetStopped())
->>>>>>> dcff126c
 			stopResponse = &service.StopStatusResponse{
 				RunShouldStop: stopped,
 			}
