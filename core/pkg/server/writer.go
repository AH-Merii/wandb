--- conflicted
+++ resolved
@@ -53,21 +53,12 @@
 
 // NewWriter returns a new Writer
 func NewWriter(ctx context.Context, params *WriterParams) *Writer {
-<<<<<<< HEAD
 	return &Writer{
 		ctx:      ctx,
 		wg:       sync.WaitGroup{},
 		logger:   params.Logger,
 		fwdChan:  params.FwdChan,
 		settings: params.Settings,
-=======
-	w := &Writer{
-		ctx:      ctx,
-		wg:       sync.WaitGroup{},
-		logger:   params.Logger,
-		settings: params.Settings,
-		fwdChan:  params.FwdChan,
->>>>>>> 83d5fe71
 	}
 }
 
