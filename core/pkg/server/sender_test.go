--- conflicted
+++ resolved
@@ -74,11 +74,7 @@
 			FileStream:          fileStream,
 			FileTransferManager: fileTransferManager,
 			RunfilesUploader:    runfilesUploader,
-<<<<<<< HEAD
-			FwdChan:             make(chan *service.Record, 1),
-=======
 			FwdChan:             recordChan,
->>>>>>> 28aff88e
 			OutChan:             resultChan,
 			Mailbox:             mailbox.NewMailbox(),
 			GraphqlClient:       client,
