--- conflicted
+++ resolved
@@ -12,19 +12,13 @@
 	"google.golang.org/protobuf/encoding/protojson"
 	"google.golang.org/protobuf/proto"
 
-<<<<<<< HEAD
-	"github.com/wandb/wandb/core/internal/debounce"
-=======
->>>>>>> 10490661
+
 	"github.com/wandb/wandb/core/internal/filetransfer"
 	"github.com/wandb/wandb/core/internal/mailbox"
 	"github.com/wandb/wandb/core/internal/pathtree"
 	"github.com/wandb/wandb/core/internal/runfiles"
-<<<<<<< HEAD
 	"github.com/wandb/wandb/core/internal/runhistory"
 	"github.com/wandb/wandb/core/internal/runmetric"
-=======
->>>>>>> 10490661
 	"github.com/wandb/wandb/core/internal/runsummary"
 	"github.com/wandb/wandb/core/internal/sampler"
 	"github.com/wandb/wandb/core/internal/timer"
@@ -50,11 +44,8 @@
 	OutChan           chan *service.Result
 	Logger            *observability.CoreLogger
 	Mailbox           *mailbox.Mailbox
-<<<<<<< HEAD
-=======
 	RunSummary        *runsummary.RunSummary
 	MetricHandler     *MetricHandler
->>>>>>> 10490661
 	FileTransferStats filetransfer.FileTransferStats
 	RunfilesUploader  runfiles.Uploader
 	TBHandler         *TBHandler
@@ -82,13 +73,6 @@
 	// runRecord is the runRecord record received from the server
 	runRecord *service.RunRecord
 
-<<<<<<< HEAD
-=======
-	// activeHistory is the history record used to track
-	// current active history record for the stream
-	activeHistory *ActiveHistory
-
->>>>>>> 10490661
 	// samplers is the map of samplers for all the history metrics that are
 	// being tracked, the result of the samplers will be used to display the
 	// the sparkline in the terminal
@@ -148,8 +132,6 @@
 		ctx:             ctx,
 		logger:          params.Logger,
 		internalPrinter: observability.NewPrinter[string](),
-		runDeltaSummary: runsummary.New(),
-		runFullSummary:  runsummary.New(),
 		summaryDebouncer: debounce.NewDebouncer(
 			summaryDebouncerRateLimit,
 			summaryDebouncerBurstSize,
@@ -159,16 +141,8 @@
 		runTimer:              timer.New(),
 		fwdChan:               params.FwdChan,
 		outChan:               params.OutChan,
-<<<<<<< HEAD
 		settings:              params.Settings,
-=======
-		mailbox:               params.Mailbox,
 		runSummary:            params.RunSummary,
-		metricHandler:         params.MetricHandler,
-		fileTransferStats:     params.FileTransferStats,
-		runfilesUploaderOrNil: params.RunfilesUploader,
-		tbHandler:             params.TBHandler,
->>>>>>> 10490661
 		systemMonitor:         params.SystemMonitor,
 		tbHandler:             params.TBHandler,
 		runfilesUploaderOrNil: params.RunfilesUploader,
@@ -230,10 +204,6 @@
 
 //gocyclo:ignore
 func (h *Handler) handleRecord(record *service.Record) {
-<<<<<<< HEAD
-	h.summaryDebouncer.Debounce(h.debounceSummary)
-=======
->>>>>>> 10490661
 	switch x := record.RecordType.(type) {
 	case *service.Record_Alert:
 		h.handleAlert(record)
@@ -442,12 +412,6 @@
 	case service.DeferRequest_FLUSH_TB:
 		h.tbHandler.Close()
 	case service.DeferRequest_FLUSH_SUM:
-<<<<<<< HEAD
-		h.handleSummary(nil, &service.SummaryRecord{})
-		h.summaryDebouncer.Flush(h.debounceSummary)
-		h.uploadSummaryFile()
-=======
->>>>>>> 10490661
 	case service.DeferRequest_FLUSH_DEBOUNCER:
 	case service.DeferRequest_FLUSH_OUTPUT:
 	case service.DeferRequest_FLUSH_JOB:
@@ -887,10 +851,7 @@
 	h.runTimer.Pause()
 	exit.Runtime = int32(h.runTimer.Elapsed().Seconds())
 
-<<<<<<< HEAD
-	// update summary with runtime
-	h.handleSummary(nil, &service.SummaryRecord{})
-=======
+
 	if !h.settings.GetXSync().GetValue() {
 		summaryRecord := &service.Record{
 			RecordType: &service.Record_Summary{
@@ -899,7 +860,6 @@
 		}
 		h.handleSummary(summaryRecord, summaryRecord.GetSummary())
 	}
->>>>>>> 10490661
 
 	// send the exit record
 	h.fwdRecordWithControl(record,
@@ -923,18 +883,12 @@
 func (h *Handler) handleRequestGetSummary(record *service.Record) {
 	response := &service.Response{}
 
-<<<<<<< HEAD
-	// TODO: fix this
-	items := h.runFullSummary.Flatten()
-=======
 	items, err := h.runSummary.Flatten()
 	if err != nil {
 		h.logger.CaptureError("Error flattening run summary", err)
 		h.respond(record, response)
 		return
 	}
-
->>>>>>> 10490661
 	response.ResponseType = &service.Response_GetSummaryResponse{
 		GetSummaryResponse: &service.GetSummaryResponse{
 			Item: items,
@@ -1007,67 +961,6 @@
 	h.fwdRecord(record)
 }
 
-<<<<<<< HEAD
-func (h *Handler) uploadSummaryFile() {
-	if h.settings.GetXSync().GetValue() {
-		// if sync is enabled, we don't need to do all this
-		return
-	}
-
-	serializedSummary, err := h.runFullSummary.Serialize(pathtree.FormatJson)
-
-	if err != nil {
-		err = fmt.Errorf("failed to marshal summary: %w", err)
-		h.logger.Error("handler: uploadSummaryFile:", "error", err)
-		return
-	}
-
-	file := filepath.Join(h.settings.GetFilesDir().GetValue(), SummaryFileName)
-
-	if err := os.WriteFile(file, serializedSummary, 0644); err != nil {
-		err = fmt.Errorf("failed to write summary file: %w", err)
-		h.logger.Error("handler: uploadSummaryFile:", "error", err)
-		return
-	}
-
-	if h.runfilesUploaderOrNil != nil {
-		// TODO: mark as WANDB file
-		h.runfilesUploaderOrNil.UploadNow(SummaryFileName)
-	}
-}
-
-func (h *Handler) debounceSummary() {
-
-	update := h.runDeltaSummary.Flatten()
-
-	record := &service.Record{
-		RecordType: &service.Record_Summary{
-			Summary: &service.SummaryRecord{
-				Update: update,
-			},
-		},
-	}
-	h.fwdRecord(record)
-
-	// since we have sent the delta summary, we can clear it
-	h.runDeltaSummary = runsummary.New()
-}
-
-func (h *Handler) handleSummary(_ *service.Record, summary *service.SummaryRecord) {
-	if h.settings.GetXSync().GetValue() {
-		// if sync is enabled, we don't need to do all this
-		return
-	}
-
-	runtime := int32(h.runTimer.Elapsed().Seconds())
-	// update summary with runtime
-	summary.Update = append(summary.Update, &service.SummaryItem{
-		Key:       "_wandb",
-		NestedKey: []string{"runtime"},
-		ValueJson: fmt.Sprintf("%d", runtime),
-	})
-	h.updateSummary(summary)
-=======
 func (h *Handler) handleSummary(record *service.Record, summary *service.SummaryRecord) {
 	if !h.settings.GetXSync().GetValue() {
 		// if sync is enabled, we don't need to do all this
@@ -1096,7 +989,6 @@
 			}
 		},
 	)
->>>>>>> 10490661
 }
 
 func (h *Handler) handleTBrecord(record *service.Record) {
@@ -1338,33 +1230,10 @@
 	}
 
 	// check if step metric is already in history
-<<<<<<< HEAD
+
 	// TODO: fix this (we don't want to use Tree() here)
 	if _, ok := h.runHistory.Tree()[stepKey]; ok {
 		return false
-=======
-	if _, ok := h.activeHistory.GetItem(key); ok {
-		return nil
-	}
-
-	// TODO: make this work with nested keys
-	// TODO: avoid using the tree representation of the summary
-	// TODO: avoid using json marshalling
-	// we use the summary value of the metric as the algorithm for imputing the step metric
-	if value, ok := h.runSummary.Tree()[key]; ok {
-		// TODO: add nested key support
-		value, err := json.Marshal(value)
-		if err != nil {
-			h.logger.CaptureError("error marshalling step metric value", err)
-			return nil
-		}
-		hi := &service.HistoryItem{
-			Key:       key,
-			ValueJson: string(value),
-		}
-		h.activeHistory.UpdateValues([]*service.HistoryItem{hi})
-		return hi
->>>>>>> 10490661
 	}
 	return true
 }
@@ -1423,91 +1292,6 @@
 	}
 }
 
-<<<<<<< HEAD
-=======
-// flush history record to the writer and update the summary
-//
-// This function flushes the history record to the writer and updates the
-// summary. It is responsible for adding internal history items to the history
-// record, matching current history items with defined metrics, and creating
-// new metrics if needed. It also handles step metric in case it needs to be
-// synced, but not part of the history record. This function is also responsible
-// for sampling history items.
-func (h *Handler) flushHistory(history *service.HistoryRecord) {
-	if history.GetItem() == nil {
-		return
-	}
-
-	// adds internal history items to the history record
-	// these items are used for internal bookkeeping and are not sent by the user
-	// TODO: add a timestamp field to the history record
-	var runTime float64 = 0
-	if item, ok := h.activeHistory.GetItem("_timestamp"); ok {
-		value := item.GetValueJson()
-		val, err := strconv.ParseFloat(value, 64)
-		if err != nil {
-			h.logger.CaptureError("error parsing timestamp", err)
-		} else {
-			runTime = val - h.runTimer.GetStartTimeMicro()
-		}
-	}
-	history.Item = append(history.Item,
-		&service.HistoryItem{Key: "_runtime", ValueJson: fmt.Sprintf("%f", runTime)},
-	)
-	if !h.settings.GetXShared().GetValue() {
-		history.Item = append(history.Item,
-			&service.HistoryItem{Key: "_step", ValueJson: fmt.Sprintf("%d", history.GetStep().GetNum())},
-		)
-	}
-
-	// handles all history items. It is responsible for matching current history
-	// items with defined metrics, and creating new metrics if needed. It also handles step metric in case
-	// it needs to be synced, but not part of the history record.
-	// This means that there are metrics defined for this run
-	if h.metricHandler != nil {
-		for _, item := range history.GetItem() {
-			step := h.imputeStepMetric(item)
-			// TODO: fix this, we update history while we are iterating over it
-			// TODO: handle nested step metrics (e.g. step defined by another step)
-			if step != nil {
-				history.Item = append(history.Item, step)
-			}
-		}
-	}
-
-	h.sampleHistory(history)
-
-	record := &service.Record{
-		RecordType: &service.Record_History{History: history},
-	}
-	h.fwdRecord(record)
-
-	// TODO add an option to disable summary (this could be quite expensive)
-	if h.runSummary == nil {
-		return
-	}
-
-	var summary []*service.SummaryItem
-	for _, item := range history.GetItem() {
-		summaryItem := &service.SummaryItem{
-			Key:       item.Key,
-			NestedKey: item.NestedKey,
-			ValueJson: item.ValueJson,
-		}
-		summary = append(summary, summaryItem)
-	}
-
-	record = &service.Record{
-		RecordType: &service.Record_Summary{
-			Summary: &service.SummaryRecord{
-				Update: summary,
-			},
-		},
-	}
-	h.handleSummary(record, record.GetSummary())
-}
-
->>>>>>> 10490661
 func (h *Handler) GetRun() *service.RunRecord {
 	return h.runRecord
 }