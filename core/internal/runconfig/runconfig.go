--- conflicted
+++ resolved
@@ -30,22 +30,6 @@
 
 func NewFrom(tree RunConfigDict) *RunConfig {
 	return &RunConfig{PathTree: pathtree.NewFrom[*service.ConfigItem](tree)}
-}
-
-<<<<<<< HEAD
-// Makes and returns a deep copy of the underlying tree.
-func (runConfig *RunConfig) CloneTree() (RunConfigDict, error) {
-	clone, err := pathtree.DeepCopy(runConfig.Tree())
-	if err != nil {
-		return nil, err
-	}
-	return clone, nil
-=======
-func (runConfig *RunConfig) Serialize(format pathtree.Format) ([]byte, error) {
-	return runConfig.PathTree.Serialize(format, func(value any) any {
-		return map[string]any{"value": value}
-	})
->>>>>>> 237aed85
 }
 
 func (runConfig *RunConfig) Serialize(format pathtree.Format) ([]byte, error) {
