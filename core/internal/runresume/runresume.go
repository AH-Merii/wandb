package runresume

import (
	"encoding/json"
	"fmt"

	"github.com/wandb/wandb/core/internal/gql"
	"github.com/wandb/wandb/core/internal/pathtree"
	"github.com/wandb/wandb/core/internal/runconfig"
	"github.com/wandb/wandb/core/pkg/filestream"
	"github.com/wandb/wandb/core/pkg/observability"
	"github.com/wandb/wandb/core/pkg/service"
)

type Bucket = gql.RunResumeStatusModelProjectBucketRun

type Mode uint8

const (
	None Mode = iota
	Must
	Allow
	Never
)

type State struct {
	resume           Mode
	FileStreamOffset filestream.FileStreamOffsetMap
	logger           *observability.CoreLogger
}

func ResumeMode(mode string) Mode {
	switch mode {
	case "must":
		return Must
	case "allow":
		return Allow
	case "never":
		return Never
	default:
		return None
	}
}

func NewResumeState(logger *observability.CoreLogger, mode Mode) *State {
	return &State{logger: logger, resume: mode}
}

func (r *State) GetFileStreamOffset() filestream.FileStreamOffsetMap {
	if r == nil {
		return nil
	}
	return r.FileStreamOffset
}

func (r *State) AddOffset(key filestream.ChunkTypeEnum, offset int) {
	if r.FileStreamOffset == nil {
		r.FileStreamOffset = make(filestream.FileStreamOffsetMap)
	}
	r.FileStreamOffset[key] = offset
}

func (r *State) Update(
	data *gql.RunResumeStatusResponse,
	run *service.RunRecord,
	config *runconfig.RunConfig,
) (*service.RunUpdateResult, error) {

	var bucket *Bucket
	if data.GetModel() != nil && data.GetModel().GetBucket() != nil {
		bucket = data.GetModel().GetBucket()
	}

	// If we get that the run is not a resume run, we should fail if resume is set to must
	// for any other case of resume status, it is fine to ignore it
	// If we get that the run is a resume run, we should fail if resume is set to never
	// for any other case of resume status, we should continue to process the resume response
	switch {
	case bucket == nil && r.resume != Must:
		return nil, nil
	case bucket == nil && r.resume == Must:
		message := fmt.Sprintf(
			"You provided an invalid value for the `resume` argument."+
				" The value 'must' is not a valid option for resuming a run"+
				" (%s/%s) that does not exist. Please check your inputs and"+
				" try again with a valid value for the `resume` argument.\n"+
				"If you are trying to start a new run, please omit the"+
				" `resume` argument or use `resume='allow'`",
			run.Project, run.RunId)
		result := &service.RunUpdateResult{
			Error: &service.ErrorInfo{
				Message: message,
				Code:    service.ErrorInfo_USAGE,
			}}
		err := fmt.Errorf(
			"sender: Update: resume is 'must' for a run that does not exist")
		return result, err
	case bucket != nil && r.resume == Never:
		message := fmt.Sprintf(
			"You provided an invalid value for the `resume` argument."+
				" The value 'never' is not a valid option for resuming a"+
				" run (%s/%s) that already exists. Please check your inputs"+
				" and try again with a valid value for the `resume` argument.\n",
			run.Project, run.RunId)
		result := &service.RunUpdateResult{
			Error: &service.ErrorInfo{
				Message: message,
				Code:    service.ErrorInfo_USAGE,
			}}
		err := fmt.Errorf(
			"sender: Update: resume is 'never' for a run that already exists")
		return result, err
	default:
		if err := r.update(bucket, run, config); err != nil && r.resume == Must {
			message := fmt.Sprintf(
				"The run (%s/%s) failed to resume, and the `resume` argument"+
					" was set to 'must'. Please check your inputs and try again"+
					" with a valid value for the `resume` argument.\n",
				run.Project, run.RunId)
			result := &service.RunUpdateResult{
				Error: &service.ErrorInfo{
					Message: message,
					Code:    service.ErrorInfo_UNKNOWN,
				},
			}
			return result, err
		}
		run.Resumed = true
		return nil, nil
	}
}

func (r *State) update(bucket *Bucket, run *service.RunRecord, config *runconfig.RunConfig) error {
	var isErr bool

	r.AddOffset(filestream.HistoryChunk, *bucket.GetHistoryLineCount())
	if err := r.updateHistory(run, bucket); err != nil {
		r.logger.Error(err.Error())
		isErr = true
	}

	r.AddOffset(filestream.EventsChunk, *bucket.GetEventsLineCount())

	if err := r.updateSummary(run, bucket); err != nil {
		r.logger.Error(err.Error())
		isErr = true
	}

	r.AddOffset(filestream.OutputChunk, *bucket.GetLogLineCount())
	if err := r.updateConfig(bucket, config); err != nil {
		r.logger.Error(err.Error())
		isErr = true
	}

	if err := r.updateTags(run, bucket); err != nil {
		r.logger.Error(err.Error())
		isErr = true
	}

	if isErr {
		err := fmt.Errorf("sender: update: failed to update resume state")
		return err
	}

	return nil
}

func (r *State) updateHistory(run *service.RunRecord, bucket *Bucket) error {

	resumed := bucket.GetHistoryTail()
	if resumed == nil {
		err := fmt.Errorf(
			"sender: updateHistory: no history tail found in resume response")
		return err
	}

	var history []string
	if err := json.Unmarshal([]byte(*resumed), &history); err != nil {
		err = fmt.Errorf(
			"sender: updateHistory:failed to unmarshal history tail: %s", err)
		return err
	}

	if len(history) == 0 {
		return nil
	}

	var historyTail map[string]any
	if err := json.Unmarshal([]byte(history[0]), &historyTail); err != nil {
		err = fmt.Errorf(
			"sender: updateHistory: failed to unmarshal history tail map: %s",
			err)
		return err
	}

	if step, ok := historyTail["_step"].(float64); ok {
		// if we are resuming, we need to update the starting step
		// to be the next step after the last step we ran
		if step > 0 || r.GetFileStreamOffset()[filestream.HistoryChunk] > 0 {
			run.StartingStep = int64(step) + 1
		}
	}

	if runtime, ok := historyTail["_runtime"].(float64); ok {
		run.Runtime = int32(runtime)
	}

	return nil
}

func (r *State) updateSummary(run *service.RunRecord, bucket *Bucket) error {

	resumed := bucket.GetSummaryMetrics()
	if resumed == nil {
		err := fmt.Errorf(
			"sender: updateSummary: no summary metrics found in resume response")
		r.logger.Error(err.Error())
		return err
	}

	// If we are unable to parse the summary, we should fail if resume is set to
	// must for any other case of resume status, it is fine to ignore it
	// TODO: potential issue with unsupported types like NaN/Inf
	var summary map[string]interface{}
	if err := json.Unmarshal([]byte(*resumed), &summary); err != nil {
		err = fmt.Errorf(
			"sender: updateSummary: failed to unmarshal summary metrics: %s",
			err)
		return err
	}

	record := service.SummaryRecord{}
	for key, value := range summary {
		valueJson, _ := json.Marshal(value)
		record.Update = append(record.Update, &service.SummaryItem{
			Key:       key,
			ValueJson: string(valueJson),
		})
	}
	run.Summary = &record
	return nil
}

// Merges the original run's config into the current config.
func (r *State) updateConfig(
	bucket *Bucket,
	config *runconfig.RunConfig,
) error {

	resumed := bucket.GetConfig()
	if resumed == nil {
		err := fmt.Errorf("sender: updateConfig: no config found in resume response")
		return err
	}

	// If we are unable to parse the config, we should fail if resume is set to
	// must for any other case of resume status, it is fine to ignore it
	// TODO: potential issue with unsupported types like NaN/Inf
	var cfg map[string]interface{}

	if err := json.Unmarshal([]byte(*resumed), &cfg); err != nil {
		err = fmt.Errorf(
			"sender: updateConfig: failed to unmarshal config: %s", err)
		return err
	}

<<<<<<< HEAD
	deserializedConfig := make(runconfig.RunConfigTree)
=======
	deserializedConfig := make(pathtree.TreeData)
>>>>>>> e95426d5
	for key, value := range cfg {
		valueDict, ok := value.(map[string]interface{})

		if !ok {
			r.logger.Error(
				fmt.Sprintf(
					"sender: updateConfig: config value for '%v'"+
						" is not a map[string]interface{}",
					key,
				),
			)
		} else if val, ok := valueDict["value"]; ok {
			deserializedConfig[key] = val
		}
	}

	err := config.MergeResumedConfig(deserializedConfig)
	if err != nil {
		r.logger.Error(
			fmt.Sprintf(
				"sender: updateConfig: failed to merge"+
					" resumed config: %s",
				err,
			),
		)
	}
	return nil
}

func (r *State) updateTags(run *service.RunRecord, bucket *Bucket) error {
	resumed := bucket.GetTags()
	if resumed == nil {
		return nil
	}
	// handle tags
	// - when resuming a run, its tags will be overwritten by the tags
	//   passed to `wandb.init()`.
	// - to add tags to a resumed run without overwriting its existing tags
	//   use `run.tags += ["new_tag"]` after `wandb.init()`.
	if run.Tags == nil {
		run.Tags = append(run.Tags, resumed...)
	}
	return nil
}<|MERGE_RESOLUTION|>--- conflicted
+++ resolved
@@ -264,11 +264,8 @@
 		return err
 	}
 
-<<<<<<< HEAD
-	deserializedConfig := make(runconfig.RunConfigTree)
-=======
+
 	deserializedConfig := make(pathtree.TreeData)
->>>>>>> e95426d5
 	for key, value := range cfg {
 		valueDict, ok := value.(map[string]interface{})
 
