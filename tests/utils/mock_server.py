"""Mock Server for simple calls the cli and public api make"""

from flask import Flask, request, g, jsonify
import os
import sys
from datetime import datetime, timedelta
import json
import yaml
import six

# HACK: restore first two entries of sys path after wandb load
save_path = sys.path[:2]
import wandb

sys.path[0:0] = save_path
import logging
from six.moves import urllib
import threading
from tests.utils.mock_requests import RequestsMock, InjectRequestsParse


def default_ctx():
    return {
        "fail_graphql_count": 0,  # used via "fail_graphql_times"
        "fail_storage_count": 0,  # used via "fail_storage_times"
        "rate_limited_count": 0,  # used via "rate_limited_times"
        "page_count": 0,
        "page_times": 2,
        "requested_file": "weights.h5",
        "current_run": None,
        "files": {},
        "k8s": False,
        "resume": False,
        "config": [],
        "summary": [],
        "file_bytes": {},
        "manifests_created": [],
        "artifacts_by_id": {},
        "upsert_bucket_count": 0,
    }


def mock_server(mocker):
    ctx = default_ctx()
    app = create_app(ctx)
    mock = RequestsMock(app, ctx)
    # We mock out all requests libraries, couldn't find a way to mock the core lib
    sdk_path = "wandb.sdk"
    mocker.patch("gql.transport.requests.requests", mock)
    mocker.patch("wandb.wandb_sdk.internal.file_stream.requests", mock)
    mocker.patch("wandb.wandb_sdk.internal.internal_api.requests", mock)
    mocker.patch("wandb.wandb_sdk.internal.update.requests", mock)
    mocker.patch("wandb.wandb_sdk.internal.sender.requests", mock)
    mocker.patch("wandb.apis.internal_runqueue.requests", mock)
    mocker.patch("wandb.apis.public.requests", mock)
    mocker.patch("wandb.util.requests", mock)
    mocker.patch("wandb.wandb_sdk.wandb_artifacts.requests", mock)
    print("Patched requests everywhere", os.getpid())
    return mock


def run(ctx):
    if ctx["resume"]:
        now = datetime.now()
        created_at = (now - timedelta(days=1)).isoformat()
    else:
        created_at = datetime.now().isoformat()

    stopped = ctx.get("stopped", False)
    base_url = request.url_root.rstrip("/")

    # for wandb_tests::wandb_restore_name_not_found
    # if there is a fileName query, and this query is for nofile.h5
    # return an empty file. otherwise, return the usual weights.h5
    if ctx.get("graphql"):
        fileNames = ctx["graphql"][-1]["variables"].get("fileNames")
    else:
        fileNames = None
    if fileNames == ["nofile.h5"]:
        fileNode = {
            "id": "file123",
            "name": "nofile.h5",
            "sizeBytes": 0,
            "md5": "0",
            "url": base_url + "/storage?file=nofile.h5",
        }
    else:
        fileNode = {
            "id": "file123",
            "name": ctx["requested_file"],
            "sizeBytes": 20,
            "md5": "XXX",
            "url": base_url + "/storage?file=%s" % ctx["requested_file"],
            "directUrl": base_url
            + "/storage?file=%s&direct=true" % ctx["requested_file"],
        }

    return {
        "id": "test",
        "name": "test",
        "displayName": "beast-bug-33",
        "state": "running",
        "config": '{"epochs": {"value": 10}}',
        "group": "A",
        "jobType": "test",
        "description": "",
        "systemMetrics": '{"cpu": 100}',
        "summaryMetrics": '{"acc": 100, "loss": 0}',
        "fileCount": 1,
        "history": [
            '{"acc": 10, "loss": 90}',
            '{"acc": 20, "loss": 80}',
            '{"acc": 30, "loss": 70}',
        ],
        "events": ['{"cpu": 10}', '{"cpu": 20}', '{"cpu": 30}'],
        "files": {
            # Special weights url by default, if requesting upload we set the name
            "edges": [{"node": fileNode,}]
        },
        "sampledHistory": [[{"loss": 0, "acc": 100}, {"loss": 1, "acc": 0}]],
        "shouldStop": False,
        "failed": False,
        "stopped": stopped,
        "running": True,
        "tags": [],
        "notes": None,
        "sweepName": None,
        "createdAt": created_at,
        "updatedAt": datetime.now().isoformat(),
    }


def artifact(
    ctx,
    collection_name="mnist",
    state="COMMITTED",
    request_url_root="",
    id_override=None,
):
    _id = str(ctx["page_count"]) if id_override is None else id_override
    return {
        "id": _id,
        "digest": "abc123",
        "description": "",
        "state": state,
        "size": 10000,
        "createdAt": datetime.now().isoformat(),
        "updatedAt": datetime.now().isoformat(),
        "versionIndex": ctx["page_count"],
        "labels": [],
        "metadata": "{}",
        "aliases": [
            {
                "artifactCollectionName": collection_name,
                "alias": "v%i" % ctx["page_count"],
            }
        ],
        "artifactSequence": {"name": collection_name,},
        "currentManifest": {
            "file": {
                "directUrl": request_url_root
                + "/storage?file=wandb_manifest.json&id={}".format(_id)
            }
        },
    }


def paginated(node, ctx, extra={}):
    next_page = False
    ctx["page_count"] += 1
    if ctx["page_count"] < ctx["page_times"]:
        next_page = True
    edge = {"node": node, "cursor": "abc123"}
    edge.update(extra)
    return {
        "edges": [edge],
        "pageInfo": {"endCursor": "abc123", "hasNextPage": next_page},
    }


class CTX(object):
    """This is a silly threadsafe wrapper for getting ctx into the server
    NOTE: This will stop working for live_mock_server if we make pytest run
    in parallel.
    """

    lock = threading.Lock()
    STATE = None

    def __init__(self, ctx):
        self.ctx = ctx

    def get(self):
        return self.ctx

    def set(self, ctx):
        self.ctx = ctx
        CTX.persist(self)
        return self.ctx

    @classmethod
    def persist(cls, instance):
        with cls.lock:
            cls.STATE = instance.ctx

    @classmethod
    def load(cls, default):
        with cls.lock:
            if cls.STATE is not None:
                return CTX(cls.STATE)
            else:
                return CTX(default)


def get_ctx():
    if "ctx" not in g:
        g.ctx = CTX.load(default_ctx())
    return g.ctx.get()


def set_ctx(ctx):
    get_ctx()
    g.ctx.set(ctx)


def _bucket_config():
    base_url = request.url_root.rstrip("/")
    return {
        "commit": "HEAD",
        "github": "https://github.com/vanpelt",
        "config": '{"foo":{"value":"bar"}}',
        "files": {
            "edges": [
                {
                    "node": {
                        "directUrl": base_url + "/storage?file=wandb-metadata.json",
                        "name": "wandb-metadata.json",
                    }
                },
                {
                    "node": {
                        "directUrl": base_url + "/storage?file=diff.patch",
                        "name": "diff.patch",
                    }
                },
            ]
        },
    }


class HttpException(Exception):
    status_code = 500

    def __init__(self, message, status_code=None, payload=None):
        Exception.__init__(self)
        self.message = message
        if status_code is not None:
            self.status_code = status_code
        self.payload = payload

    def to_dict(self):
        rv = dict(self.payload or ())
        rv["error"] = self.message
        return rv


def create_app(user_ctx=None):
    app = Flask(__name__)
    # When starting in live mode, user_ctx is a fancy object
    if isinstance(user_ctx, dict):
        with app.app_context():
            set_ctx(user_ctx)

    @app.teardown_appcontext
    def persist_ctx(exc):
        if "ctx" in g:
            CTX.persist(g.ctx)

    @app.errorhandler(HttpException)
    def handle_http_exception(error):
        response = jsonify(error.to_dict())
        response.status_code = error.status_code
        return response

    @app.route("/ctx", methods=["GET", "PUT", "DELETE"])
    def update_ctx():
        """Updating context for live_mock_server"""
        ctx = get_ctx()
        body = request.get_json()
        if request.method == "GET":
            return json.dumps(ctx)
        elif request.method == "DELETE":
            app.logger.info("reseting context")
            set_ctx(default_ctx())
            return json.dumps(get_ctx())
        else:
            ctx.update(body)
            # TODO: tests in CI failed on this
            set_ctx(ctx)
            app.logger.info("updated context %s", ctx)
            return json.dumps(get_ctx())

    @app.route("/graphql", methods=["POST"])
    def graphql():
        #  TODO: in tests wandb-username is set to the test name, lets scope ctx to it
        ctx = get_ctx()
        base_url = request.url_root.rstrip("/")
        test_name = request.headers.get("X-WANDB-USERNAME")
        if test_name:
            app.logger.info("Test request from: %s", test_name)
        app.logger.info("graphql post")
        if "fail_graphql_times" in ctx:
            if ctx["fail_graphql_count"] < ctx["fail_graphql_times"]:
                ctx["fail_graphql_count"] += 1
                return json.dumps({"errors": ["Server down"]}), 500
        if "rate_limited_times" in ctx:
            if ctx["rate_limited_count"] < ctx["rate_limited_times"]:
                ctx["rate_limited_count"] += 1
                return json.dumps({"error": "rate limit exceeded"}), 429
        body = request.get_json()
        app.logger.info("graphql post body: %s", body)
        if body["variables"].get("run"):
            ctx["current_run"] = body["variables"]["run"]
        if "mutation UpsertBucket(" in body["query"]:
            param_config = body["variables"].get("config")
            if param_config:
                ctx.setdefault("config", []).append(json.loads(param_config))
            param_summary = body["variables"].get("summaryMetrics")
            if param_summary:
                ctx.setdefault("summary", []).append(json.loads(param_summary))
            ctx["upsert_bucket_count"] += 1

        if body["variables"].get("files"):
            requested_file = body["variables"]["files"][0]
            ctx["requested_file"] = requested_file
            url = base_url + "/storage?file={}&run={}".format(
                urllib.parse.quote(requested_file), ctx["current_run"]
            )
            return json.dumps(
                {
                    "data": {
                        "model": {
                            "bucket": {
                                "id": "storageid",
                                "files": {
                                    "uploadHeaders": [],
                                    "edges": [
                                        {
                                            "node": {
                                                "name": requested_file,
                                                "url": url,
                                                "directUrl": url + "&direct=true",
                                            }
                                        }
                                    ],
                                },
                            }
                        }
                    }
                }
            )
        if "historyTail" in body["query"]:
            if ctx["resume"] is True:
                hist_tail = '["{\\"_step\\": 15, \\"acc\\": 1, \\"_runtime\\": 60}"]'
                return json.dumps(
                    {
                        "data": {
                            "model": {
                                "bucket": {
                                    "name": "test",
                                    "displayName": "funky-town-13",
                                    "id": "test",
                                    "config": '{"epochs": {"value": 10}}',
                                    "summaryMetrics": '{"acc": 10, "best_val_loss": 0.5}',
                                    "logLineCount": 14,
                                    "historyLineCount": 15,
                                    "eventsLineCount": 0,
                                    "historyTail": hist_tail,
                                    "eventsTail": '["{\\"_runtime\\": 70}"]',
                                }
                            }
                        }
                    }
                )
            else:
                return json.dumps({"data": {"model": {"bucket": None}}})
        if "query Runs(" in body["query"]:
            return json.dumps(
                {
                    "data": {
                        "project": {
                            "runCount": 4,
                            "readOnly": False,
                            "runs": paginated(run(ctx), ctx),
                        }
                    }
                }
            )
        if "query Run(" in body["query"]:
            return json.dumps({"data": {"project": {"run": run(ctx)}}})
        if "query Model(" in body["query"]:
            if "project(" in body["query"]:
                project_field_name = "project"
                run_field_name = "run"
            else:
                project_field_name = "model"
                run_field_name = "bucket"
            if "commit" in body["query"]:
                run_config = _bucket_config()
            else:
                run_config = run(ctx)
            return json.dumps(
                {"data": {project_field_name: {run_field_name: run_config}}}
            )
        if "query Models(" in body["query"]:
            return json.dumps(
                {
                    "data": {
                        "models": {
                            "edges": [
                                {
                                    "node": {
                                        "id": "123",
                                        "name": "myname",
                                        "project": "myproj",
                                    }
                                }
                            ]
                        }
                    }
                }
            )
        if "query Projects(" in body["query"]:
            return json.dumps(
                {
                    "data": {
                        "models": paginated(
                            {
                                "id": "1",
                                "name": "test-project",
                                "entityName": body["variables"]["entity"],
                                "createdAt": "now",
                                "isBenchmark": False,
                            },
                            ctx,
                        )
                    }
                }
            )
        if "query Viewer " in body["query"]:
            return json.dumps(
                {
                    "data": {
                        "viewer": {
                            "entity": "mock_server_entity",
                            "flags": '{"code_saving_enabled": true}',
                            "teams": {
                                "edges": []  # TODO make configurable for cli_test
                            },
                        }
                    }
                }
            )
        if "query Sweep(" in body["query"]:
            return json.dumps(
                {
                    "data": {
                        "project": {
                            "sweep": {
                                "id": "1234",
                                "name": "fun-sweep-10",
                                "state": "running",
                                "bestLoss": 0.33,
                                "config": yaml.dump(
                                    {"metric": {"name": "loss", "value": "minimize"}}
                                ),
                                "createdAt": datetime.now().isoformat(),
                                "heartbeatAt": datetime.now().isoformat(),
                                "updatedAt": datetime.now().isoformat(),
                                "earlyStopJobRunning": False,
                                "controller": None,
                                "scheduler": None,
                                "runs": paginated(run(ctx), ctx),
                            }
                        }
                    }
                }
            )
        if "mutation UpsertSweep(" in body["query"]:
            return json.dumps(
                {
                    "data": {
                        "upsertSweep": {
                            "sweep": {
                                "name": "test",
                                "project": {
                                    "id": "1234",
                                    "name": "test",
                                    "entity": {"id": "1234", "name": "test"},
                                },
                            },
                            "configValidationWarnings": [],
                        }
                    }
                }
            )
        if "mutation CreateAgent(" in body["query"]:
            return json.dumps(
                {"data": {"createAgent": {"agent": {"id": "mock-server-agent-93xy",}}}}
            )
        if "mutation Heartbeat(" in body["query"]:
            return json.dumps(
                {
                    "data": {
                        "agentHeartbeat": {
                            "agent": {"id": "mock-server-agent-93xy",},
                            "commands": json.dumps(
                                [
                                    {
                                        "type": "run",
                                        "run_id": "mocker-sweep-run-x9",
                                        "args": {"learning_rate": {"value": 0.99124}},
                                    }
                                ]
                            ),
                        }
                    }
                }
            )
        if "mutation UpsertBucket(" in body["query"]:
            response = {
                "data": {
                    "upsertBucket": {
                        "bucket": {
                            "id": "storageid",
                            "name": body["variables"].get("name", "abc123"),
                            "displayName": "lovely-dawn-32",
                            "project": {
                                "name": "test",
                                "entity": {"name": "mock_server_entity"},
                            },
                        },
                        "inserted": ctx["resume"] is False,
                    }
                }
            }
            if body["variables"].get("name") == "mocker-sweep-run-x9":
                response["data"]["upsertBucket"]["bucket"][
                    "sweepName"
                ] = "test-sweep-id"
            return json.dumps(response)
        if "mutation DeleteRun(" in body["query"]:
            return json.dumps({"data": {}})
        if "mutation CreateAnonymousApiKey " in body["query"]:
            return json.dumps(
                {
                    "data": {
                        "createAnonymousEntity": {"apiKey": {"name": "ANONYMOOSE" * 4}}
                    }
                }
            )
        if "mutation DeleteFiles(" in body["query"]:
            return json.dumps({"data": {"deleteFiles": {"success": True}}})
        if "mutation PrepareFiles(" in body["query"]:
            nodes = []
            for i, file_spec in enumerate(body["variables"]["fileSpecs"]):
                url = base_url + "/storage?file=%s" % file_spec["name"]
                nodes.append(
                    {
                        "node": {
                            "id": str(i),
                            "name": file_spec["name"],
                            "displayName": file_spec["name"],
                            "digest": "null",
                            "uploadUrl": url,
                            "uploadHeaders": "",
                        }
                    }
                )
            return json.dumps({"data": {"prepareFiles": {"files": {"edges": nodes}}}})
        if "mutation CreateArtifact(" in body["query"]:
            collection_name = body["variables"]["artifactCollectionNames"][0]
            ctx["artifacts"] = ctx.get("artifacts", {})
            ctx["artifacts"][collection_name] = ctx["artifacts"].get(
                collection_name, []
            )
            ctx["artifacts"][collection_name].append(body["variables"])
            _id = body.get("variables", {}).get("digest", "")
            if _id != "":
                ctx.get("artifacts_by_id")[_id] = body["variables"]
            return {
                "data": {
                    "createArtifact": {
                        "artifact": artifact(
                            ctx,
                            collection_name,
                            id_override=_id,
                            state="COMMITTED"
                            if "PENDING" not in collection_name
                            else "PENDING",
                        )
                    }
                }
            }
        if "mutation CreateArtifactManifest(" in body["query"]:
            manifest = {
                "id": 1,
                "type": "INCREMENTAL"
                if "incremental" in body.get("variables", {}).get("name", "")
                else "FULL",
                "file": {
                    "id": 1,
                    "directUrl": base_url
                    + "/storage?file=wandb_manifest.json&name={}".format(
                        body.get("variables", {}).get("name", "")
                    ),
                    "uploadUrl": base_url + "/storage?file=wandb_manifest.json",
                    "uploadHeaders": "",
                },
            }
            ctx["manifests_created"].append(manifest)
            return {"data": {"createArtifactManifest": {"artifactManifest": manifest,}}}
        if "mutation UpdateArtifactManifest(" in body["query"]:
            manifest = {
                "id": 1,
                "type": "INCREMENTAL"
                if "incremental" in body.get("variables", {}).get("name", "")
                else "FULL",
                "file": {
                    "id": 1,
                    "directUrl": base_url
                    + "/storage?file=wandb_manifest.json&name={}".format(
                        body.get("variables", {}).get("name", "")
                    ),
                    "uploadUrl": base_url + "/storage?file=wandb_manifest.json",
                    "uploadHeaders": "",
                },
            }
            return {"data": {"updateArtifactManifest": {"artifactManifest": manifest,}}}
        if "mutation CreateArtifactFiles" in body["query"]:
            return {
                "data": {
                    "files": [
                        {
                            "node": {
                                "id": idx,
                                "name": file["name"],
                                "uploadUrl": "",
                                "uploadheaders": [],
                                "artifact": {"id": file["artifactID"]},
                            }
                            for idx, file in enumerate(
                                body["variables"]["artifactFiles"]
                            )
                        }
                    ],
                }
            }
        if "mutation CommitArtifact(" in body["query"]:
            return {
                "data": {
                    "commitArtifact": {
                        "artifact": {"id": 1, "digest": "0000===================="}
                    }
                }
            }
        if "mutation UseArtifact(" in body["query"]:
            return {"data": {"useArtifact": {"artifact": artifact(ctx)}}}
        if "query ProjectArtifactType(" in body["query"]:
            return {
                "data": {
                    "project": {
                        "artifactType": {
                            "id": "1",
                            "name": "dataset",
                            "description": "",
                            "createdAt": datetime.now().isoformat(),
                        }
                    }
                }
            }
        if "query ProjectArtifacts(" in body["query"]:
            return {
                "data": {
                    "project": {
                        "artifactTypes": paginated(
                            {
                                "id": "1",
                                "name": "dataset",
                                "description": "",
                                "createdAt": datetime.now().isoformat(),
                            },
                            ctx,
                        )
                    }
                }
            }
        if "query ProjectArtifactCollections(" in body["query"]:
            return {
                "data": {
                    "project": {
                        "artifactType": {
                            "artifactSequences": paginated(
                                {
                                    "id": "1",
                                    "name": "mnist",
                                    "description": "",
                                    "createdAt": datetime.now().isoformat(),
                                },
                                ctx,
                            )
                        }
                    }
                }
            }
        if "query ArtifactCollection(" in body["query"]:
            return {
                "data": {
                    "project": {
                        "artifactType": {
                            "artifactSequence": {
                                "id": "1",
                                "name": "mnist",
                                "description": "",
                                "createdAt": datetime.now().isoformat(),
                            }
                        }
                    }
                }
            }
        if "query RunArtifacts(" in body["query"]:
            if "inputArtifacts" in body["query"]:
                key = "inputArtifacts"
            else:
                key = "outputArtifacts"
            artifacts = paginated(artifact(ctx), ctx)
            artifacts["totalCount"] = ctx["page_times"]
            return {"data": {"project": {"run": {key: artifacts}}}}
        if "query Artifacts(" in body["query"]:
            version = "v%i" % ctx["page_count"]
            artifacts = paginated(artifact(ctx), ctx, {"version": version})
            artifacts["totalCount"] = ctx["page_times"]
            return {
                "data": {
                    "project": {
                        "artifactType": {
                            "artifactSequence": {
                                "name": "mnist",
                                "artifacts": artifacts,
                            }
                        }
                    }
                }
            }
        if "query Artifact(" in body["query"]:
            art = artifact(ctx, request_url_root=base_url)
            if "id" in body.get("variables", {}):
                art = artifact(
                    ctx,
                    request_url_root=base_url,
                    id_override=body.get("variables", {}).get("id"),
                )
                art["artifactType"] = {"id": 1, "name": "dataset"}
                return {"data": {"artifact": art}}
            # code artifacts use source-RUNID names, we return the code type
            art["artifactType"] = {"id": 1, "name": "dataset"}
            if "source" in body["variables"]["name"]:
                art["artifactType"] = {"id": 2, "name": "code"}
            elif (
                "logged_table" in body["variables"]["name"]
                or "run-" in body["variables"]["name"]
            ):
                art["artifactType"] = {"id": 3, "name": "run_table"}
            elif "monitored" in body["variables"]["name"]:
                art["artifactType"] = {"id": 4, "name": "inference"}
            elif "wb_validation_data" in body["variables"]["name"]:
                art["artifactType"] = {"id": 4, "name": "validation_dataset"}
            return {"data": {"project": {"artifact": art}}}
        if "query ArtifactManifest(" in body["query"]:
            art = artifact(ctx)
            art["currentManifest"] = {
                "id": 1,
                "file": {
                    "id": 1,
                    "directUrl": base_url
                    + "/storage?file=wandb_manifest.json&name={}".format(
                        body.get("variables", {}).get("name", "")
                    ),
                },
            }
            return {"data": {"project": {"artifact": art}}}
        if "stopped" in body["query"]:
            return json.dumps(
                {
                    "data": {
                        "Model": {
                            "project": {"run": {"stopped": ctx.get("stopped", False)}}
                        }
                    }
                }
            )

        print("MISSING QUERY, add me to tests/mock_server.py", body["query"])
        error = {"message": "Not implemented in tests/mock_server.py", "body": body}
        return json.dumps({"errors": [error]})

    @app.route("/storage", methods=["PUT", "GET"])
    def storage():
        ctx = get_ctx()
        if "fail_storage_times" in ctx:
            if ctx["fail_storage_count"] < ctx["fail_storage_times"]:
                ctx["fail_storage_count"] += 1
                return json.dumps({"errors": ["Server down"]}), 500
        file = request.args.get("file")
        _id = request.args.get("id", "")
        run = request.args.get("run", "unknown")
        ctx["storage"] = ctx.get("storage", {})
        ctx["storage"][run] = ctx["storage"].get(run, [])
        ctx["storage"][run].append(file)
        size = ctx["files"].get(file)
        if request.method == "GET" and size:
            return os.urandom(size), 200
        # make sure to read the data
        request.get_data()
        if request.method == "PUT":
            ctx["file_bytes"][file] = (
                ctx["file_bytes"].get(file, 0) + request.content_length
            )
        if file == "wandb_manifest.json":
            if _id in ctx.get("artifacts_by_id"):
                art = ctx["artifacts_by_id"][_id]
                if "-validation_predictions" in art["artifactCollectionNames"][0]:
                    return {
                        "version": 1,
                        "storagePolicy": "wandb-storage-policy-v1",
                        "storagePolicyConfig": {},
                        "contents": {
                            "validation_predictions.table.json": {
                                "digest": "3aaaaaaaaaaaaaaaaaaaaa==",
                                "size": 81299,
                            }
                        },
                    }
                if "wb_validation_data" in art["artifactCollectionNames"][0]:
                    return {
                        "version": 1,
                        "storagePolicy": "wandb-storage-policy-v1",
                        "storagePolicyConfig": {},
                        "contents": {
                            "validation_data.table.json": {
                                "digest": "3aaaaaaaaaaaaaaaaaaaaa==",
                                "size": 81299,
                            },
                            "media/tables/5aac4cea.table.json": {
                                "digest": "3aaaaaaaaaaaaaaaaaaaaa==",
                                "size": 81299,
                            },
                        },
                    }
            if request.args.get("name") == "my-test_reference_download:latest":
                return {
                    "version": 1,
                    "storagePolicy": "wandb-storage-policy-v1",
                    "storagePolicyConfig": {},
                    "contents": {
                        "StarWars3.wav": {
                            "digest": "a90eb05f7aef652b3bdd957c67b7213a",
                            "size": 81299,
                            "ref": "https://wandb-artifacts-refs-public-test.s3-us-west-2.amazonaws.com/StarWars3.wav",
                        },
                        "file1.txt": {
                            "digest": "0000====================",
                            "size": 81299,
                        },
                    },
                }
            elif (
                _id == "bb8043da7d78ff168a695cff097897d2"
                or _id == "ad4d74ac0e4167c6cf4aaad9d59b9b44"
            ):
                return {
                    "version": 1,
                    "storagePolicy": "wandb-storage-policy-v1",
                    "storagePolicyConfig": {},
                    "contents": {
                        "t1.table.json": {
                            "digest": "3aaaaaaaaaaaaaaaaaaaaa==",
                            "size": 81299,
                        }
                    },
                }
            elif _id == "b89758a7e7503bdb021e0534fe444d9a":
                return {
                    "version": 1,
                    "storagePolicy": "wandb-storage-policy-v1",
                    "storagePolicyConfig": {},
                    "contents": {
                        "logged_table.table.json": {
                            "digest": "3aaaaaaaaaaaaaaaaaaaaa==",
                            "size": 81299,
                        }
                    },
                }
            elif _id == "b9a598178557aed1d89bd93ec0db989b":
                return {
                    "version": 1,
                    "storagePolicy": "wandb-storage-policy-v1",
                    "storagePolicyConfig": {},
                    "contents": {
                        "logged_table_2.table.json": {
                            "digest": "3aaaaaaaaaaaaaaaaaaaaa==",
                            "size": 81299,
                        }
                    },
                }
            elif _id in [
                "2d9a7e0aa8407f0730e19e5bc55c3a45",
                "c541de19b18331a4a33b282fc9d42510",
                "6f3d6ed5417d2955afbc73bff0ed1609",
                "7d797e62834a7d72538529e91ed958e2",
                "03d3e221fd4da6c5fccb1fbd75fe475e",
                "464aa7e0d7c3f8230e3fe5f10464a2e6",
                "8ef51aeabcfcd89b719822de64f6a8bf",
            ]:
                return {
                    "version": 1,
                    "storagePolicy": "wandb-storage-policy-v1",
                    "storagePolicyConfig": {},
                    "contents": {
                        "validation_data.table.json": {
                            "digest": "3aaaaaaaaaaaaaaaaaaaaa==",
                            "size": 81299,
                        },
                        "media/tables/e14239fe.table.json": {
                            "digest": "3aaaaaaaaaaaaaaaaaaaaa==",
                            "size": 81299,
                        },
                    },
                }
            elif (
                len(ctx.get("graphql", [])) >= 3
                and ctx["graphql"][2].get("variables", {}).get("name", "") == "dummy:v0"
            ) or request.args.get("name") == "dummy:v0":
                return {
                    "version": 1,
                    "storagePolicy": "wandb-storage-policy-v1",
                    "storagePolicyConfig": {},
                    "contents": {
                        "dataset.partitioned-table.json": {
                            "digest": "0aaaaaaaaaaaaaaaaaaaaa==",
                            "size": 81299,
                        },
                        "parts/1.table.json": {
                            "digest": "1aaaaaaaaaaaaaaaaaaaaa==",
                            "size": 81299,
                        },
                        "t.table.json": {
                            "digest": "2aaaaaaaaaaaaaaaaaaaaa==",
                            "size": 123,
                        },
                    },
                }
            else:
                return {
                    "version": 1,
                    "storagePolicy": "wandb-storage-policy-v1",
                    "storagePolicyConfig": {},
                    "contents": {
                        "digits.h5": {
                            "digest": "TeSJ4xxXg0ohuL5xEdq2Ew==",
                            "size": 81299,
                        },
                    },
                }
        elif file == "wandb-metadata.json":
            return {
                "docker": "test/docker",
                "program": "train.py",
                "args": ["--test", "foo"],
                "git": ctx.get("git", {}),
            }
        elif file == "diff.patch":
            # TODO: make sure the patch is valid for windows as well,
            # and un skip the test in test_cli.py
            return r"""
diff --git a/patch.txt b/patch.txt
index 30d74d2..9a2c773 100644
--- a/patch.txt
+++ b/patch.txt
@@ -1 +1 @@
-test
\ No newline at end of file
+testing
\ No newline at end of file
"""
        return "", 200

    @app.route("/artifacts/<entity>/<digest>", methods=["GET", "POST"])
    def artifact_file(entity, digest):
        if entity == "entity":
            if (
                digest == "d1a69a69a69a69a69a69a69a69a69a69"
            ):  # "dataset.partitioned-table.json"
                return (
                    json.dumps({"_type": "partitioned-table", "parts_path": "parts"}),
                    200,
                )
            elif digest == "d5a69a69a69a69a69a69a69a69a69a69":  # "parts/1.table.json"
                return (
                    json.dumps(
                        {
                            "_type": "table",
                            "column_types": {
                                "params": {
                                    "type_map": {
                                        "A": {
                                            "params": {
                                                "allowed_types": [
                                                    {"wb_type": "none"},
                                                    {"wb_type": "number"},
                                                ]
                                            },
                                            "wb_type": "union",
                                        },
                                        "B": {
                                            "params": {
                                                "allowed_types": [
                                                    {"wb_type": "none"},
                                                    {"wb_type": "number"},
                                                ]
                                            },
                                            "wb_type": "union",
                                        },
                                        "C": {
                                            "params": {
                                                "allowed_types": [
                                                    {"wb_type": "none"},
                                                    {"wb_type": "number"},
                                                ]
                                            },
                                            "wb_type": "union",
                                        },
                                    }
                                },
                                "wb_type": "dictionary",
                            },
                            "columns": ["A", "B", "C"],
                            "data": [[0, 0, 1]],
                            "ncols": 3,
                            "nrows": 1,
                        }
                    ),
                    200,
                )
            elif digest == "d9a69a69a69a69a69a69a69a69a69a69":  # "t.table.json"
                return (
                    json.dumps(
                        {
                            "_type": "table",
                            "column_types": {
                                "params": {"type_map": {}},
                                "wb_type": "dictionary",
                            },
                            "columns": [],
                            "data": [],
                            "ncols": 0,
                            "nrows": 0,
                        }
                    ),
                    200,
                )

        if digest == "dda69a69a69a69a69a69a69a69a69a69":
            return (
                json.dumps({"_type": "table-file", "columns": [], "data": []}),
                200,
            )

        return "ARTIFACT %s" % digest, 200

    @app.route("/files/<entity>/<project>/<run>/file_stream", methods=["POST"])
    def file_stream(entity, project, run):
        ctx = get_ctx()
        ctx["file_stream"] = ctx.get("file_stream", [])
        ctx["file_stream"].append(request.get_json())
<<<<<<< HEAD
        summary_json = ctx["file_stream"][-1].get("files", {}).get("wandb-summary.json")
        if summary_json:
            ctx["summary"] = json.loads(summary_json["content"][0])
        return json.dumps({"exitcode": None, "limits": {}})
=======
        response = json.dumps({"exitcode": None, "limits": {}})

        inject = InjectRequestsParse(ctx).find(request=request)
        if inject:
            if inject.response:
                response = inject.response
            if inject.http_status:
                # print("INJECT", inject, inject.http_status)
                raise HttpException("some error", status_code=inject.http_status)
        return response
>>>>>>> 5a65037a

    @app.route("/api/v1/namespaces/default/pods/test")
    def k8s_pod():
        ctx = get_ctx()
        image_id = b"docker-pullable://test@sha256:1234"
        ms = b'{"status":{"containerStatuses":[{"imageID":"%s"}]}}' % image_id
        if ctx.get("k8s"):
            return ms, 200
        else:
            return b"", 500

    @app.route("/api/sessions")
    def jupyter_sessions():
        return json.dumps(
            [
                {
                    "kernel": {"id": "12345"},
                    "notebook": {"path": "test.ipynb", "name": "test.ipynb"},
                }
            ]
        )

    @app.route("/wandb_url", methods=["PUT"])
    def spell_url():
        ctx = get_ctx()
        ctx["spell_data"] = request.get_json()
        return json.dumps({"success": True})

    @app.route("/pypi/<library>/json")
    def pypi(library):
        version = getattr(wandb, "__hack_pypi_latest_version__", wandb.__version__)
        return json.dumps(
            {
                "info": {"version": version},
                "releases": {
                    "88.1.2rc2": [],
                    "88.1.2rc12": [],
                    "88.1.2rc3": [],
                    "88.1.2rc4": [],
                    "0.11.0": [],
                    "0.10.32": [],
                    "0.10.31": [],
                    "0.10.30": [],
                    "0.0.8rc6": [],
                    "0.0.8rc2": [],
                    "0.0.8rc3": [],
                    "0.0.8rc8": [],
                    "0.0.2": [{"yanked": True}],
                    "0.0.3": [{"yanked": True, "yanked_reason": "just cuz"}],
                    "0.0.7": [],
                    "0.0.5": [],
                    "0.0.6": [],
                },
            }
        )

    @app.errorhandler(404)
    def page_not_found(e):
        print("Got request to: %s (%s)" % (request.url, request.method))
        return "Not Found", 404

    return app


class ParseCTX(object):
    def __init__(self, ctx):
        self._ctx = ctx

    def get_filestream_file_updates(self):
        data = {}
        file_stream_updates = self._ctx["file_stream"]
        for update in file_stream_updates:
            files = update.get("files")
            if not files:
                continue
            for k, v in six.iteritems(files):
                data.setdefault(k, []).append(v)
        return data

    def get_filestream_file_items(self):
        data = {}
        fs_file_updates = self.get_filestream_file_updates()
        for k, v in six.iteritems(fs_file_updates):
            l = []
            for d in v:
                offset = d.get("offset")
                content = d.get("content")
                assert offset is not None
                assert content is not None
                assert offset == 0 or offset == len(l), (k, v, l, d)
                if not offset:
                    l = []
                if k == u"output.log":
                    lines = [content]
                else:
                    lines = map(json.loads, content)
                l.extend(lines)
            data[k] = l
        return data

    @property
    def summary(self):
        fs_files = self.get_filestream_file_items()
        summary = fs_files["wandb-summary.json"][-1]
        return summary

    @property
    def history(self):
        fs_files = self.get_filestream_file_items()
        history = fs_files["wandb-history.jsonl"]
        return history

    @property
    def config(self):
        return self._ctx["config"][-1]

    @property
    def config_wandb(self):
        return self.config["_wandb"]["value"]

    @property
    def telemetry(self):
        return self.config.get("_wandb", {}).get("value", {}).get("t")

    @property
    def metrics(self):
        return self.config.get("_wandb", {}).get("value", {}).get("m")

    @property
    def manifests_created(self):
        return self._ctx.get("manifests_created") or []

    @property
    def manifests_created_ids(self):
        return [m["id"] for m in self.manifests_created]


if __name__ == "__main__":
    app = create_app()
    app.logger.setLevel(logging.INFO)
    app.run(debug=False, port=int(os.environ.get("PORT", 8547)))<|MERGE_RESOLUTION|>--- conflicted
+++ resolved
@@ -1083,12 +1083,10 @@
         ctx = get_ctx()
         ctx["file_stream"] = ctx.get("file_stream", [])
         ctx["file_stream"].append(request.get_json())
-<<<<<<< HEAD
         summary_json = ctx["file_stream"][-1].get("files", {}).get("wandb-summary.json")
         if summary_json:
             ctx["summary"] = json.loads(summary_json["content"][0])
-        return json.dumps({"exitcode": None, "limits": {}})
-=======
+        
         response = json.dumps({"exitcode": None, "limits": {}})
 
         inject = InjectRequestsParse(ctx).find(request=request)
@@ -1099,7 +1097,6 @@
                 # print("INJECT", inject, inject.http_status)
                 raise HttpException("some error", status_code=inject.http_status)
         return response
->>>>>>> 5a65037a
 
     @app.route("/api/v1/namespaces/default/pods/test")
     def k8s_pod():
