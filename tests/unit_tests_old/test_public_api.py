"""
test_wandb
----------------------------------

Tests for the `wandb.apis.PublicApi` module.
"""

import json
import os
import platform
from unittest import mock

import pytest
import requests
import wandb
<<<<<<< HEAD
from wandb.sdk.internal.internal_api import Api as InternalApi
=======
from wandb.sdk.lib import filesystem
>>>>>>> cf7df1de

from tests.unit_tests_old import utils


@pytest.fixture
def mock_upload_file_retry():
    with mock.patch.object(InternalApi, "upload_file_retry") as upload_file_retry:
        yield upload_file_retry


def test_from_path(mock_server, api):

    run = api.from_path("test/test/test")
    assert isinstance(run, wandb.apis.public.Run)
    run = api.from_path("test/test/runs/test")
    assert isinstance(run, wandb.apis.public.Run)
    sweep = api.from_path("test/test/sweeps/test")
    assert isinstance(sweep, wandb.apis.public.Sweep)


def test_to_html(mock_server, api):
    run = api.from_path("test/test/test")
    assert "test/test/runs/test?jupyter=true" in run.to_html()
    sweep = api.from_path("test/test/sweeps/test")
    assert "test/test/sweeps/test?jupyter=true" in sweep.to_html()


def test_project_sweeps(mock_server, api):
    project = api.from_path("test")
    psweeps = project.sweeps()
    assert len(psweeps) == 1
    assert psweeps[0].id == "testid"
    assert psweeps[0].name == "testname"

    no_sweeps_project = api.from_path("testnosweeps")
    nspsweeps = no_sweeps_project.sweeps()
    assert len(nspsweeps) == 0


def test_display(mock_server, api):
    run = api.from_path("test/test/test")
    assert not run.display()


def test_run_load(mock_server, api):
    run = api.run("test/test/test")
    assert run.summary_metrics == {"acc": 100, "loss": 0}
    assert run.url == "https://wandb.ai/test/test/runs/test"


def test_run_retry(mock_server, api):
    mock_server.set_context("fail_graphql_times", 2)
    run = api.run("test/test/test")
    assert run.summary_metrics == {"acc": 100, "loss": 0}


def test_run_history(mock_server, api):
    run = api.run("test/test/test")
    assert run.history(pandas=False)[0] == {"acc": 10, "loss": 90}


def test_run_history_keys(mock_server, api):
    run = api.run("test/test/test")
    assert run.history(keys=["acc", "loss"], pandas=False) == [
        {"loss": 0, "acc": 100},
        {"loss": 1, "acc": 0},
    ]


def test_run_history_keys_bad_arg(mock_server, api, capsys):
    run = api.run("test/test/test")
    run.history(keys="acc", pandas=False)
    captured = capsys.readouterr()
    assert "wandb: ERROR keys must be specified in a list\n" in captured.err

    run.history(keys=[["acc"]], pandas=False)
    captured = capsys.readouterr()
    assert "wandb: ERROR keys argument must be a list of strings\n" in captured.err

    run.scan_history(keys="acc")
    captured = capsys.readouterr()
    assert "wandb: ERROR keys must be specified in a list\n" in captured.err

    run.scan_history(keys=[["acc"]])
    captured = capsys.readouterr()
    assert "wandb: ERROR keys argument must be a list of strings\n" in captured.err


def test_run_config(mock_server, api):
    run = api.run("test/test/test")
    assert run.config == {"epochs": 10}


def test_run_history_system(mock_server, api):
    run = api.run("test/test/test")
    assert run.history(stream="system", pandas=False) == [
        {"cpu": 10},
        {"cpu": 20},
        {"cpu": 30},
    ]


def test_run_summary(mock_server, api):
    run = api.run("test/test/test")
    run.summary.update({"cool": 1000})
    res = json.loads(mock_server.ctx["graphql"][-1]["variables"]["summaryMetrics"])
    assert {"acc": 100, "loss": 0, "cool": 1000} == res


def test_run_create(mock_server, api):
    run = api.create_run(project="test")
    variables = {"entity": "mock_server_entity", "name": run.id, "project": "test"}
    assert mock_server.ctx["graphql"][-1]["variables"] == variables


def test_run_update(mock_server, api):
    run = api.run("test/test/test")
    run.tags.append("test")
    run.config["foo"] = "bar"
    run.update()
    res = json.loads(mock_server.ctx["graphql"][-1]["variables"]["summaryMetrics"])
    assert {"acc": 100, "loss": 0} == res
    assert mock_server.ctx["graphql"][-2]["variables"]["entity"] == "test"


def test_run_delete(mock_server, api):
    run = api.run("test/test/test")

    run.delete()
    variables = {"id": run.storage_id, "deleteArtifacts": False}
    assert mock_server.ctx["graphql"][-1]["variables"] == variables

    run.delete(delete_artifacts=True)
    variables = {"id": run.storage_id, "deleteArtifacts": True}
    assert mock_server.ctx["graphql"][-1]["variables"] == variables


def test_run_files(runner, mock_server, api):
    with runner.isolated_filesystem():
        run = api.run("test/test/test")
        file = run.files()[0]
        file.download()
        assert os.path.exists("weights.h5")
        raised = False
        try:
            file.download()
        except wandb.CommError:
            raised = True
        assert raised


def test_run_file(runner, mock_server, api):
    with runner.isolated_filesystem():
        run = api.run("test/test/test")
        file = run.file("weights.h5")
        assert not os.path.exists("weights.h5")
        file.download()
        assert os.path.exists("weights.h5")


def test_run_file_direct(runner, mock_server, api):
    with runner.isolated_filesystem():
        run = api.run("test/test/test")
        file = run.file("weights.h5")
        assert (
            file.direct_url
            == "https://api.wandb.ai/storage?file=weights.h5&direct=true"
        )


def test_run_upload_file(runner, mock_server, api, mock_upload_file_retry: mock.Mock):
    with runner.isolated_filesystem():
        run = api.run("test/test/test")
        with open("new_file.pb", "w") as f:
            f.write("TEST")
        file = run.upload_file("new_file.pb")
        assert file.url == "https://api.wandb.ai/storage?file=new_file.pb"
        mock_upload_file_retry.assert_called_once()
        assert file.url in str(mock_upload_file_retry.call_args[0])


def test_run_upload_file_relative(
    runner, mock_server, api, mock_upload_file_retry: mock.Mock
):
    with runner.isolated_filesystem():
        run = api.run("test/test/test")
        filesystem.mkdir_exists_ok("foo")
        os.chdir("foo")
        with open("new_file.pb", "w") as f:
            f.write("TEST")
        file = run.upload_file("new_file.pb", "../")
        assert file.url == "https://api.wandb.ai/storage?file=foo/new_file.pb"
        mock_upload_file_retry.assert_called_once()


def test_upload_file_retry(runner, mock_server, api, mock_upload_file_retry: mock.Mock):
    mock_server.set_context("fail_storage_count", 4)
    with runner.isolated_filesystem():
        run = api.run("test/test/test")
        with open("new_file.pb", "w") as f:
            f.write("TEST")
        file = run.upload_file("new_file.pb")
        assert file.url == "https://api.wandb.ai/storage?file=new_file.pb"
        mock_upload_file_retry.assert_called_once()


def test_upload_file_inject_retry(
    runner, mock_server, api, inject_requests, mock_upload_file_retry: mock.Mock
):
    match = inject_requests.Match(path_suffix="/storage", count=2)
    inject_requests.add(
        match=match, requests_error=requests.exceptions.ConnectionError()
    )
    with runner.isolated_filesystem():
        run = api.run("test/test/test")
        with open("new_file.pb", "w") as f:
            f.write("TEST")
        file = run.upload_file("new_file.pb")
        assert file.url == "https://api.wandb.ai/storage?file=new_file.pb"
        mock_upload_file_retry.assert_called_once()


def test_runs_from_path(mock_server, api):
    runs = api.runs("test/test")
    assert len(runs) == 4
    list(runs)
    assert len(runs.objects) == 2
    assert runs[0].summary_metrics == {"acc": 100, "loss": 0}
    assert runs[0].group == "A"
    assert runs[0].job_type == "test"


def test_runs_from_path_index(mock_server, api):
    mock_server.set_context("page_times", 4)
    runs = api.runs("test/test")
    assert len(runs) == 4
    print(list(runs))
    assert runs[3]
    assert len(runs.objects) == 4


def test_projects(mock_server, api):
    projects = api.projects("test")
    # projects doesn't provide a length for now, so we iterate
    # them all to count
    count = 0
    for proj in projects:
        count += 1
    assert count == 2


def test_reports(mock_server, api):
    path = "test-entity/test-project"
    reports = api.reports(path)
    # calling __len__, __getitem__, or __next__ on a Reports object
    # triggers the actual API call to fetch data w/ pagination.
    length = len(reports)
    assert length == 1
    assert reports[0].description == "test-description"
    assert reports[0].pageCount == 0
    assert reports[1].pageCount == 1


def test_delete_file(runner, mock_server, api):
    run = api.run("test/test/test")
    file = run.files()[0]
    file.delete()

    assert mock_server.ctx["graphql"][-1]["variables"] == {"files": [file.id]}


def test_artifact_versions(runner, mock_server, api):
    versions = api.artifact_versions("dataset", "mnist")
    assert len(versions) == 2
    assert versions[0].name == "mnist:v0"
    assert versions[1].name == "mnist:v1"


def test_artifact_type(runner, mock_server, api):
    atype = api.artifact_type("dataset")
    assert atype.name == "dataset"
    col = atype.collection("mnist")
    assert col.name == "mnist"
    cols = atype.collections()
    assert cols[0].name == "mnist"


def test_artifact_types(runner, mock_server, api):
    atypes = api.artifact_types("dataset")

    raised = False
    try:
        assert len(atypes) == 2
    except ValueError:
        raised = True
    assert raised
    assert atypes[0].name == "dataset"


def test_artifact_get_path(runner, mock_server, api):
    art = api.artifact("entity/project/mnist:v0", type="dataset")
    assert art.type == "dataset"
    assert art.name == "mnist:v0"
    with runner.isolated_filesystem():
        path = art.get_path("digits.h5")
        res = path.download()
        part = art.name
        if platform.system() == "Windows":
            part = "mnist-v0"
        path = os.path.join(".", "artifacts", part, "digits.h5")
        assert res == path


def test_artifact_get_path_download(runner, mock_server, api):
    with runner.isolated_filesystem():
        art = api.artifact("entity/project/mnist:v0", type="dataset")
        path = art.get_path("digits.h5").download(os.getcwd())
        assert os.path.exists("./digits.h5")
        assert path == os.path.join(os.getcwd(), "digits.h5")


def test_artifact_file(runner, mock_server, api):
    with runner.isolated_filesystem():
        art = api.artifact("entity/project/mnist:v0", type="dataset")
        path = art.file()
        if platform.system() == "Windows":
            part = "mnist-v0"
        else:
            part = "mnist:v0"
        assert path == os.path.join(".", "artifacts", part, "digits.h5")


def test_artifact_files(runner, mock_server, api):
    with runner.isolated_filesystem():
        mock_server.ctx["max_cli_version"] = "0.12.21"
        art = api.artifact("entity/project/mnist:v0", type="dataset")
        assert str(art.files()) == "<ArtifactFiles entity/project/mnist:v0 (10)>"
        paths = [f.storage_path for f in art.files()]
        assert paths == ["x/y/z", "x/y/z"]
        # Assert we don't break legacy local installs
        mock_server.ctx["max_cli_version"] = "0.12.20"
        # reset server info
        art.client._server_info = None
        file = art.files()[0]
        assert "storagePath" not in file._attrs.keys()


def test_artifact_download(runner, mock_server, api):
    with runner.isolated_filesystem():
        art = api.artifact("entity/project/mnist:v0", type="dataset")
        path = art.download()
        if platform.system() == "Windows":
            part = "mnist-v0"
        else:
            part = "mnist:v0"
        assert path == os.path.join(".", "artifacts", part)
        assert os.listdir(path) == ["digits.h5"]


def test_artifact_delete(runner, mock_server, api):
    with runner.isolated_filesystem():
        art = api.artifact("entity/project/mnist:v0", type="dataset")

        # The artifact has aliases, so fail unless delete_aliases is set.
        # TODO: this was taking 30+ seconds so removing for now...
        # with pytest.raises(Exception):
        #    art.delete()

        success = art.delete(delete_aliases=True)
        assert success


def test_artifact_checkout(runner, mock_server, api):
    with runner.isolated_filesystem():
        # Create a file that should be removed as part of checkout
        os.makedirs(os.path.join(".", "artifacts", "mnist"))
        with open(os.path.join(".", "artifacts", "mnist", "bogus"), "w") as f:
            f.write("delete me, i'm a bogus file")

        art = api.artifact("entity/project/mnist:v0", type="dataset")
        path = art.checkout()
        assert path == os.path.join(".", "artifacts", "mnist")
        assert os.listdir(path) == ["digits.h5"]


def test_artifact_run_used(runner, mock_server, api):
    run = api.run("test/test/test")
    arts = run.used_artifacts()
    assert len(arts) == 2
    assert arts[0].name == "mnist:v0"


def test_artifact_run_logged(runner, mock_server, api):
    run = api.run("test/test/test")
    arts = run.logged_artifacts()
    assert len(arts) == 2
    assert arts[0].name == "mnist:v0"


def test_artifact_run_logged_cursor(runner, mock_server, api):
    artifacts = api.run("test/test/test").logged_artifacts()
    count = 0
    for artifact in artifacts:
        count += 1

    assert len(artifacts) == count


def test_artifact_manual_use(runner, mock_server, api):
    run = api.run("test/test/test")
    art = api.artifact("entity/project/mnist:v0", type="dataset")
    run.use_artifact(art)
    assert True


def test_artifact_bracket_accessor(runner, live_mock_server, api):
    art = api.artifact("entity/project/dummy:v0", type="dataset")
    assert art["t"].__class__ == wandb.Table
    assert art["s"] is None
    # TODO: Remove this once we support incremental adds
    with pytest.raises(ValueError):
        art["s"] = wandb.Table(data=[], columns=[])


def test_artifact_manual_log(runner, mock_server, api):
    run = api.run("test/test/test")
    art = api.artifact("entity/project/mnist:v0", type="dataset")
    run.log_artifact(art)
    assert True


def test_artifact_manual_link(runner, mock_server, api):
    run = api.run("test/test/test")
    art = api.artifact("entity/project/mnist:v0", type="dataset")
    with pytest.raises(wandb.CommError):
        art.link("portfolio_name:latest")


def test_artifact_manual_error(runner, mock_server, api):
    run = api.run("test/test/test")
    art = wandb.Artifact("test", type="dataset")
    with pytest.raises(wandb.CommError):
        run.log_artifact(art)
    with pytest.raises(wandb.CommError):
        run.use_artifact(art)
    with pytest.raises(wandb.CommError):
        run.use_artifact("entity/project/mnist:v0")
    with pytest.raises(wandb.CommError):
        run.log_artifact("entity/project/mnist:v0")


@pytest.mark.skipif(
    platform.system() == "Windows", reason="Verify is broken on Windows"
)
def test_artifact_verify(runner, mock_server, api):
    art = api.artifact("entity/project/mnist:v0", type="dataset")
    art.download()
    with pytest.raises(ValueError):
        art.verify()


def test_artifact_save_norun(runner, mock_server, test_settings):
    im_path = utils.assets_path("2x2.png")
    with runner.isolated_filesystem():
        artifact = wandb.Artifact(type="dataset", name="my-arty")
        wb_image = wandb.Image(im_path, classes=[{"id": 0, "name": "person"}])
        artifact.add(wb_image, "my-image")
        artifact.save(settings=test_settings)


def test_artifact_save_run(runner, mock_server, test_settings):
    im_path = utils.assets_path("2x2.png")
    with runner.isolated_filesystem():
        artifact = wandb.Artifact(type="dataset", name="my-arty")
        wb_image = wandb.Image(im_path, classes=[{"id": 0, "name": "person"}])
        artifact.add(wb_image, "my-image")
        run = wandb.init(settings=test_settings)
        artifact.save()
        run.finish()


def test_artifact_save_norun_nosettings(runner, mock_server, test_settings):
    im_path = utils.assets_path("2x2.png")
    with runner.isolated_filesystem():
        artifact = wandb.Artifact(type="dataset", name="my-arty")
        wb_image = wandb.Image(im_path, classes=[{"id": 0, "name": "person"}])
        artifact.add(wb_image, "my-image")
        artifact.save()


def test_sweep(runner, mock_server, api):
    sweep = api.sweep("test/test/test")
    assert sweep.entity == "test"
    assert sweep.best_run().name == "beast-bug-33"
    assert sweep.url == "https://wandb.ai/test/test/sweeps/test"
    assert sweep.state in ["running", "finished"]
    assert str(sweep) == "<Sweep test/test/test (running)>"


def test_run_wait_until_finished(runner, mock_server, api, capsys):
    run = api.run("test/test/test")
    run.wait_until_finished()
    out, _ = capsys.readouterr()
    status = mock_server.ctx["run_state"]
    assert f"Run finished with status: {status}" in out


def test_query_team(mock_server, api):
    t = api.team("test")
    assert t.name == "test"
    assert t.members[0].account_type == "MEMBER"
    assert repr(t.members[0]) == "<Member test (MEMBER)>"


def test_viewer(mock_server, api):
    v = api.viewer
    assert v.admin is False
    assert v.username == "mock"
    assert v.api_keys == []
    assert v.teams == []


def test_create_service_account(mock_server, api):
    t = api.team("test")
    assert t.create_service_account("My service account").api_key == "Y" * 40
    mock_server.set_context("graphql_conflict", True)
    assert t.create_service_account("My service account") is None


def test_create_team(mock_server, api):
    t = api.create_team("test")
    assert t.name == "test"
    assert repr(t) == "<Team test>"


def test_create_team_exists(mock_server, api):
    mock_server.set_context("graphql_conflict", True)
    with pytest.raises(requests.exceptions.HTTPError):
        api.create_team("test")


def test_invite_user(mock_server, api):
    t = api.team("test")
    assert t.invite("test@test.com")
    assert t.invite("test")
    mock_server.set_context("graphql_conflict", True)
    assert t.invite("conflict") is False


def test_delete_member(mock_server, api):
    t = api.team("test")
    assert t.members[0].delete()
    mock_server.set_context("graphql_conflict", True)
    assert t.invite("conflict") is False


def test_query_user(mock_server, api):
    u = api.user("test@test.com")
    assert u.email == "test@test.com"
    assert u.api_keys == ["Y" * 40]
    assert u.teams == ["test"]
    assert repr(u) == "<User test@test.com>"


def test_query_user_multiple(mock_server, api):
    mock_server.set_context("num_search_users", 2)
    u = api.user("test@test.com")
    assert u.email == "test@test.com"
    users = api.users("test")
    assert len(users) == 2


def test_delete_api_key(mock_server, api):
    u = api.user("test@test.com")
    assert u.delete_api_key("Y" * 40)
    mock_server.set_context("graphql_conflict", True)
    assert not u.delete_api_key("Y" * 40)


def test_generate_api_key(mock_server, api):
    u = api.user("test@test.com")
    key = u.api_keys[0]
    assert u.generate_api_key()
    assert u.api_keys[-1] != key
    mock_server.set_context("graphql_conflict", True)
    assert u.generate_api_key() is None


def test_direct_specification_of_api_key(mock_server, test_settings):
    # test_settings has a different API key
    api = wandb.PublicApi(api_key="abcd" * 10)
    assert api.api_key == "abcd" * 10<|MERGE_RESOLUTION|>--- conflicted
+++ resolved
@@ -13,11 +13,8 @@
 import pytest
 import requests
 import wandb
-<<<<<<< HEAD
 from wandb.sdk.internal.internal_api import Api as InternalApi
-=======
 from wandb.sdk.lib import filesystem
->>>>>>> cf7df1de
 
 from tests.unit_tests_old import utils
 
