[build-system]
requires = ['setuptools>61']
build-backend = "setuptools.build_meta"

[project]
name = "wandb"
dynamic = ["version"]
description = "A CLI and library for interacting with the Weights & Biases API."
authors = [{ name = "Weights & Biases", email = "support@wandb.com" }]
readme = "package_readme.md"
license = { file = "LICENSE" }
requires-python = ">=3.7"
dependencies = [
    "Click>=7.1,!=8.0.0",                                                                # click 8.0.0 is broken
    "GitPython>=1.0.0,!=3.1.29",                                                         # CVE-2022-24439
    "requests>=2.0.0,<3",
    "psutil>=5.0.0",
    "sentry-sdk>=1.0.0",
    "docker-pycreds>=0.4.0",
    "protobuf>=3.12.0,!=4.21.0,<5; python_version < '3.9' and sys_platform == 'linux'",
    "protobuf>=3.15.0,!=4.21.0,<5; python_version == '3.9' and sys_platform == 'linux'",
    "protobuf>=3.19.0,!=4.21.0,<5; python_version > '3.9' and sys_platform == 'linux'",
    "protobuf>=3.19.0,!=4.21.0,<5; sys_platform != 'linux'",
    "PyYAML",
    "setproctitle",
    "setuptools",
    "appdirs>=1.4.3",
    "typing_extensions; python_version < '3.10'",
]
classifiers = [
    "Development Status :: 5 - Production/Stable",
    "Intended Audience :: Developers",
    "Intended Audience :: Science/Research",
    "License :: OSI Approved :: MIT License",
    "Natural Language :: English",
    "Programming Language :: Python :: 3",
    "Programming Language :: Python :: 3.7",
    "Programming Language :: Python :: 3.8",
    "Programming Language :: Python :: 3.9",
    "Programming Language :: Python :: 3.10",
    "Programming Language :: Python :: 3.11",
    "Programming Language :: Python :: 3.12",
    "Programming Language :: Python :: 3 :: Only",
    "Topic :: Scientific/Engineering :: Artificial Intelligence",
    "Topic :: Software Development :: Libraries :: Python Modules",
    "Topic :: System :: Logging",
    "Topic :: System :: Monitoring",
]


[project.scripts]
wandb = "wandb.cli.cli:cli"
wb = "wandb.cli.cli:cli"

[project.urls]
"Source" = "https://github.com/wandb/wandb"
"Bug Reports" = "https://github.com/wandb/wandb/issues"
"Documentation" = "https://docs.wandb.ai/"

[project.optional-dependencies]
kubeflow = ["kubernetes", "minio", "google-cloud-storage", "sh"]
gcp = ["google-cloud-storage"]
aws = ["boto3"]
azure = ["azure-identity", "azure-storage-blob"]
media = [
    "numpy",
    "moviepy",
    "pillow",
    "bokeh",
    "soundfile",
    "plotly",
    "rdkit-pypi",
]
sweeps = ["sweeps>=0.2.0"]
launch = [
    "awscli",
    "azure-identity",
    "azure-containerregistry",
    "azure-storage-blob",
    "boto3",
    "botocore",
    "chardet",
    "google-auth",
    "google-cloud-aiplatform",
    "google-cloud-artifact-registry",
    "google-cloud-compute",
    "google-cloud-storage",
    "iso8601",
    "kubernetes",
    "kubernetes_asyncio",
    "optuna",
    "nbconvert",
    "nbformat",
    "typing_extensions",
    "PyYAML>=6.0.0",
]
models = ["cloudpickle"]
async = ["httpx>=0.23.0"]
perf = ["orjson"]
<<<<<<< HEAD
nexus = ["wandb-core>=0.16.0b3"]
=======
nexus = [
    "wandb-core>=0.17.0b1"
]
>>>>>>> 6a135d4c

[tool.setuptools]
zip-safe = false
include-package-data = true
packages = ["wandb"]
package-dir = { "wandb" = "wandb" }
package-data = { "wandb" = ["py.typed"] }

[tool.setuptools.dynamic]
version = { attr = "wandb.__version__" }


[tool.pytest.ini_options]
minversion = "6.0"
addopts = "-vvv"
markers = [
    "image_output",
    "multiclass",
    "wandb_args",
    "flaky",
    "nexus_failure(feature): test failures on nexus, grouped by feature",
]
timeout = 60
log_format = "%(asctime)s %(levelname)s %(message)s"
log_date_format = "%Y-%m-%d %H:%M:%S"
testpaths = "tests"
filterwarnings = "ignore::DeprecationWarning"
open_files_ignore = "*.ttf"
norecursedirs = [
    "vendor",
    "wandb/vendor",
    "build/",
    "tests/functional_tests",
    "tests/standalone_tests",
]

[tool.black]
line-length = 88
target-version = ['py37', 'py38', 'py39', 'py310', 'py311']
include = '\.pyi?$'
exclude = '''
wandb/vendor/
| wandb/bin/
| wandb/proto/
| wandb/proto_check/
| wandb/sdk/launch/deploys/
| wandb/run*
| wandb/offline-run*
| __pycache__
| .pyc
| .tox/
'''

[tool.ruff]
exclude = ["wandb/__init__.py"]
extend-exclude = ["wandb/vendor/**", "wandb/proto/**"]
select = ["F", "E", "W", "B", "I", "N", "D", "C90", "UP"]
ignore = [
    "B904",
    "E501",
    "D1",    # Allow missing docstrings.
    "D417",  # Don't require descriptions for all arguments.
    "UP022",
    "UP036",
]
target-version = "py37"

[tool.ruff.isort]
split-on-trailing-comma = false

[tool.ruff.per-file-ignores]
"**/__init__.py" = ["E402", "F401"]
"wandb/__init__.py" = ["I001"]
"wandb/cli/cli.py" = ["C901"]
"wandb/wandb_controller.py" = ["N806"]
"wandb/sklearn/**" = ["B010", "B011", "N803", "N806", "UP031"]
"wandb/wandb_torch.py" = ["C901", "D", "E741", "F841"]
"wandb/integration/metaflow/metaflow.py" = ["F811"]
"wandb/integration/magic.py" = ["B026", "F401", "F841", "N806", "N818"]
"wandb/plots/**" = ["D", "B007", "F401", "N812", "F841", "UP031"]
"wandb/old/**" = ["B006", "B020", "D", "F822"]
"tests/pytest_tests/unit_tests_old/**" = ["B", "C", "D", "E", "F", "N", "UP026"]
"tests/functional_tests/t0_main/fastai/t1_v1.py" = ["F405"]
"tests/functional_tests/t0_main/metaflow/**" = ["D", "N806"]

[tool.ruff.pydocstyle]
convention = "google"

[tool.ruff.pycodestyle]
ignore-overlong-task-comments = true

[tool.ruff.mccabe]
max-complexity = 18<|MERGE_RESOLUTION|>--- conflicted
+++ resolved
@@ -97,13 +97,7 @@
 models = ["cloudpickle"]
 async = ["httpx>=0.23.0"]
 perf = ["orjson"]
-<<<<<<< HEAD
-nexus = ["wandb-core>=0.16.0b3"]
-=======
-nexus = [
-    "wandb-core>=0.17.0b1"
-]
->>>>>>> 6a135d4c
+nexus = ["wandb-core>=0.17.0b1"]
 
 [tool.setuptools]
 zip-safe = false
