# Changelog

All notable changes to this project will be documented in this file.

This project adheres to [Semantic Versioning](https://semver.org/spec/v2.0.0.html).

Starting with the 0.16.4 release on March 5, 2024, the format is based on
[Keep a Changelog](https://keepachangelog.com/en/1.1.0/).

Please add to the relevant subsections under Unreleased below on every PR where this is applicable.

## Unreleased

<<<<<<< HEAD
## [0.18.1] - 2024-09-16
=======
### Added

- Add a boolean `overwrite` param to `Artifact.add()`/`Artifact.add_file()` to allow overwrite of previously-added artifact files (@tonyyli-wandb in https://github.com/wandb/wandb/pull/8553)

### Fixed

- Add missing type hints of the `wandb.plot` module in the package stub (@kptkin in https://github.com/wandb/wandb/pull/8667)
- Fix limiting azure reference artifact uploads to `max_objects` (@amusipatla-wandb in https://github.com/wandb/wandb/pull/8703)
- Fix downloading azure reference artifacts with `skip_cache=True` (@amusipatla-wandb in https://github.com/wandb/wandb/pull/8706)
- Fix multipart uploads for files with no content type defined in headers (@amusipatla-wandb in https://github.com/wandb/wandb/pull/8716)
- Fixed tensorboard failing to sync when logging batches of images. (@jacobromero in https://github.com/wandb/wandb/pull/8641)
- Fixed behavior of `mode='x'`/`mode='w'` in `Artifact.new_file()` to conform to Python's built-in file modes (@tonyyli-wandb in https://github.com/wandb/wandb/pull/8553)

### Changed
- Added internal method, api._artifact(), to fetch artifacts so that usage events are not created if not called by an external user. (@ibindlish in https://github.com/wandb/wandb/pull/8674)
- Changed default `mode` in `Artifact.new_file()` from `'w'` to `'x'` to accurately reflect existing default behavior (@tonyyli-wandb in https://github.com/wandb/wandb/pull/8553)

## [0.18.5] - 2024-10-17

### Fixed

- Import `Literal` from `typing_extensions` in Python 3.7; broken in 0.18.4 (@timoffex in https://github.com/wandb/wandb/pull/8656)

## [0.18.4] - 2024-10-17

### Added

- Track detailed metrics for Apple ARM systems including GPU, eCPU, and pCPU utilization, power consumption, and temperature, and memory/swap utilization (@dmitryduev in https://github.com/wandb/wandb/pull/8550)
- Allow users to link Registry artifacts without inputting the organization entity name (@estellazx in https://github.com/wandb/wandb/pull/8482)
- Added a warning message indicating that the `fps` argument will be ignored when creating a wandb.Video object from a file path string or a bytes object. (@jacobromero in https://github.com/wandb/wandb/pull/8585)
- Update docstrings for `logged_artifacts` and `used_artifacts` methods in `Run` class (@trane293 in https://github.com/wandb/wandb/pull/8624)
- The `_show_operation_stats` setting enables a preview of a better `run.finish()` UX (@timoffex in https://github.com/wandb/wandb/pull/8644)

### Fixed

- Log power on AMD MI300X series GPUs (@dmitryduev in https://github.com/wandb/wandb/pull/8630)
- Fixed typing issue of `wandb.Api` (@bdvllrs in https://github.com/wandb/wandb/pull/8548)
- Ensure artifact objects are fully updated on `Artifact.save()` (@tonyyli-wandb in https://github.com/wandb/wandb/pull/8575)

### Changed

- Updated minimum version of `sentry-sdk` to 2.0.0 to address deprecation warnings. (@jacobromero in https://github.com/wandb/wandb/compare/WB-20890)

## [0.18.3] - 2024-10-01

### Added

- Add the ability to monitor the utilization metrics of Google's Cloud TPU devices (@dmitryduev in https://github.com/wandb/wandb/pull/8504)

### Fixed

- Capture Nvidia GPU stats on Windows (@dmitryduev in https://github.com/wandb/wandb/pull/8524)
- Fixed a regression introduced in v0.18.2 that affected capturing the names of Nvidia GPU devices (@dmitryduev in https://github.com/wandb/wandb/pull/8503)
- `run.log_artifact()` no longer blocks other data uploads until the artifact upload finishes (@timoffex in https://github.com/wandb/wandb/pull/8466)
- Fixed media dependency for rdkit updated from `rdkit-pypi` to `rdkit` (@jacobromero in https://github.com/wandb/wandb/compare/WB-20894)
- Saving an artifact with many large files no longer exhausts OS threads (@timoffex in https://github.com/wandb/wandb/pull/8518)

### Changed

- After `artifact = run.log_artifact()`, you must use `artifact.wait()` before operations that rely on the artifact having been uploaded. Previously, this wasn't necessary in some cases because `run.log_artifact()` blocked other operations on the run (@timoffex in https://github.com/wandb/wandb/pull/8466)

## [0.18.2] - 2024-09-27

### Added

- Add `upsert_run_queue` method to `wandb.Api`. (@bcsherma in https://github.com/wandb/wandb/pull/8348)
- Add `tags` parameter to `wandb.Api.artifacts()` to filter artifacts by tag. (@moredatarequired in https://github.com/wandb/wandb/pull/8441)
>>>>>>> cf3c7cb8

### Fixed

- Update the signature and docstring of `wandb.api.public.runs.Run.log_artifact()` to support artifact tags like `Run` instances returned by `wandb.init()`. (@tonyyli-wandb in https://github.com/wandb/wandb/pull/8414)
- Add docstring for `wandb.watch` to support auto-complete (@kptkin in https://github.com/wandb/wandb/pull/8425)
- Fix glob matching in define metric to work with logged keys containing `/` (@KyleGoyette in https://github.com/wandb/wandb/pull/8434)
- Allow `a\.b` syntax in run.define_metric to refer to a dotted metric name (@jacobromero in https://github.com/wandb/wandb/pull/8445)
  - NOTE: Not fixed if using `wandb.require("legacy-service")`
- Fix Unknown image format error when uploading a gif through tensorboard. (@jacobromero in https://github.com/wandb/wandb/pull/8476)
- Fix `OSError` from calling `Artifact.add_file` with file paths on mounted filesystems (@tonyyli-wandb in https://github.com/wandb/wandb/pull/8473)
- Restored compatibility for macOS versions <= 10.15 for wandb-core. (@dmitryduev in https://github.com/wandb/wandb/pull/8487)

## [0.18.1] - 2024-09-16

### Fixed

- Allow all users to read cache files when core is enabled (@moredatarequired in https://github.com/wandb/wandb/pull/8362)
- Infinite scalars logged in TensorBoard are uploaded successfully rather than skipped (@timoffex in https://github.com/wandb/wandb/pull/8380)
- Properly respect `WANDB_ERROR_REPORTING=false`.  This fixes a regression introduced in 0.18.0 (@kptkin in https://github.com/wandb/wandb/pull/8379)

### Changed

- Remove sentry logging for sendLinkArtifact (@ibindlish in https://github.com/wandb/wandb/pull/8422)
- Default to capturing requirements.txt in Run.log_code (@KyleGoyette in https://github.com/wandb/wandb/pull/7864)

## [0.18.0] - 2024-09-11

### Added

- Add support for artifact tags, via `Artifact.tags` and `Run.log_artifact()` (@tonyyli-wandb in https://github.com/wandb/wandb/pull/8085)

### Fixed

- Detect the notebook name in VS Code's built-in jupyter server (@dmitryduev in https://github.com/wandb/wandb/pull/8311)

### Changed

- The new "core" backend, previously activated using wandb.require("core"), is now used by default. To revert to the legacy behavior,
add `wandb.require("legacy-service")` at the beginning of your script. Note: In the upcoming minor release, the option
to disable this new behavior will be removed (@kptkin in https://github.com/wandb/wandb/pull/7777)

## [0.17.9] - 2024-09-05

### Changed

- Changed the default system metrics sampling interval to 10 seconds without averaging, while allowing custom intervals via `wandb.init(settings=wandb.Settings(_stats_sampling_interval=...))` (@dmitryduev in https://github.com/wandb/wandb/pull/8208)

### Deprecated

- `define_metric(summary='best', goal=...)` is deprecated and soon will be removed, use `define_metric(summary='min')` or `define_metric(summary='min')` instead (@kptkin in https://github.com/wandb/wandb/pull/8219)

## [0.17.8] - 2024-08-28

### Added

- Capture SM (Streaming Multiprocessor), memory, and graphics clock speed (MHz), (un)corrected error counts, fan speed (%), and encoder utilization for Nvidia GPU devices when using core (@dmitryduev in https://github.com/wandb/wandb/pull/8144)
- Allow iterating over `wandb.Config` like a dictionary (@fsherry in https://github.com/wandb/wandb/pull/8129)
- PR curves, images and histograms are supported when using TensorBoard with core enabled (@timoffex in https://github.com/wandb/wandb/pull/8181, https://github.com/wandb/wandb/pull/8188, https://github.com/wandb/wandb/pull/8189)
- Added `wandb.require("legacy-service")` as the opt-out analog of `wandb.require("core")` (@timoffex in https://github.com/wandb/wandb/pull/8201)

### Fixed

- Avoid leaving behind wandb-core process if user hits Ctrl+C twice (@timoffex in https://github.com/wandb/wandb/pull/8153)
- Fix deprecation warnings arising from NumPy >= 2.1 by removing `newshape` argument from `numpy.reshape` by @phinate in https://github.com/wandb/wandb/pull/8167
- Skip uploading/downloading GCS reference artifact manifest entries corresponding to folders (@amusipatla-wandb in https://github.com/wandb/wandb/pull/8084)

### Deprecated

- Ability to disable the service process (`WANDB__DISABLE_SERVICE`) is deprecated and will be removed in the next minor release (@kptkin in https://github.com/wandb/wandb/pull/8193)

## [0.17.7] - 2024-08-15

### Fixed

- Ensure Nvidia GPU metrics are captured if `libnvidia-ml.so` is unavailable when using core (@dmitryduev in https://github.com/wandb/wandb/pull/8138)
- Allow `define_metric("x", step_metric="x")` when using core (@timoffex in https://github.com/wandb/wandb/pull/8107)
- Correctly upload empty files when using core (@timoffex in https://github.com/wandb/wandb/pull/8109)
- Fix occasional "send on closed channel" panic when finishing a run using core (@timoffex in https://github.com/wandb/wandb/pull/8140)

## [0.17.6] - 2024-08-08

### Added

- Specify job input schemas when calling manage_config_file or manage_wandb_config to create a nicer UI when launching the job (@TimH98 in https://github.com/wandb/wandb/pull/7907, https://github.com/wandb/wandb/pull/7924, https://github.com/wandb/wandb/pull/7971)
- Use the filesystem rather than protobuf messages to transport manifests with more than 100k entries to the core process (@moredatarequired in https://github.com/wandb/wandb/pull/7992)
- Adds the `box3d` constructor for `Box3D` (@timoffex in https://github.com/wandb/wandb/pull/8086)

### Changed

- `run.define_metric()` raises an error when given extraneous arguments (@timoffex in https://github.com/wandb/wandb/pull/8040)
- In disabled mode, use the `wandb.sdk.wandb_run.Run` class instead of `wandb.sdk.wandb_run.RunDisabled`, which has been removed (@dmitryduev in https://github.com/wandb/wandb/pull/8037)
- When `WANDB_MODE = offline` calling `artifact.download()` now throws an error instead of stalling (@trane293 in https://github.com/wandb/wandb/pull/8009)

### Fixed

- Correctly handle directory stubs when logging external artifact in azure storage account with Hierarchical Namespace enabled (@marijncv in https://github.com/wandb/wandb/pull/7876)
- Docstring in `api.runs()` regarding default sort order, missed in https://github.com/wandb/wandb/pull/7675 (@fellhorn in https://github.com/wandb/wandb/pull/8063)

## [0.17.5] - 2024-07-19

### Added

- When using wandb-core, support multipart uploads to S3 (@moredatarequired in https://github.com/wandb/wandb/pull/7659)

### Changed

- `run.finish()` may raise an exception in cases where previously it would `os._exit()` (@timoffex in https://github.com/wandb/wandb/pull/7921)
- `run.link_artifact()` can now surface server errors. (@ibindlish in https://github.com/wandb/wandb/pull/6941)

### Fixed

- Handle `path_prefix`es that don't correspond to directory names when downloading artifacts (@moredatarequired in https://github.com/wandb/wandb/pull/7721)
- Fix creating or updating an artifact with the `incremental=True` flag (@amusipatla-wandb in https://github.com/wandb/wandb/pull/7939)
- Use filled resource_arg macros when submitting W&B Launch jobs to AmazonSageMaker (@KyleGoyette in https://github.com/wandb/wandb/pull/7993)

## [0.17.4] - 2024-07-03

### Added

- Support queue template variables in launch sweep scheduler jobs (@KyleGoyette in https://github.com/wandb/wandb/pull/7787)

### Fixed

- Use `sys.exit()` instead of `os._exit()` if an internal subprocess exits with a non-zero code (@timoffex in https://github.com/wandb/wandb/pull/7866)
- Fix an occasional race condition when using `core` that could affect run logs (@timoffex in https://github.com/wandb/wandb/pull/7889)
- Fix OSError on `Artifact.download(skip_cache=True)` when encountering different filesystems (@tonyyli-wandb in https://github.com/wandb/wandb/pull/7835)

## [0.17.3] - 2024-06-24

### Fixed

- Correctly name the netrc file on Windows as `_netrc` (@dmitryduev in https://github.com/wandb/wandb/pull/7844)
- With core enabled, nested `tqdm` bars show up correctly in the Logs tab (@timoffex in https://github.com/wandb/wandb/pull/7825)
- Fix W&B Launch registry ECR regex separating tag on forward slash and period (@KyleGoyette in https://github.com/wandb/wandb/pull/7837)

## [0.17.2] - 2024-06-17

### Added

- Add prior runs when creating a sweep from the CLI by @TimH98 in https://github.com/wandb/wandb/pull/7803

### Fixed

- Fix issues with `numpy>=2` support by @dmitryduev in https://github.com/wandb/wandb/pull/7816
- Fix "UnicodeDecodeError: 'charmap'" when opening HTML files on Windows by specifying UTF-8 encoding by @KilnOfTheSecondFlame in https://github.com/wandb/wandb/pull/7730
- Ensure `Artifact.delete()` on linked artifacts only removes link, not source artifact by @tonyyli-wandb in https://github.com/wandb/wandb/pull/7742
- Sweep runs no longer appear to be resumed when they are not by @TimH98 https://github.com/wandb/wandb/pull/7684

### Changed

- Upgrade github.com/vektah/gqlparser/v2 from 2.5.11 to 2.5.16 by @wandb-kc in https://github.com/wandb/wandb/pull/7828

## [0.17.1] - 2024-06-07

### Added

- Added `api.runs().histories()` to fetch history metrics for runs that meet specified conditions by @thanos-wandb in https://github.com/wandb/wandb/pull/7690
- Display warning when Kubernetes pod fails to schedule by @TimH98 in https://github.com/wandb/wandb/pull/7576
- Added `ArtifactCollection.save()` to allow persisting changes by @amusipatla-wandb in https://github.com/wandb/wandb/pull/7555
- Added the ability to overwrite history of previous runs at an arbitrary step and continue logging from that step by @dannygoldstein in https://github.com/wandb/wandb/pull/7711
- Added new Workspace API for programatically editing W&B Workspaces by @andrewtruong in https://github.com/wandb/wandb/pull/7728
- Added `Artifact.unlink()` to allow programmatic unlinking of artifacts by @tonyyli-wandb in https://github.com/wandb/wandb/pull/7735
- Added basic TensorBoard support when running with `wandb.require("core")` by @timoffex in https://github.com/wandb/wandb/pull/7725
  - The TensorBoard tab in W&B will work.
  - Charts show up in W&B, possibly better than when running without core.
  - Not all types of data are supported yet. Unsupported data is not shown in charts.

### Fixed

- Fix `define_metric` behavior for multiple metrics in `shared` mode by @dmitryduev in https://github.com/wandb/wandb/pull/7715
- Correctly pass in project name to internal api from run while calling run.use_artifact() by @ibindlish in https://github.com/wandb/wandb/pull/7701
- Correctly upload console output log files when resuming runs enabled with `console_multipart` setting by @kptkin in https://github.com/wandb/wandb/pull/7694 and @dmitryduev in https://github.com/wandb/wandb/pull/7697
- Interpret non-octal strings with leading zeros as strings and not integers in sweep configs by @KyleGoyette https://github.com/wandb/wandb/pull/7649
- Support Azure repo URI format in Launch @KyleGoyette https://github.com/wandb/wandb/pull/7664
- Fix path parsing for artifacts with aliases containing forward slashes by @amusipatla-wandb in https://github.com/wandb/wandb/pull/7676
- Add missing docstrings for any public methods in `Api` class by @tonyyli-wandb in https://github.com/wandb/wandb/pull/7713
- Correctly add latest alias to jobs built by the job builder @KyleGoyette https://github.com/wandb/wandb/pull/7727

### Changed

- Option to change naming scheme for console output logs from `output.log` to `logs/YYYYMMDD_HHmmss.ms_output.log` by @kptkin in https://github.com/wandb/wandb/pull/7694
- Require `unsafe=True` in `use_model` calls that could potentially load and deserialize unsafe pickle files by @anandwandb https://github.com/wandb/wandb/pull/7663
- Update order in api.runs() to ascending to prevent duplicate responses by @thanos-wandb https://github.com/wandb/wandb/pull/7675
- Eliminate signed URL timeout errors during artifact file uploads in core by @moredatarequired in https://github.com/wandb/wandb/pull/7586

### Deprecated

- Deprecated `ArtifactCollection.change_type()` in favor of `ArtifactCollection.save()` by @amusipatla-wandb in https://github.com/wandb/wandb/pull/7555

## [0.17.0] - 2024-05-07

### Added

- The `wandb` package now includes the `wandb-core` binary by @timoffex in https://github.com/wandb/wandb/pull/7381
  - `wandb-core` is a new and improved backend for the W&B SDK that focuses on performance, versatility, and robustness.
  - Currently, it is opt-in. To start using the new backend, add `wandb.require("core")` to your script after importing `wandb`.
- `wandb-core` now supports Artifact file caching by @moredatarequired in https://github.com/wandb/wandb/pull/7364 and https://github.com/wandb/wandb/pull/7366
- Added artifact_exists() and artifact_collection_exists() methods to Api to check if an artifact or collection exists by @amusipatla-wandb in https://github.com/wandb/wandb/pull/7483
- `wandb launch -u <git-uri | local-path> ` creates and launches a job from the given source code by @bcsherma in https://github.com/wandb/wandb/pull/7485

### Fixed

- Prevent crash on `run.summary` for finished runs by @dmitryduev in https://github.com/wandb/wandb/pull/7440
- Correctly report file upload errors when using wandb-core by @moredatarequired in https://github.com/wandb/wandb/pull/7196
- Implemented a stricter check for AMD GPU availability by @dmitryduev in https://github.com/wandb/wandb/pull/7322
- Fixed `run.save()` on Windows by @timoffex in https://github.com/wandb/wandb/pull/7412
- Show a warning instead of failing when using registries other than ECR and GAR with the Kaniko builder by @TimH98 in https://github.com/wandb/wandb/pull/7461
- Fixed `wandb.init()` type signature including `None` by @timoffex in https://github.com/wandb/wandb/pull/7563

### Changed

- When using `wandb-core` need to specify a required flag (`wandb.require("core")`) to enable it, before it was picked up automatically by @kptkin in https://github.com/wandb/wandb/pull/7228
- Use ETags instead of MD5 hashes for GCS reference artifacts by @moredatarequired in https://github.com/wandb/wandb/pull/7337

### Removed

- Removed the deprecated `wandb.plots.*` functions and top-level third-party integrations `wandb.[catboost,fastai,keras,lightgbm,sacred,xgboost]`. Please use `wandb.plot` instead of `wandb.plots` and `wandb.integration.[catboost,fastai,keras,lightgbm,sacred,xgboost]` instead of `wandb.[catboost,fastai,keras,lightgbm,sacred,xgboost]`. By @dmitryduev in https://github.com/wandb/wandb/pull/7552
- Removed the `[async]` extra and the `_async_upload_concurrency_limit` setting by @moredatarequired in https://github.com/wandb/wandb/pull/7416
- Removed undocumented settings: `_except_exit` and `problem` by @timoffex in https://github.com/wandb/wandb/pull/7563

## [0.16.6] - 2024-04-03

### Added

- Added support for overriding kaniko builder settings in the agent config by @TimH98 in https://github.com/wandb/wandb/pull/7191
- Added link to the project workspace of a run in the footer by @kptkin in https://github.com/wandb/wandb/pull/7276
- Added support for overriding stopped run grace period in the agent config by @TimH98 in https://github.com/wandb/wandb/pull/7281
- Added setting (`_disable_update_check`) to disable version checks during init by @kptkin in https://github.com/wandb/wandb/pull/7287
- `WandbLogger.sync` in the OpenAI Fine-Tuning integration gets a new `log_datasets` boolean argument to turn off automatic logging of datasets to Artifacts by @morganmcg1 in https://github.com/wandb/wandb/pull/7150
- Reduced default status print frequency of launch agent. Added verbosity controls to allow for increased status print frequency and printing debug information to stdout by @TimH98 in https://github.com/wandb/wandb/pull/7126

### Changed

- Limit policy option on artifact cli's put() to choices, ["mutable", "immutable"] by @ibindish in https://github.com/wandb/wandb/pull/7172
- Updated artifact public api methods to handle nullable Project field on the ArtifactSequence/ArtifactCollection type, based on gorilla server changes by @ibindlish in https://github.com/wandb/wandb/pull/7201

### Fixed

- Fixed `run.save()` not working with files inside `run.dir`, introduced in previous release
- Fixed rare panic during large artifact uploads by @moredatarequire in https://github.com/wandb/wandb/pull/7272
- Fixed wandb.login causing runs not to be associated with launch queue by @KyleGoyette in https://github.com/wandb/wandb/pull/7280
- Fixed job artifact download failing silently and causing run crash when using W&B Launch by @KyleGoyette https://github.com/wandb/wandb/pull/7285
- Fix handling of saving training files to Artifacts in the OpenAI Fine-Tuning integration by @morganmcg1 in https://github.com/wandb/wandb/pull/7150

## [0.16.5] - 2024-03-25

### Added

- Added feature to move staging files to cache (instead of copying) for mutable artifact file uploads when caching is enabled by @ibindlish in https://github.com/wandb/wandb/pull/7143
- Added support to skip caching files to the local filesystem while uploading files to artifacts by @ibindlish in https://github.com/wandb/wandb/pull/7098
- Added support to skip staging artifact files during upload by selecting a storage policy by @ibindlish in https://github.com/wandb/wandb/pull/7142
- Preliminary support for forking a run using `wandb.init(fork_from=...)` by @dannygoldstein in https://github.com/wandb/wandb/pull/7078
- `run.save()` accepts `pathlib.Path` values; by @timoffex in https://github.com/wandb/wandb/pull/7146

### Changed

- When printing the run link point to the workspace explicitly by @kptkin in https://github.com/wandb/wandb/pull/7132

### Fixed

- In case of transient server issues when creating the wandb API key kubernetes secret, we'll retry up to 5 times by @TimH98 in https://github.com/wandb/wandb/pull/7108

### Removed

- When printing run's information in the terminal remove links to jobs by @kptkin in https://github.com/wandb/wandb/pull/7132

## [0.16.4] - 2024-03-05

### Added

- Added ability to change artifact collection types by @biaslucas in https://github.com/wandb/wandb/pull/6971
- Add support for installing deps from pyproject.toml by @bcsherma in https://github.com/wandb/wandb/pull/6964
- Support kaniko build with user-provided pvc and docker config by @bcsherma in https://github.com/wandb/wandb/pull/7059
- Added ability to import runs between W&B instances by @andrewtruong in https://github.com/wandb/wandb/pull/6897

### Changed

- wandb-core rate-limits requests to the backend and respects RateLimit-\* headers
  by @timoffex in https://github.com/wandb/wandb/pull/7065

### Fixed

- Fix passing of template variables in the sweeps-on-launch scheduler by @dannygoldstein in https://github.com/wandb/wandb/pull/6959
- Link job artifact to a run to be specified as input by @kptkin in https://github.com/wandb/wandb/pull/6940
- Fix sagemaker entrypoint to use given entrypoint by @KyleGoyette in https://github.com/wandb/wandb/pull/6969
- Parse upload headers correctly by @kptkin in https://github.com/wandb/wandb/pull/6983
- Properly propagate server errors by @kptkin in https://github.com/wandb/wandb/pull/6944
- Make file upload faster by using parallelism by @kptkin in https://github.com/wandb/wandb/pull/6975
- Don't send git data if it's not populated by @kptkin in https://github.com/wandb/wandb/pull/6984
- Fix console logging resumption, avoid overwrite by @kptkin in https://github.com/wandb/wandb/pull/6963
- Remove hostname validation when using --host on wandb login by @Jamil in https://github.com/wandb/wandb/pull/6999
- Don't discard past visualizations when resuming a run by @timoffex in https://github.com/wandb/wandb/pull/7005
- Avoid retrying on conflict status code by @kptkin in https://github.com/wandb/wandb/pull/7011
- Fix visualization config merging for resumed runs in wandb-core by @timoffex in https://github.com/wandb/wandb/pull/7012
- Replace usage of standard library's json with `segmentio`'s by @kptkin in https://github.com/wandb/wandb/pull/7027
- Remove stderr as writer for the logs by @kptkin in https://github.com/wandb/wandb/pull/7022
- Disable negative steps from initialization by @kptkin in https://github.com/wandb/wandb/pull/7030
- Fix report loading in pydantic26 by @andrewtruong in https://github.com/wandb/wandb/pull/6988
- Revert "make upload request async to support progress reporting (#6497)" by @jlzhao27 in https://github.com/wandb/wandb/pull/7049
- Fix entrypoint specification when using a Dockerfile.wandb by @KyleGoyette in https://github.com/wandb/wandb/pull/7080
- Fix stream releasing probe handle too early by @jlzhao27 in https://github.com/wandb/wandb/pull/7056
- Always attempt to pull latest image for local container by @KyleGoyette in https://github.com/wandb/wandb/pull/7079

### New Contributors

- @Jamil made their first contribution in https://github.com/wandb/wandb/pull/6999

# 0.16.3 (Feb 6, 2024)

### :magic_wand: Enhancements

- feat(core): generate data type info in core by @dmitryduev in https://github.com/wandb/wandb/pull/6827
- feat(core): add support for Launch 🚀 by @kptkin in https://github.com/wandb/wandb/pull/6822
- feat(public-api): Added option to control number of grouped sampled runs in reports by @thanos-wandb in https://github.com/wandb/wandb/pull/6840
- feat(sdk): add shared mode to enable multiple independent writers to the same run by @dmitryduev in https://github.com/wandb/wandb/pull/6882
- perf(artifacts): Reduce artifact download latency via optional cache copy + threads by @biaslucas in https://github.com/wandb/wandb/pull/6878
- feat(artifacts): Add partial file downloads, via directory prefix by @biaslucas in https://github.com/wandb/wandb/pull/6911
- feat(integrations): Update the Diffusers Integration by @soumik12345 in https://github.com/wandb/wandb/pull/6804
- feat(integrations): Update Ultralytics Integration by @soumik12345 in https://github.com/wandb/wandb/pull/6796
- feat(integrations): Add Pytorch Lightning Fabric Logger by @ash0ts in https://github.com/wandb/wandb/pull/6919
- feat(core): update go packages by @kptkin in https://github.com/wandb/wandb/pull/6908

### :hammer: Fixes

- fix(launch): Remove project and runner fields from agent config by @KyleGoyette in https://github.com/wandb/wandb/pull/6818
- fix(launch): recognize deleted k8s jobs as failed by @bcsherma in https://github.com/wandb/wandb/pull/6824
- fix(launch): warn of extra fields in environment block instead of erroring by @bcsherma in https://github.com/wandb/wandb/pull/6833
- fix(sdk): entity override bug where ENVVAR is prioritized over kwargs by @biaslucas in https://github.com/wandb/wandb/pull/6843
- fix(launch): Local container runner doesn't ignore override args by @TimH98 in https://github.com/wandb/wandb/pull/6844
- fix(sdk): merge-update config with sweep/launch config by @dannygoldstein in https://github.com/wandb/wandb/pull/6841
- fix(sdk): fix retry logic in wandb-core and system_tests conftest by @dmitryduev in https://github.com/wandb/wandb/pull/6847
- fix(core): use RW locks in system monitor's assets management by @dmitryduev in https://github.com/wandb/wandb/pull/6852
- fix(launch): set build context to entrypoint dir if it contains Dockerfile.wandb by @bcsherma in https://github.com/wandb/wandb/pull/6855
- security(launch): Mount wandb api key in launch job pods from a k8s secret by @TimH98 in https://github.com/wandb/wandb/pull/6722
- fix(launch): wandb job create should not look for requirements.txt if Dockerfile.wandb is next to entrypoint by @bcsherma in https://github.com/wandb/wandb/pull/6861
- fix(sdk): fix \_parse_path when only id is passed to wandb.Api().run() by @luisbergua in https://github.com/wandb/wandb/pull/6858
- fix(media): Update video.py: Fix fps bug by @stellargo in https://github.com/wandb/wandb/pull/6887
- fix(sdk): clean up temp folders by @dmitryduev in https://github.com/wandb/wandb/pull/6891
- fix(artifacts): fix long artifact paths on Windows by @ArtsiomWB in https://github.com/wandb/wandb/pull/6846
- fix(sdk): Update Report API to work with pydantic2.6 by @andrewtruong in https://github.com/wandb/wandb/pull/6925
- fix(launch): fetch all commits to enable checking out by sha by @bcsherma in https://github.com/wandb/wandb/pull/6926
- fix(sweeps): dont swallow exceptions in pyagent by @dannygoldstein in https://github.com/wandb/wandb/pull/6927
- fix(artifacts): artifact file upload progress in nexus by @ibindlish in https://github.com/wandb/wandb/pull/6939
- fix(sdk): exercise caution in system monitor when rocm-smi is installed on a system with no amd gpus by @dmitryduev in https://github.com/wandb/wandb/pull/6938
- fix(cli): typo in cli.py by @eltociear in https://github.com/wandb/wandb/pull/6892
- fix(launch): remove deadsnakes from accelerator build step by @bcsherma in https://github.com/wandb/wandb/pull/6933

### :books: Docs

- docs(sdk): update sweep `docstrings` by @ngrayluna in https://github.com/wandb/wandb/pull/6830
- docs(sdk): Updates the Tables reference docs. by @katjacksonWB in https://github.com/wandb/wandb/pull/6880
- docs(sdk): Artifact docstrings PR by @ngrayluna in https://github.com/wandb/wandb/pull/6825

## New Contributors

- @biaslucas made their first contribution in https://github.com/wandb/wandb/pull/6843
- @stellargo made their first contribution in https://github.com/wandb/wandb/pull/6887
- @timoffex made their first contribution in https://github.com/wandb/wandb/pull/6916

**Full Changelog**: https://github.com/wandb/wandb/compare/v0.16.2...v0.16.3

# 0.16.2 (Jan 9, 2024)

### :magic_wand: Enhancements

- feat(nexus): refactor store logic and add store writer by @kptkin in https://github.com/wandb/wandb/pull/6678
- feat(nexus): add AMD GPU monitoring by @dmitryduev in https://github.com/wandb/wandb/pull/6606
- feat(nexus): add console log file upload by @kptkin in https://github.com/wandb/wandb/pull/6669
- feat(launch): add registry uri field to builders by @bcsherma in https://github.com/wandb/wandb/pull/6626
- feat(core): add `wandb beta sync` feature to upload runs to W&B by @kptkin in https://github.com/wandb/wandb/pull/6620
- feat(launch): CLI supports allow-listed queue parameters by @TimH98 in https://github.com/wandb/wandb/pull/6679
- feat(core): add support for requirements and patch.diff by @kptkin in https://github.com/wandb/wandb/pull/6721
- feat(core): capture SLURM-related env vars in metadata by @dmitryduev in https://github.com/wandb/wandb/pull/6710
- feat(launch): --priority flag on `wandb launch` command to specify priority when enqueuing jobs. by @nickpenaranda in https://github.com/wandb/wandb/pull/6705
- feat(sdk): add verify feature to wandb login by @dmitryduev in https://github.com/wandb/wandb/pull/6747
- feat(launch): Sweeps on Launch honors selected job priority for sweep runs by @nickpenaranda in https://github.com/wandb/wandb/pull/6756
- feat(core): 🦀 commence operation SDKrab 🦀 by @dmitryduev in https://github.com/wandb/wandb/pull/6000
- feat(artifacts): make upload request async to support progress reporting by @jlzhao27 in https://github.com/wandb/wandb/pull/6497
- feat(core): add TensorBoard log dir watcher by @kptkin in https://github.com/wandb/wandb/pull/6769
- feat(core): upload wandb-summary.json and config.yaml files by @kptkin in https://github.com/wandb/wandb/pull/6781

### :hammer: Fixes

- fix(nexus): update error message and remove extra by @kptkin in https://github.com/wandb/wandb/pull/6667
- fix(nexus): clean up issues with file sending by @kptkin in https://github.com/wandb/wandb/pull/6677
- fix(core): add jitter to retry clients' backoff strategy by @dmitryduev in https://github.com/wandb/wandb/pull/6706
- fix(artifacts): only skip file download if digest matches by @szymon-piechowicz-wandb in https://github.com/wandb/wandb/pull/6694
- fix(core): fix resume and add tests by @dmitryduev in https://github.com/wandb/wandb/pull/6714
- fix(launch): capture errors from the creation of k8s job from yaml by @bcsherma in https://github.com/wandb/wandb/pull/6730
- fix(launch): Get default entity before checking template vars by @TimH98 in https://github.com/wandb/wandb/pull/6745
- fix(artifacts): remove run creation for artifact downloads if not using core by @ibindlish in https://github.com/wandb/wandb/pull/6746
- fix(artifacts): Retrieve ETag for ObjectVersion instead of Object for versioned buckets by @ibindlish in https://github.com/wandb/wandb/pull/6759
- fix(artifacts): revert #6759 and read object version etag in place by @ibindlish in https://github.com/wandb/wandb/pull/6774
- fix(core): put back the upload file count by @kptkin in https://github.com/wandb/wandb/pull/6767
- fix(core): add send cancel request to sender by @dmitryduev in https://github.com/wandb/wandb/pull/6787
- fix(core): check errors in memory monitoring by @dmitryduev in https://github.com/wandb/wandb/pull/6790
- fix(sdk): add job_type flag in CLI to allow override of job_type by @umakrishnaswamy in https://github.com/wandb/wandb/pull/6523
- fix(integrations): Handle ultralytics utils import refactor by @jthetzel in https://github.com/wandb/wandb/pull/6741
- fix(core): download artifacts with wandb-core without an active run by @dmitryduev in https://github.com/wandb/wandb/pull/6798
- fix(sdk): fix error logging matplotlib scatter plot if the minimum version of plotly library is not met by @walkingmug in https://github.com/wandb/wandb/pull/6724
- fix(sdk): allow overriding the default .netrc location with NETRC env var by @dmitryduev in https://github.com/wandb/wandb/pull/6708

### :books: Docs

- docs(sdk): Corrected description for email field by @ngrayluna in https://github.com/wandb/wandb/pull/6716
- docs(core): update the `README-libwandb-cpp.md` doc by @NinoRisteski in https://github.com/wandb/wandb/pull/6794

## New Contributors

- @jthetzel made their first contribution in https://github.com/wandb/wandb/pull/6741
- @walkingmug made their first contribution in https://github.com/wandb/wandb/pull/6724

**Full Changelog**: https://github.com/wandb/wandb/compare/v0.16.1...v0.16.2

# 0.16.1 (Dec 5, 2023)

### :magic_wand: Enhancements

- perf(artifacts): remove recursive download by @szymon-piechowicz-wandb in https://github.com/wandb/wandb/pull/6544
- feat(nexus): add debounce summary in handler by @kptkin in https://github.com/wandb/wandb/pull/6570
- feat(integrations): fix bug in ultralytics import and version pinning by @soumik12345 in https://github.com/wandb/wandb/pull/6605
- feat(launch): Support template variables when queueing launch runs by @KyleGoyette in https://github.com/wandb/wandb/pull/6602
- feat(cli): add --skip-console option to offline sync cli command by @kptkin in https://github.com/wandb/wandb/pull/6557
- feat(nexus): add basic graphql versioning mechanism by @dmitryduev in https://github.com/wandb/wandb/pull/6624
- feat(nexus): add Apple M\* GPU stats monitoring by @dmitryduev in https://github.com/wandb/wandb/pull/6619
- feat(launch): add helper to load wandb.Config from env vars by @bcsherma in https://github.com/wandb/wandb/pull/6644
- feat(integrations): port OpenAI WandbLogger for openai-python v1.0 by @ayulockin in https://github.com/wandb/wandb/pull/6498
- feat(integrations): fix version check for openAI WandbLogger by @ayulockin in https://github.com/wandb/wandb/pull/6648
- feat(integrations): Diffusers autologger by @soumik12345 in https://github.com/wandb/wandb/pull/6561
- feat(sdk): Adding parameter to image to specify file type jpg, png, bmp, gif by @fdsig in https://github.com/wandb/wandb/pull/6280

### :hammer: Fixes

- fix(nexus): make offline sync work properly by @dmitryduev in https://github.com/wandb/wandb/pull/6569
- fix(launch): Fix run existence check to not depend on files being uploaded in the run by @KyleGoyette in https://github.com/wandb/wandb/pull/6548
- fix(launch): gcp storage uri verifaction failed due to improper async wrapping by @bcsherma in https://github.com/wandb/wandb/pull/6581
- fix(sdk): updating summary with nested dicts now doesn't throw an error by @ArtsiomWB in https://github.com/wandb/wandb/pull/6578
- fix(launch): Add prioritization mode to RunQueue create by @TimH98 in https://github.com/wandb/wandb/pull/6610
- fix(nexus): create symlink to the server logs in the runs folder by @kptkin in https://github.com/wandb/wandb/pull/6628
- fix(integrations): single value problem in wandb/wandb_torch.py::log_tensor_stats by @gmongaras in https://github.com/wandb/wandb/pull/6640
- fix(integrations): tmin vs tmax in wandb/wandb_torch.py::log_tensor_stats by @dmitryduev in https://github.com/wandb/wandb/pull/6641
- fix(nexus): minor fix up for non server cases by @kptkin in https://github.com/wandb/wandb/pull/6645
- fix(sdk): make old settings more robust by @dmitryduev in https://github.com/wandb/wandb/pull/6654
- fix(sdk): handle tags when resuming a run by @dmitryduev in https://github.com/wandb/wandb/pull/6660

### :books: Docs

- docs(integrations): fix doc-string typo in a keras callback by @evilpegasus in https://github.com/wandb/wandb/pull/6586

## New Contributors

- @evilpegasus made their first contribution in https://github.com/wandb/wandb/pull/6586
- @yogeshg made their first contribution in https://github.com/wandb/wandb/pull/6573
- @gmongaras made their first contribution in https://github.com/wandb/wandb/pull/6640

**Full Changelog**: https://github.com/wandb/wandb/compare/v0.16.0...v0.16.1

# 0.16.0 (Nov 7, 2023)

### :magic_wand: Enhancements

- feat(nexus): add nested config support by @kptkin in https://github.com/wandb/wandb/pull/6417
- feat(nexus): finish artifact saver by @szymon-piechowicz-wandb in https://github.com/wandb/wandb/pull/6296
- feat(nexus): add sync file counts in the footer by @dmitryduev in https://github.com/wandb/wandb/pull/6371
- feat(nexus): implement directory watcher and related functionality by @kptkin in https://github.com/wandb/wandb/pull/6257
- feat(launch): run agent on an event loop by @bcsherma in https://github.com/wandb/wandb/pull/6384
- feat(nexus): add sampled history by @kptkin in https://github.com/wandb/wandb/pull/6492
- feat(artifacts): prototype for models api by @ibindlish in https://github.com/wandb/wandb/pull/6205
- perf(launch): register sweep scheduler virtual agents async by @bcsherma in https://github.com/wandb/wandb/pull/6488
- feat(nexus): make file uploads work with local by @dmitryduev in https://github.com/wandb/wandb/pull/6509
- feat(sdk): allow users to log custom chart tables in a different section by @luisbergua in https://github.com/wandb/wandb/pull/6422
- feat(nexus): generalize uploader to filemanager to allow downloads by @ibindlish in https://github.com/wandb/wandb/pull/6445
- feat(sdk): drop python 3.6 support by @dmitryduev in https://github.com/wandb/wandb/pull/6493
- feat(artifacts): delete staging files in Nexus by @szymon-piechowicz-wandb in https://github.com/wandb/wandb/pull/6529
- feat(artifacts): set up artifact downloads to use sdk nexus core by @estellazx in https://github.com/wandb/wandb/pull/6275
- feat(nexus): add file upload progress and make completion callback a list of callbacks by @kptkin in https://github.com/wandb/wandb/pull/6518
- feat(launch): add wandb.ai/run-id label to jobs by @bcsherma in https://github.com/wandb/wandb/pull/6543

### :hammer: Fixes

- fix(sdk): ensures that complete run.config is captured in SageMaker by @fdsig in https://github.com/wandb/wandb/pull/6260
- fix(sdk): Improve error handling for gitlib for FileNotFoundErrors by @j316chuck in https://github.com/wandb/wandb/pull/6410
- fix(sdk): increase max message size, handle errors by @szymon-piechowicz-wandb in https://github.com/wandb/wandb/pull/6398
- fix(launch): Agent better balances multiple queues by @TimH98 in https://github.com/wandb/wandb/pull/6418
- fix(artifacts): remove versioning enabled check in GCS reference handler by @szymon-piechowicz-wandb in https://github.com/wandb/wandb/pull/6430
- fix(launch): add google-cloud-aiplatform to launch shard by @bcsherma in https://github.com/wandb/wandb/pull/6440
- fix(nexus): add use_artifact as passthrough messages by @kptkin in https://github.com/wandb/wandb/pull/6447
- fix(launch): adjust vertex environment variables by @Hojland in https://github.com/wandb/wandb/pull/6443
- fix(artifacts): update artifacts cache file permissions for NamedTemporaryFile by @ibindlish in https://github.com/wandb/wandb/pull/6437
- fix(nexus): fix a number of issues by @dmitryduev in https://github.com/wandb/wandb/pull/6491
- fix(media): saving mlp figure to buffer and reading with PIL should specify format by @mova in https://github.com/wandb/wandb/pull/6465
- fix(nexus): send content-length, check response status code in uploader by @szymon-piechowicz-wandb in https://github.com/wandb/wandb/pull/6401
- fix(sdk): fix step logic when resuming runs with no metrics logged by @luisbergua in https://github.com/wandb/wandb/pull/6480
- fix(sdk): hook_handle being set to list instead of dict on unhook by @vatsalaggarwal in https://github.com/wandb/wandb/pull/6503
- fix(launch): verify gcp credentials before creating vertex job by @bcsherma in https://github.com/wandb/wandb/pull/6537
- fix(launch): add load option to docker buildx by @KyleGoyette in https://github.com/wandb/wandb/pull/6508
- fix(artifacts): fix perf regressions in artifact downloads and fix file download location by @ibindlish in https://github.com/wandb/wandb/pull/6535
- fix(sdk): add warning when `log_code` can't locate any files by @umakrishnaswamy in https://github.com/wandb/wandb/pull/6532
- fix(sdk): adjust ipython hooks for v8.17 by @dmitryduev in https://github.com/wandb/wandb/pull/6563

### :books: Docs

- docs(media): fix `Graph` docstring by @harupy in https://github.com/wandb/wandb/pull/6458
- docs(public-api): Fix suggested command for uploading artifacts by @geke-mir in https://github.com/wandb/wandb/pull/6513

## New Contributors

- @j316chuck made their first contribution in https://github.com/wandb/wandb/pull/6410
- @harupy made their first contribution in https://github.com/wandb/wandb/pull/6458
- @Hojland made their first contribution in https://github.com/wandb/wandb/pull/6443
- @mova made their first contribution in https://github.com/wandb/wandb/pull/6465
- @geke-mir made their first contribution in https://github.com/wandb/wandb/pull/6513
- @luisbergua made their first contribution in https://github.com/wandb/wandb/pull/6422
- @vatsalaggarwal made their first contribution in https://github.com/wandb/wandb/pull/6503

**Full Changelog**: https://github.com/wandb/wandb/compare/v0.15.12...v0.16.0

# 0.15.12 (Oct 3, 2023)

### :magic_wand: Enhancements

- feat(nexus): implement config debouncing mechanism by @kptkin in https://github.com/wandb/wandb/pull/6331
- feat(integrations): fix channel swapping on ultrlytics classification task by @soumik12345 in https://github.com/wandb/wandb/pull/6382
- feat(nexus): implement nexus alpha cpp interface by @raubitsj in https://github.com/wandb/wandb/pull/6358
- feat(nexus): expose system metrics in the run object (PoC) by @dmitryduev in https://github.com/wandb/wandb/pull/6238
- feat(integrations): Pin ultralytics version support to `v8.0.186` by @soumik12345 in https://github.com/wandb/wandb/pull/6391

### :hammer: Fixes

- fix(launch): get logs from failed k8s pods by @bcsherma in https://github.com/wandb/wandb/pull/6339
- fix(artifacts): Allow adding s3 bucket as reference artifact by @ibindlish in https://github.com/wandb/wandb/pull/6346
- fix(launch): Fix race condition in agent thread clean up by @KyleGoyette in https://github.com/wandb/wandb/pull/6352
- fix(artifacts): don't assume run and its i/o artifacts are in the same project by @szymon-piechowicz-wandb in https://github.com/wandb/wandb/pull/6363
- fix(artifacts): fix wandb.Api().run(run_name).log_artifact(artifact) by @szymon-piechowicz-wandb in https://github.com/wandb/wandb/pull/6362
- fix(sweeps): ValueError with None value in sweep by @gtarpenning in https://github.com/wandb/wandb/pull/6364
- fix(artifacts): fix typo in s3 handler by @ibindlish in https://github.com/wandb/wandb/pull/6368
- fix(artifacts): fix the argument order for new argument target_fraction by @moredatarequired in https://github.com/wandb/wandb/pull/6377
- fix(nexus): fix potential race in config debouncer by @dmitryduev in https://github.com/wandb/wandb/pull/6385
- fix(sdk): fix graphql type mapping by @szymon-piechowicz-wandb in https://github.com/wandb/wandb/pull/6396
- fix(sdk): fix concurrency limit in uploader by @szymon-piechowicz-wandb in https://github.com/wandb/wandb/pull/6399

### :books: Docs

- docs(sdk): fix reference docs GH action by @dmitryduev in https://github.com/wandb/wandb/pull/6350
- docs(sdk): Update generate-docodile-documentation.yml by @ngrayluna in https://github.com/wandb/wandb/pull/6351

**Full Changelog**: https://github.com/wandb/wandb/compare/v0.15.11...v0.15.12

# 0.15.11 (Sep 21, 2023)

### :magic_wand: Enhancements

- feat(nexus): add support for code saving in script mode by @kptkin in https://github.com/wandb/wandb/pull/6243
- feat(nexus): add support for `policy=end` in `wandb.save` by @kptkin in https://github.com/wandb/wandb/pull/6267
- feat(nexus): add system info to metadata by @dmitryduev in https://github.com/wandb/wandb/pull/6244
- feat(nexus): add nvidia gpu system info to metadata by @dmitryduev in https://github.com/wandb/wandb/pull/6270
- feat(launch): delete run queues with public api by @bcsherma in https://github.com/wandb/wandb/pull/6317
- feat(sdk): introduce custom proxy support for wandb http(s) traffic by @kptkin in https://github.com/wandb/wandb/pull/6300

### :hammer: Fixes

- fix(sdk): Fix logger when logging filestream exception by @KyleGoyette in https://github.com/wandb/wandb/pull/6246
- fix(launch): use watch api to monitor launched CRDs by @bcsherma in https://github.com/wandb/wandb/pull/6226
- fix(launch): forbid enqueuing docker images without target project by @bcsherma in https://github.com/wandb/wandb/pull/6248
- fix(sdk): add missing Twitter import for API users by @fdsig in https://github.com/wandb/wandb/pull/6261
- fix(artifacts): get S3 versionIDs from directory references by @moredatarequired in https://github.com/wandb/wandb/pull/6255
- fix(launch): make watch streams recover from connection reset by @bcsherma in https://github.com/wandb/wandb/pull/6272
- fix(public-api): use json.loads(..., strict=False) to ignore invalid utf-8 and control characters in api.Run.load by @dmitryduev in https://github.com/wandb/wandb/pull/6299
- fix(sdk): correctly identify colab as a jupyter-like env in settings by @dmitryduev in https://github.com/wandb/wandb/pull/6308
- fix(sdk): improve memory management for summary updates by @dmitryduev in https://github.com/wandb/wandb/pull/5569
- fix(artifacts): Add environment variable to configure batch size for download urls by @ibindlish in https://github.com/wandb/wandb/pull/6323
- fix(launch): fail rqis if no run is created by @bcsherma in https://github.com/wandb/wandb/pull/6324

### :books: Docs

- docs(sdk): fixes a broken link in Image docs. by @katjacksonWB in https://github.com/wandb/wandb/pull/6252
- docs(nexus): add docs on running nexus-related system tests locally by @dmitryduev in https://github.com/wandb/wandb/pull/6191
- docs(nexus): add user-facing Nexus docs for Beta release by @dmitryduev in https://github.com/wandb/wandb/pull/6276
- docs(nexus): fix pip install nexus instruction by @dmitryduev in https://github.com/wandb/wandb/pull/6309

### :nail_care: Cleanup

- Update README.md by @NinoRisteski in https://github.com/wandb/wandb/pull/6325

## New Contributors

- @katjacksonWB made their first contribution in https://github.com/wandb/wandb/pull/6252
- @NinoRisteski made their first contribution in https://github.com/wandb/wandb/pull/6325

**Full Changelog**: https://github.com/wandb/wandb/compare/v0.15.10...v0.15.11

# 0.15.10 (Sep 6, 2023)

### :magic_wand: Enhancements

- feat(integrations): add async support to `Autologger` API and enable it for Openai by @parambharat in https://github.com/wandb/wandb/pull/5960
- feat(sdk): add official support for python 3.11 and drop support for python 3.6 by @dmitryduev in https://github.com/wandb/wandb/pull/4386
- feat(sdk): implement network logging and file pusher timeout for debugging by @dmitryduev in https://github.com/wandb/wandb/pull/5894
- feat(artifacts): set ttl(time to live) for artifact versions by @estellazx in https://github.com/wandb/wandb/pull/5859
- feat(nexus): add support for define metric by @kptkin in https://github.com/wandb/wandb/pull/6036
- feat(launch): Include agent version when creating launch agent by @TimH98 in https://github.com/wandb/wandb/pull/5970
- feat(launch): Runless git jobs can use requirements.txt in parent directories by @TimH98 in https://github.com/wandb/wandb/pull/6008
- feat(artifacts): retrieve the parent collection from an Artifact by @moredatarequired in https://github.com/wandb/wandb/pull/6019
- feat(nexus): improve file uploads by @dmitryduev in https://github.com/wandb/wandb/pull/6052
- feat(artifacts): Add run id option to artifact put method to log artifacts to existing runs by @ibindlish in https://github.com/wandb/wandb/pull/6074
- feat(public-api): add metadata property to Run object by @dmitryduev in https://github.com/wandb/wandb/pull/6100
- feat(launch): Support setting a custom Dockerfile in launch overrides by @TimH98 in https://github.com/wandb/wandb/pull/6104
- feat(nexus): add Nvidia GPU asset to system monitor by @dmitryduev in https://github.com/wandb/wandb/pull/6081
- feat(artifacts): enable deleting artifact collections from SDK by @moredatarequired in https://github.com/wandb/wandb/pull/6020
- feat(launch): Add dockerfile CLI param & use Dockerfile.wandb by default if present by @TimH98 in https://github.com/wandb/wandb/pull/6122
- feat(artifacts): extend cache cleanup to allow specifying a target fraction by @moredatarequired in https://github.com/wandb/wandb/pull/6152
- feat(artifacts): add an eval-able repr to ArtifactManifestEntry by @moredatarequired in https://github.com/wandb/wandb/pull/6132
- feat(nexus): enable docker-based wheel building for nexus by @dmitryduev in https://github.com/wandb/wandb/pull/6118
- feat(nexus): add Nvidia GPU asset to system monitor by @dmitryduev in https://github.com/wandb/wandb/pull/6131
- feat(artifacts): clear the cache on add to prevent overflow by @moredatarequired in https://github.com/wandb/wandb/pull/6149
- feat(sdk): capture disk i/o utilization in system metrics by @umakrishnaswamy in https://github.com/wandb/wandb/pull/6106
- feat(sdk): add disk io counters to monitor metrics by @dmitryduev in https://github.com/wandb/wandb/pull/6170
- feat(sdk): make paths for disk usage monitoring configurable by @dmitryduev in https://github.com/wandb/wandb/pull/6196
- feat(sweeps): Use `WANDB_SWEEP_ID` to include a run in an existing sweep by @gtarpenning in https://github.com/wandb/wandb/pull/6198
- feat(artifacts): Handle LinkArtifact calls made to Nexus Core by @ibindlish in https://github.com/wandb/wandb/pull/6160
- feat(nexus): fix retry logic for http clients and allow user customization by @kptkin in https://github.com/wandb/wandb/pull/6182
- feat(nexus): support user defined headers in the gql client transport by @kptkin in https://github.com/wandb/wandb/pull/6208
- feat(sdk): enable set types in wandb.Config by @fdsig in https://github.com/wandb/wandb/pull/6219
- feat(integrations): visualize images with bbox overlays for `ultralytics` by @soumik12345 in https://github.com/wandb/wandb/pull/5867
- feat(sdk): add exponential decay sampling utility for line_plot by @dmitryduev in https://github.com/wandb/wandb/pull/6228
- feat(sdk): always print the traceback inside of the `wandb.init` context manager by @kptkin in https://github.com/wandb/wandb/pull/4603
- feat(sdk): add setting to disable automatic machine info capture by @kptkin in https://github.com/wandb/wandb/pull/6230

### :hammer: Fixes

- fix(launch): Extend try in agent loop to cover all job handling by @KyleGoyette in https://github.com/wandb/wandb/pull/5923
- fix(sdk): guard against undefined filestream timeout by @dmitryduev in https://github.com/wandb/wandb/pull/5997
- fix(launch): error if code artifact underlying job has been deleted by @bcsherma in https://github.com/wandb/wandb/pull/5959
- fix(artifacts): use a unique name for the artifact created by `verify` by @moredatarequired in https://github.com/wandb/wandb/pull/5929
- fix(launch): Use resume=allow when auto requeuing by @TimH98 in https://github.com/wandb/wandb/pull/6002
- fix(launch): correct entrypoint path from disabled git repo subir by @gtarpenning in https://github.com/wandb/wandb/pull/5903
- fix(sweeps): override individual job resource_args by @gtarpenning in https://github.com/wandb/wandb/pull/5985
- fix(sdk): fix import issue to support python 3.6 by @kptkin in https://github.com/wandb/wandb/pull/6018
- fix(launch): Fix override entrypoint when using sweeps on launch without a scheduler job by @KyleGoyette in https://github.com/wandb/wandb/pull/6033
- fix(nexus): fix resume reference when nil by @kptkin in https://github.com/wandb/wandb/pull/6055
- fix(sdk): further speed up import time by @hauntsaninja in https://github.com/wandb/wandb/pull/6032
- fix(launch): Fix sample kubernetes agent manifest secret mount by @KyleGoyette in https://github.com/wandb/wandb/pull/6057
- fix(nexus): rm unused import by @dmitryduev in https://github.com/wandb/wandb/pull/6085
- fix(launch): watch to get kubernetes run statuses by @bcsherma in https://github.com/wandb/wandb/pull/6022
- fix(artifacts): prohibit saving artifacts to a different project than their base artifact by @moredatarequired in https://github.com/wandb/wandb/pull/6042
- fix(artifacts): require existing artifacts to save to their source entity/project by @moredatarequired in https://github.com/wandb/wandb/pull/6034
- fix(nexus): adjust system monitor start and stop functionality by @dmitryduev in https://github.com/wandb/wandb/pull/6087
- fix(artifacts): remove suspect characters when directory creation fails by @moredatarequired in https://github.com/wandb/wandb/pull/6094
- fix(launch): Default log_code exclusion behavior now correctly handles `wandb` in the root path prefix. by @nickpenaranda in https://github.com/wandb/wandb/pull/6095
- fix(launch): disallow project queue creation by @bcsherma in https://github.com/wandb/wandb/pull/6011
- fix(launch): catch all sweep set state errors by @gtarpenning in https://github.com/wandb/wandb/pull/6091
- fix(launch): create_job now works from jupyter notebook by @gtarpenning in https://github.com/wandb/wandb/pull/6068
- fix(nexus): fix race condition for defer and update control by @kptkin in https://github.com/wandb/wandb/pull/6125
- fix(sdk): improved handling and logging of tensor types by @kptkin in https://github.com/wandb/wandb/pull/6086
- fix(launch): launch cli command should exit with non-zero status if underlying launched run exits with non-zero status by @KyleGoyette in https://github.com/wandb/wandb/pull/6078
- fix(nexus): fix correctness for offline mode by @kptkin in https://github.com/wandb/wandb/pull/6166
- fix(sdk): reports api - fix media_keys json path by @laxels in https://github.com/wandb/wandb/pull/6167
- fix(sdk): Allow uint8 images to be logged as wandb.Image() by @nate-wandb in https://github.com/wandb/wandb/pull/6043
- fix(sdk): fall back to /tmp/username/.config/wandb in old settings by @dmitryduev in https://github.com/wandb/wandb/pull/6175
- fix(nexus): use UpsertBucketRetryPolicy in all gql.UpsertBucket calls by @dmitryduev in https://github.com/wandb/wandb/pull/6207
- fix(sdk): update report id validation and encoding by @jo-fang in https://github.com/wandb/wandb/pull/6203
- fix(sdk): add support for propagating messages from the internal process by @kptkin in https://github.com/wandb/wandb/pull/5803

### :books: Docs

- docs(nexus): add package level docstrings for filestream by @raubitsj in https://github.com/wandb/wandb/pull/6061
- docs(nexus): add basic developer guide by @kptkin in https://github.com/wandb/wandb/pull/6119
- docs(cli): Added more context for launch job describe description. by @ngrayluna in https://github.com/wandb/wandb/pull/6193

### :nail_care: Cleanup

- style(sdk): fix to new ruff rule E721 additions by @nickpenaranda in https://github.com/wandb/wandb/pull/6102

## New Contributors

- @geoffrey-g-delhomme made their first contribution in https://github.com/wandb/wandb/pull/5867
- @kooshi made their first contribution in https://github.com/wandb/wandb/pull/6086
- @umakrishnaswamy made their first contribution in https://github.com/wandb/wandb/pull/6106
- @jo-fang made their first contribution in https://github.com/wandb/wandb/pull/6203
- @wwzeng1 made their first contribution in https://github.com/wandb/wandb/pull/6228

**Full Changelog**: https://github.com/wandb/wandb/compare/v0.15.9...v0.15.10

# 0.15.9 (Aug 28, 2023)

### :magic_wand: Enhancements

- feat(sweeps): launch sweep schedulers to team queues from UI by @gtarpenning in https://github.com/wandb/wandb/pull/6112
- feat(launch): make vertex launcher more customizable by @bcsherma in https://github.com/wandb/wandb/pull/6088
- feat(launch): default to noop builder if docker not installed by @bcsherma in https://github.com/wandb/wandb/pull/6137

### :hammer: Fixes

- fix(launch): Use built in entrypoint and args commands for sagemaker by @KyleGoyette in https://github.com/wandb/wandb/pull/5897
- fix(artifacts): copy parent source project info to new draft artifact by @moredatarequired in https://github.com/wandb/wandb/pull/6062
- fix(sdk): avoid error at end of run with bigints by @raubitsj in https://github.com/wandb/wandb/pull/6134
- fix(launch): manually created image jobs can rerun correctly by @gtarpenning in https://github.com/wandb/wandb/pull/6148

**Full Changelog**: https://github.com/wandb/wandb/compare/v0.15.8...v0.15.9

# 0.15.8 (Aug 01, 2023)

### :magic_wand: Enhancements

- perf(sdk): use mutation createRunFiles to get uploadUrls by @harukatab in https://github.com/wandb/wandb/pull/5731
- feat(launch): add create_run_queue to public API by @nickpenaranda in https://github.com/wandb/wandb/pull/5874
- perf(sdk): add hidden option to use orjson instead of json by @dmitryduev in https://github.com/wandb/wandb/pull/5911
- feat(launch): Improve error message when building with noop builder by @TimH98 in https://github.com/wandb/wandb/pull/5925
- feat(launch): create launch agent includes agent config if present by @TimH98 in https://github.com/wandb/wandb/pull/5893
- feat(launch): Check if job ingredients exist before making job by @TimH98 in https://github.com/wandb/wandb/pull/5942
- feat(launch): Gracefully handle Kubernetes 404 error by @TimH98 in https://github.com/wandb/wandb/pull/5945

### :hammer: Fixes

- fix(sdk): only creating new project if it doesn't already exist by @mbarrramsey in https://github.com/wandb/wandb/pull/5814
- fix(launch): Support namespace in metadata key of resource args by @KyleGoyette in https://github.com/wandb/wandb/pull/5639
- fix(launch): use "" instead of None for project kwarg when no project given by @bcsherma in https://github.com/wandb/wandb/pull/5839
- fix(launch): add + to torch cpu regex + tests by @bcsherma in https://github.com/wandb/wandb/pull/5833
- fix(sdk): implement timeout for file_stream and add debug logs by @kptkin in https://github.com/wandb/wandb/pull/5812
- fix(artifacts): fix collection filtering when getting aliases by @szymon-piechowicz-wandb in https://github.com/wandb/wandb/pull/5810
- fix(sdk): replace `dir_watcher` settings with SettingsStatic by @kptkin in https://github.com/wandb/wandb/pull/5863
- fix(artifacts): set correct base for incremental artifacts by @szymon-piechowicz-wandb in https://github.com/wandb/wandb/pull/5870
- fix(launch): drop https from azure registries to ensure compatibility with ${image_uri} macro by @bcsherma in https://github.com/wandb/wandb/pull/5880
- fix(artifacts): handle None description correctly by @szymon-piechowicz-wandb in https://github.com/wandb/wandb/pull/5910
- fix(launch): Don't create k8s secret if it already exists by @TimH98 in https://github.com/wandb/wandb/pull/5900
- fix(artifacts): drop S3 bucket versioning check by @moredatarequired in https://github.com/wandb/wandb/pull/5927
- fix(sdk): speed up import time and fix `pkg_resources` DeprecationWarning by @hauntsaninja in https://github.com/wandb/wandb/pull/5899

### :books: Docs

- docs(sdk): Add introspection section to CONTRIBUTING.md by @nickpenaranda in https://github.com/wandb/wandb/pull/5887
- docs(sdk): update GH action to generate reference docs and clean up docstrings by @dmitryduev in https://github.com/wandb/wandb/pull/5947
- docs(sdk): update `README.md` to unify the spelling of `Hugging Face` by @eltociear in https://github.com/wandb/wandb/pull/5891

### :nail_care: Cleanup

- revert(launch): revert job re-queuing implementation on pod disconnect by @KyleGoyette in https://github.com/wandb/wandb/pull/5811

## New Contributors

- @mbarrramsey made their first contribution in https://github.com/wandb/wandb/pull/5814
- @hauntsaninja made their first contribution in https://github.com/wandb/wandb/pull/5899
- @eltociear made their first contribution in https://github.com/wandb/wandb/pull/5891

**Full Changelog**: https://github.com/wandb/wandb/compare/v0.15.7...v0.15.8

# 0.15.7 (July 25, 2023)

### :hammer: Fixes

- fix(sdk): images not syncing until the end run (revert #5777) by @raubitsj in https://github.com/wandb/wandb/pull/5951

**Full Changelog**: https://github.com/wandb/wandb/compare/v0.15.6...v0.15.7

# 0.15.6 (July 24, 2023)

### :magic_wand: Enhancements

- feat(launch): add job link to wandb footer by @bcsherma in https://github.com/wandb/wandb/pull/5767
- feat(launch): re-implement job requeueing, fixed cancel behavior by @TimH98 in https://github.com/wandb/wandb/pull/5822
- feat(launch): manually create jobs from cli by @gtarpenning in https://github.com/wandb/wandb/pull/5661
- feat(launch): allow users to specify job name via the `job_name` setting by @bcsherma in https://github.com/wandb/wandb/pull/5791
- feat(sdk): Add an simplified trace API to log prompt traces by @parambharat in https://github.com/wandb/wandb/pull/5794
- feat(integrations): support `.keras` model format with `WandbModelCheckpoint` and TF 2.13.0 compatible by @soumik12345 in https://github.com/wandb/wandb/pull/5720
- feat(sdk): Initial support for migrating W&B runs and reports between instances by @andrewtruong in https://github.com/wandb/wandb/pull/5777

### :hammer: Fixes

- fix(integrations): make LightGBM callback compatible with 4.0.0 by @ayulockin in https://github.com/wandb/wandb/pull/5906
- fix(sdk): use default settings for project retrieval if available by @KyleGoyette in https://github.com/wandb/wandb/pull/5917

### :books: Docs

- docs(sdk): Add introspection section to CONTRIBUTING.md by @nickpenaranda in https://github.com/wandb/wandb/pull/5887

### :nail_care: Cleanup

- revert(launch): revert job re-queuing implementation on pod disconnect by @KyleGoyette in https://github.com/wandb/wandb/pull/5811

**Full Changelog**: https://github.com/wandb/wandb/compare/v0.15.5...v0.15.6

## 0.15.5 (July 5, 2023)

### :magic_wand: Enhancements

- feat(launch): improve handling of docker image job names and tags by @gtarpenning in https://github.com/wandb/wandb/pull/5718
- feat(launch): support kaniko builds on AKS by @bcsherma in https://github.com/wandb/wandb/pull/5706
- feat(launch): allow kaniko builds to run in other namespaces by @bcsherma in https://github.com/wandb/wandb/pull/5637
- feat(artifacts): support access key for Azure references by @szymon-piechowicz-wandb in https://github.com/wandb/wandb/pull/5729
- feat(launch): add information to failed run queue items, support warnings for run queue items by @KyleGoyette in https://github.com/wandb/wandb/pull/5612
- feat(launch): allow direct configuration of registry uri for all registries by @bcsherma in https://github.com/wandb/wandb/pull/5760
- perf(artifacts): enhance download URL fetching process with batch and retry logic by @szymon-piechowicz-wandb in https://github.com/wandb/wandb/pull/5692
- feat(artifacts): add flag to skip missing S3 references in `Artifact.download` by @moredatarequired in https://github.com/wandb/wandb/pull/5778
- feat(launch): implement job requeueing when pod disconnects by @TimH98 in https://github.com/wandb/wandb/pull/5770
- feat(sdk): add setting to disable setproctitle by @raubitsj in https://github.com/wandb/wandb/pull/5805

### :hammer: Fixes

- fix(sdk): handle uri schemes in LogicalPath by @dmitryduev in https://github.com/wandb/wandb/pull/5670
- fix(artifacts): update object storage to include reference and prevent id reuse by @szymon-piechowicz-wandb in https://github.com/wandb/wandb/pull/5722
- fix(sweeps): update click package version requirements by @gtarpenning in https://github.com/wandb/wandb/pull/5738
- fix(sdk): improve lazy import to be thread-safe by @szymon-piechowicz-wandb in https://github.com/wandb/wandb/pull/5727
- fix(launch): change typo in kaniko image name by @bcsherma in https://github.com/wandb/wandb/pull/5743
- fix(integrations): correct date parsing in SageMaker configuration by @rymc in https://github.com/wandb/wandb/pull/5759
- fix(launch): make docker build non interactive to prevent region based questions by @KyleGoyette in https://github.com/wandb/wandb/pull/5736
- fix(launch): update "cuda" base image path to "accelerator" base image path by @KyleGoyette in https://github.com/wandb/wandb/pull/5737
- fix(artifacts): replace artifact name with placeholder to skip validation by @szymon-piechowicz-wandb in https://github.com/wandb/wandb/pull/5724
- fix(launch): prevent jobs with large outputs from hanging on local-container by @KyleGoyette in https://github.com/wandb/wandb/pull/5774
- fix(launch): Ensure resume does not push sensitive info by @KyleGoyette in https://github.com/wandb/wandb/pull/5807
- fix(artifacts): fix handling of references when downloading by @szymon-piechowicz-wandb in https://github.com/wandb/wandb/pull/5808
- fix(sweeps): correct launch sweep author to personal username by @gtarpenning in https://github.com/wandb/wandb/pull/5806
- refactor(artifacts): change artifact methods and attributes to private by @szymon-piechowicz-wandb in https://github.com/wandb/wandb/pull/5790

### :books: Docs

- docs(sdk): update the product icons in README.md by @ngrayluna in https://github.com/wandb/wandb/pull/5713
- docs(artifacts): update docs by @szymon-piechowicz-wandb in https://github.com/wandb/wandb/pull/5701
- docs(artifacts): fix comment about total retry time by @szymon-piechowicz-wandb in https://github.com/wandb/wandb/pull/5751
- docs(sdk): expose WBTraceTree as data_types.WBTraceTree by @szymon-piechowicz-wandb in https://github.com/wandb/wandb/pull/5788

## New Contributors

- @HipHoff made their first contribution in https://github.com/wandb/wandb/pull/5691
- @rymc made their first contribution in https://github.com/wandb/wandb/pull/5759

**Full Changelog**: https://github.com/wandb/wandb/compare/v0.15.4...v0.15.5

## 0.15.4 (June 6, 2023)

### :magic_wand: Enhancements

- feat(sdk): set job source in settings by @TimH98 in https://github.com/wandb/wandb/pull/5442
- feat(sweeps): launch sweeps controlled by wandb run by @gtarpenning in https://github.com/wandb/wandb/pull/5456
- feat(integrations): add autolog for Cohere python SDK by @dmitryduev in https://github.com/wandb/wandb/pull/5474
- feat(launch): support launching custom k8s objects by @bcsherma in https://github.com/wandb/wandb/pull/5486
- perf(artifacts): conserve memory when hashing files by @moredatarequired in https://github.com/wandb/wandb/pull/5513
- feat(artifacts): add new_draft method to modify and log saved artifacts as new version by @szymon-piechowicz-wandb in https://github.com/wandb/wandb/pull/5524
- feat(launch): don't install frozen reqs if there is a reqs file by @bcsherma in https://github.com/wandb/wandb/pull/5548
- feat(artifacts): don't remove temp files from artifacts cache by default by @moredatarequired in https://github.com/wandb/wandb/pull/5596
- feat(artifacts): add source_entity and update sequenceName handling by @szymon-piechowicz-wandb in https://github.com/wandb/wandb/pull/5546
- feat(artifacts): add 'remove' to Artifacts API by @moredatarequired in https://github.com/wandb/wandb/pull/5370
- feat(sweeps): optuna scheduler for sweeps on launch by @gtarpenning in https://github.com/wandb/wandb/pull/4900
- feat(launch): support notebook job creation by @KyleGoyette in https://github.com/wandb/wandb/pull/5462
- feat(launch): enable launch macros for all runners by @bcsherma in https://github.com/wandb/wandb/pull/5624
- feat(integrations): add autologging for supported huggingface pipelines by @ash0ts in https://github.com/wandb/wandb/pull/5579
- feat(integrations): add usage metrics and table logging to OpenAI autologger by @parambharat in https://github.com/wandb/wandb/pull/5521
- feat(sdk): add support for monitoring AMD GPU system metrics by @dmitryduev in https://github.com/wandb/wandb/pull/5449
- feat(sdk): capture absolute GPU memory allocation by @dmitryduev in https://github.com/wandb/wandb/pull/5643

### :hammer: Fixes

- fix(integrations): ensure wandb can be used in AWS lambda by @dmitryduev in https://github.com/wandb/wandb/pull/5083
- fix(sdk): permit `LogicalPath` to strip trailing slashes by @moredatarequired in https://github.com/wandb/wandb/pull/5473
- fix(sdk): exercise caution when creating ~/.config/wandb/settings file by @dmitryduev in https://github.com/wandb/wandb/pull/5478
- fix(sdk): update custom chart query handling and add alternate constructor for table-based charts by @andrewtruong in https://github.com/wandb/wandb/pull/4852
- fix(artifacts): add s3 multipart uploading for artifact files by @estellazx in https://github.com/wandb/wandb/pull/5377
- fix(artifacts): handle incompatible artifact name strings by @andrewtruong in https://github.com/wandb/wandb/pull/5416
- fix(launch): docker runner always pull for image sourced jobs by @bcsherma in https://github.com/wandb/wandb/pull/5531
- fix(launch): improve error handling for package installation by @TimH98 in https://github.com/wandb/wandb/pull/5509
- fix(launch): custom k8s objects respect command/args overrides by @bcsherma in https://github.com/wandb/wandb/pull/5538
- fix(artifacts): remove entity, project from valid properties and adjust name handling by @szymon-piechowicz-wandb in https://github.com/wandb/wandb/pull/5533
- fix(launch): use env var for launch agent base url by @KyleGoyette in https://github.com/wandb/wandb/pull/5482
- fix(artifacts): write to the cache defensively (catch OSError) by @moredatarequired in https://github.com/wandb/wandb/pull/5597
- fix(launch): handle exception in finish_thread_id and fail run queue items by @KyleGoyette in https://github.com/wandb/wandb/pull/5610
- fix(launch): add pull secrets for pre made images when registry is specified by @bcsherma in https://github.com/wandb/wandb/pull/5602
- fix(launch): read kaniko pod sa name from env var by @bcsherma in https://github.com/wandb/wandb/pull/5619
- fix(launch): misc gcp fixes by @bcsherma in https://github.com/wandb/wandb/pull/5626
- fix(launch): support local environment and registry declaration by @KyleGoyette in https://github.com/wandb/wandb/pull/5630
- fix(launch): support ssh git urls and submodules in agent by @KyleGoyette in https://github.com/wandb/wandb/pull/5635
- fix(sdk): update git repo handling for failure cases and rename to gitlib by @kptkin in https://github.com/wandb/wandb/pull/5437
- fix(sdk): unify offline and online mode during init and fix multiprocess attach by @kptkin in https://github.com/wandb/wandb/pull/5296
- fix(integrations): prevent errors by checking for `wandb.run` in Gym integration by @ash0ts in https://github.com/wandb/wandb/pull/5649
- fix(sdk): fix wandb tfevent sync issue by @eohomegrownapps in https://github.com/wandb/wandb/pull/5261

### :books: Docs

- docs(sdk): update contrib for yea-wandb changes by @kptkin in https://github.com/wandb/wandb/pull/5614

## New Contributors

- @eohomegrownapps made their first contribution in https://github.com/wandb/wandb/pull/5261

**Full Changelog**: https://github.com/wandb/wandb/compare/v0.15.3...v0.15.4

## 0.15.3 (May 17, 2023)

### :hammer: Fixes

- fix(sdk): allow SDK to work if SA token can't be read by @wandb-zacharyblasczyk in https://github.com/wandb/wandb/pull/5472
- fix(sdk): clean up the k8s token discovery logic in util.py::image_id_from_k8s by @dmitryduev in https://github.com/wandb/wandb/pull/5518
- fix(integrations): Update `WandbTracer` to work with new langchain version by @parambharat in https://github.com/wandb/wandb/pull/5558
- revert(sdk): update summary for changed keys only by @dmitryduev in https://github.com/wandb/wandb/pull/5562

## New Contributors

- @wandb-zacharyblasczyk made their first contribution in https://github.com/wandb/wandb/pull/5472

**Full Changelog**: https://github.com/wandb/wandb/compare/v0.15.2...v0.15.3

## 0.15.2 (May 5, 2023)

### :hammer: Fixes

- fix(integrations): update WandbTracer for new langchain release by @parambharat @tssweeney in https://github.com/wandb/wandb/pull/5467
- fix(integrations): fix error message in langchain wandb_tracer version check by @dmitryduev in https://github.com/wandb/wandb/pull/5490

**Full Changelog**: https://github.com/wandb/wandb/compare/v0.15.1...v0.15.2

## 0.15.1 (May 2, 2023)

### :magic_wand: Enhancements

- feat(launch): implement new Kubernetes runner config schema by @TimH98 in https://github.com/wandb/wandb/pull/5231
- feat(launch): allow platform override for docker builder by @TimH98 in https://github.com/wandb/wandb/pull/5330
- feat(artifacts): get full name of artifact for easier artifact retrieval by @estellazx in https://github.com/wandb/wandb/pull/5314
- feat(artifacts): make default root for artifacts download configurable by @moredatarequired in https://github.com/wandb/wandb/pull/5366
- feat(artifacts): add Azure storage handler in SDK by @szymon-piechowicz-wandb in https://github.com/wandb/wandb/pull/5317
- feat(media): add method to convert wandb.Table to pandas.DataFrame by @brunnelu in https://github.com/wandb/wandb/pull/5301
- feat(launch): sweeps on launch command args passed as params by @gtarpenning in https://github.com/wandb/wandb/pull/5315

### :hammer: Fixes

- fix(launch): don't assume keys in args and config refer to the same thing by @szymon-piechowicz-wandb in https://github.com/wandb/wandb/pull/5183
- fix(launch): make ElasticContainerRegistry environment handle "ImageNotFoundException" gracefully by @bcsherma in https://github.com/wandb/wandb/pull/5159
- fix(launch): disable kaniko builder retry by @TimH98 in https://github.com/wandb/wandb/pull/5318
- fix(sdk): refine error message for auth error by @kptkin in https://github.com/wandb/wandb/pull/5341
- fix(launch): kubernetes runner does not respect override args by @KyleGoyette in https://github.com/wandb/wandb/pull/5303
- fix(sweeps): allow attr-dicts as sweeps configs by @moredatarequired in https://github.com/wandb/wandb/pull/5268
- fix(artifacts): checksum the read-only staging copy instead of the original file by @moredatarequired in https://github.com/wandb/wandb/pull/5346
- fix(launch): skip getting run info if run completes successfully or is from a different entity by @TimH98 in https://github.com/wandb/wandb/pull/5379
- fix(artifacts): default to project "uncategorized" instead of "None" when fetching artifacts by @szymon-piechowicz-wandb in https://github.com/wandb/wandb/pull/5375
- fix(integrations): add enabled check to gym VideoRecorder by @younik in https://github.com/wandb/wandb/pull/5230
- fix(artifacts): fix handling of default project and entity by @dmitryduev in https://github.com/wandb/wandb/pull/5395
- fix(sdk): update import_hook.py with latest changes in the wrapt repository by @kptkin in https://github.com/wandb/wandb/pull/5321
- fix(launch): fix support for local urls in k8s launch agent by @KyleGoyette in https://github.com/wandb/wandb/pull/5413
- fix(sdk): improve notebook environment detection and testing by @dmitryduev in https://github.com/wandb/wandb/pull/4982
- fix(sdk): implement recursive isinstance check utility for the Settings object by @dmitryduev in https://github.com/wandb/wandb/pull/5436
- fix(sdk): correctly parse edge cases in OpenMetrics filter definitions in System Monitor by @dmitryduev in https://github.com/wandb/wandb/pull/5329
- fix(sdk): update debug logs to include SDK's version by @kptkin in https://github.com/wandb/wandb/pull/5344
- fix(sdk): filter AWS Trainium metrics by local rank if executed with torchrun by @dmitryduev in https://github.com/wandb/wandb/pull/5142
- fix(integrations): inform users about WandbTracer incompatibility with LangChain > 0.0.153 by @hwchase17 in https://github.com/wandb/wandb/pull/5453

### :books: Docs

- docs(sdk): update README.md by @thanos-wandb in https://github.com/wandb/wandb/pull/5386
- docs(integrations): update docstrings of the Keras callbacks by @ayulockin in https://github.com/wandb/wandb/pull/5198
- docs(sdk): update the images in `README.md` by @ngrayluna in https://github.com/wandb/wandb/pull/5399

## New Contributors

- @szymon-piechowicz-wandb made their first contribution in https://github.com/wandb/wandb/pull/5183
- @thanos-wandb made their first contribution in https://github.com/wandb/wandb/pull/5386
- @brunnelu made their first contribution in https://github.com/wandb/wandb/pull/5301
- @younik made their first contribution in https://github.com/wandb/wandb/pull/5230
- @hwchase17 made their first contribution in https://github.com/wandb/wandb/pull/5453

**Full Changelog**: https://github.com/wandb/wandb/compare/v0.15.0...v0.15.1

## 0.15.0 (April 19, 2023)

### :magic_wand: Enhancements

- feat(media): add support for LangChain media type by @tssweeney in https://github.com/wandb/wandb/pull/5288
- feat(integrations): add autolog for OpenAI's python library by @dmitryduev @parambharat @kptkin @raubitsj in https://github.com/wandb/wandb/pull/5362

### :hammer: Fixes

- fix(integrations): add function signature wrapper to the patched openai methods by @parambharat in https://github.com/wandb/wandb/pull/5369
- fix(integrations): adjust OpenAI autolog public API to improve user experience by @dmitryduev @kptkin @raubitsj in https://github.com/wandb/wandb/pull/5381

**Full Changelog**: https://github.com/wandb/wandb/compare/v0.14.2...v0.15.0

## 0.14.2 (April 7, 2023)

### :hammer: Fixes

- fix(sdk): fix `wandb sync` regression by @kptkin in https://github.com/wandb/wandb/pull/5306

**Full Changelog**: https://github.com/wandb/wandb/compare/v0.14.1...v0.14.2

## 0.14.1 (April 5, 2023)

### :magic_wand: Enhancements

- feat(artifacts): improve run.log_artifact() with default type and path references by @moredatarequired in https://github.com/wandb/wandb/pull/5131
- feat(artifacts): add opt-in support for async artifact upload by @speezepearson in https://github.com/wandb/wandb/pull/4864
- perf(sdk): update summary for changed keys only by @dmitryduev in https://github.com/wandb/wandb/pull/5150
- feat(sdk): use a persistent session object for GraphQL requests by @moredatarequired in https://github.com/wandb/wandb/pull/5075
- feat(sdk): allow setting of extra headers for the gql client by @dmitryduev in https://github.com/wandb/wandb/pull/5237
- feat(sdk): allow filtering metrics based on OpenMetrics endpoints by @dmitryduev in https://github.com/wandb/wandb/pull/5282

### :hammer: Fixes

- fix(artifacts): more informative message when failing to create staging artifact directory by @moredatarequired in https://github.com/wandb/wandb/pull/5067
- fix(launch): set default value for Kubernetes backoffLimit to 0 by @KyleGoyette in https://github.com/wandb/wandb/pull/5072
- fix(sdk): remove default sorting when dumping config into a yaml file by @kptkin in https://github.com/wandb/wandb/pull/5127
- fix(media): fix encoding for html types on windows by @kptkin in https://github.com/wandb/wandb/pull/5180
- fix(sdk): clean up auto resume state when initializing a new run by @kptkin in https://github.com/wandb/wandb/pull/5184
- fix(sdk): harden `wandb.init()` error handling for backend errors by @kptkin in https://github.com/wandb/wandb/pull/5023
- fix(sdk): fix system monitor shutdown logic by @dmitryduev in https://github.com/wandb/wandb/pull/5227
- fix(launch): allow users to specify pinned versions in requirements.txt by @KyleGoyette in https://github.com/wandb/wandb/pull/5226
- fix(sdk): make `wandb.log()` handle empty string values properly by @dannygoldstein in https://github.com/wandb/wandb/pull/5275
- fix(sdk): raise exception when accessing methods and attributes of a finished run by @kptkin in https://github.com/wandb/wandb/pull/5013

### :books: Docs

- docs(launch): add documentation for launch by @iveksl2 in https://github.com/wandb/wandb/pull/4596
- docs(sdk): add documentation for Object3D media type by @ssisk in https://github.com/wandb/wandb/pull/4810
- docs(sdk): remove duplicate docstring in keras integration by @Gladiator07 in https://github.com/wandb/wandb/pull/5289
- docs(artifacts): convert docstrings to Google convention by @moredatarequired in https://github.com/wandb/wandb/pull/5276

### :nail_care: Cleanup

- refactor(artifacts): use 'secrets' module instead of custom random token generator by @moredatarequired in https://github.com/wandb/wandb/pull/5050
- refactor(artifacts): move \_manifest_json_from_proto to sender.py by @moredatarequired in https://github.com/wandb/wandb/pull/5178

## New Contributors

- @iveksl2 made their first contribution in https://github.com/wandb/wandb/pull/4596
- @Gladiator07 made their first contribution in https://github.com/wandb/wandb/pull/5289

**Full Changelog**: https://github.com/wandb/wandb/compare/v0.14.0...v0.14.1

## 0.14.0 (March 14, 2023)

### :magic_wand: Enhancements

- feat(launch): support cuda base image for launch runs by @KyleGoyette in https://github.com/wandb/wandb/pull/5044
- feat(launch): warn users of which packages failed to install during build process by @KyleGoyette in https://github.com/wandb/wandb/pull/5109
- feat(sdk): add support for importing runs from MLFlow by @andrewtruong in https://github.com/wandb/wandb/pull/4950
- feat(launch): mark queued runs that fail to launch as `FAILED` by @KyleGoyette in https://github.com/wandb/wandb/pull/5129

### :hammer: Fixes

- fix(sdk): temporarily remove local api key validation by @dmitryduev in https://github.com/wandb/wandb/pull/5095
- fix(launch): launch agent gracefully removes thread when it has an exception by @TimH98 in https://github.com/wandb/wandb/pull/5105
- fix(launch): give clear error message when cannot connect to Docker daemon by @TimH98 in https://github.com/wandb/wandb/pull/5092
- fix(launch): launch support for EKS instance roles by @bcsherma in https://github.com/wandb/wandb/pull/5112
- fix(launch): cleaner error messages when launch encounters docker errors and graceful fail by @TimH98 in https://github.com/wandb/wandb/pull/5124
- fix(launch): hash docker images based on job version and dockerfile contents by @KyleGoyette in https://github.com/wandb/wandb/pull/4996
- security(launch): warn when agent is started polling on a team queue by @TimH98 in https://github.com/wandb/wandb/pull/5126
- fix(sdk): add telemetry when syncing tfevents files by @raubitsj in https://github.com/wandb/wandb/pull/5141
- fix(sdk): fix regression preventing run stopping from working by @raubitsj in https://github.com/wandb/wandb/pull/5139
- fix(launch): instruct user how to handle missing kubernetes import when using kubernetes runner or kaniko builder by @TimH98 in https://github.com/wandb/wandb/pull/5138
- fix(launch): hide unsupported launch CLI options by @KyleGoyette in https://github.com/wandb/wandb/pull/5153
- fix(launch): make launch image builder install Pytorch properly with dependencies on different hardware by @bcsherma in https://github.com/wandb/wandb/pull/5147

**Full Changelog**: https://github.com/wandb/wandb/compare/v0.13.11...v0.14.0

## 0.13.11 (March 7, 2023)

### :magic_wand: Enhancements

- feat(launch): improve launch agent logging by @TimH98 in https://github.com/wandb/wandb/pull/4944
- feat(sweeps): sweep run_cap now works for launch sweeps by @gtarpenning in https://github.com/wandb/wandb/pull/4937
- feat(sweeps): launch sweep jobs from image_uri by @gtarpenning in https://github.com/wandb/wandb/pull/4976
- feat(launch): add `num_workers` param to scheduler section in `launch_config` by @gtarpenning in https://github.com/wandb/wandb/pull/5035
- feat(artifacts): raise ArtifactNotLoggedError instead of ValueError by @moredatarequired in https://github.com/wandb/wandb/pull/5026
- feat(launch): launch agent uses thread pool to run jobs by @TimH98 in https://github.com/wandb/wandb/pull/5033
- feat(launch): make runners and builders use Environment & Registry classes by @bcsherma in https://github.com/wandb/wandb/pull/5011
- feat(sdk): add OpenMetrics support for System Metrics by @dmitryduev in https://github.com/wandb/wandb/pull/4899
- feat(sdk): add ability to filter system metrics consumed from OpenMetrics endpoints by @dmitryduev in https://github.com/wandb/wandb/pull/5034
- feat(sdk): add support for gymnasium env monitoring, in addition to gym by @dmitryduev in https://github.com/wandb/wandb/pull/5008
- feat(launch): add `max_scheduler` key to launch agent config by @gtarpenning in https://github.com/wandb/wandb/pull/5057
- feat(integrations): add an integration with `ultralytics` library for YOLOv8 by @parambharat in https://github.com/wandb/wandb/pull/5037

### :hammer: Fixes

- fix(sdk): clean up IPython's widget deprecation warning by @kptkin in https://github.com/wandb/wandb/pull/4912
- fix(sdk): add special Exceptions for the manager logic, when trying to connect to a gone service by @kptkin in https://github.com/wandb/wandb/pull/4890
- fix(sdk): fix issue where global config directory had to be writable to use Api by @KyleGoyette in https://github.com/wandb/wandb/pull/4689
- fix(sdk): make error message during run initialization more actionable and fix uncaught exception by @kptkin in https://github.com/wandb/wandb/pull/4909
- fix(sdk): add deepcopy dunder method to the Run class by @kptkin in https://github.com/wandb/wandb/pull/4891
- fix(launch): remove default to project always in sweep by @gtarpenning in https://github.com/wandb/wandb/pull/4927
- fix(sweeps): error out when trying to create a launch sweep without a job specified by @gtarpenning in https://github.com/wandb/wandb/pull/4938
- fix(launch): mkdir_exists_ok now (again) checks permission on existence by @gtarpenning in https://github.com/wandb/wandb/pull/4936
- fix(launch): only log the received job when launching something sourced from a job by @KyleGoyette in https://github.com/wandb/wandb/pull/4886
- fix(launch): fix issue where queued runs sourced from images would vanish in URI by @KyleGoyette in https://github.com/wandb/wandb/pull/4701
- fix(artifacts): add write permissions to copied artifacts by @moredatarequired in https://github.com/wandb/wandb/pull/4641
- fix(sweeps): improve `queue` argument parsing in `sweep` cli command by @gtarpenning in https://github.com/wandb/wandb/pull/4941
- fix(sdk): when in disable mode don't spin up service by @kptkin in https://github.com/wandb/wandb/pull/4817
- fix(launch): fix support for docker images with user specified entrypoint in local container by @KyleGoyette in https://github.com/wandb/wandb/pull/4887
- fix(artifacts): API - ArtifactFiles no longer errors when accessing an item by @vwrj in https://github.com/wandb/wandb/pull/4896
- fix(sweeps): verify job exists before starting the sweeps scheduler by @gtarpenning in https://github.com/wandb/wandb/pull/4943
- fix(sdk): handle system metrics requiring extra setup and teardown steps by @dmitryduev in https://github.com/wandb/wandb/pull/4964
- fix(sdk): fix a typo in `CONTRIBUTING.md` by @fdsig in https://github.com/wandb/wandb/pull/4984
- fix(sdk): correctly detect notebook name and fix code saving in Colab by @dmitryduev in https://github.com/wandb/wandb/pull/4987
- fix(artifacts): allow up to max_artifacts (fix off by 1 error) by @moredatarequired in https://github.com/wandb/wandb/pull/4991
- fix(sdk): exercise extra caution when starting asset monitoring threads by @dmitryduev in https://github.com/wandb/wandb/pull/5007
- fix(sdk): fix bug where boto3 dependency crashes on import when downl… by @fdsig in https://github.com/wandb/wandb/pull/5018
- fix(sweeps): verify `num_workers` cli arg is valid and default to 8 if not by @gtarpenning in https://github.com/wandb/wandb/pull/5025
- fix(artifacts): fix the file reference added to the verification artifact by @moredatarequired in https://github.com/wandb/wandb/pull/4858
- fix(launch): special handling for sweeps scheduler in agent by @gtarpenning in https://github.com/wandb/wandb/pull/4961
- fix(artifacts): only re-download or overwrite files when there are changes by @moredatarequired in https://github.com/wandb/wandb/pull/5056
- fix(sdk): avoid introspection in offline mode by @kptkin in https://github.com/wandb/wandb/pull/5002
- fix(sdk): topological ordering of `wandb.Settings` by @dmitryduev in https://github.com/wandb/wandb/pull/4022
- fix(sdk): avoid lazy loading for tensorboard patching by @kptkin in https://github.com/wandb/wandb/pull/5079

### :books: Docs

- docs(cli): formatted wandb.apis.public.Run.history docstring by @ngrayluna in https://github.com/wandb/wandb/pull/4973
- docs(sdk): update references to test file locations in documentation by @moredatarequired in https://github.com/wandb/wandb/pull/4875
- docs(sdk): fix docstrings to enable project-wide pydocstyle checks by @moredatarequired in https://github.com/wandb/wandb/pull/5036
- docs(sdk): fix missed docstring lint errors reported by ruff by @moredatarequired in https://github.com/wandb/wandb/pull/5047
- docs(sdk): update links for new docs by @laxels in https://github.com/wandb/wandb/pull/4894
- docs(artifacts): raise ArtifactFinalizedError instead of ValueError by @moredatarequired in https://github.com/wandb/wandb/pull/5061

### :nail_care: Cleanup

- style(sdk): fix bugbear B028 add stacklevel by @kptkin in https://github.com/wandb/wandb/pull/4960
- style(launch): move launch errors closer to the code by @kptkin in https://github.com/wandb/wandb/pull/4995
- style(sdk): move mailbox error closer to the code by @kptkin in https://github.com/wandb/wandb/pull/4997
- style(sdk): add unsupported error type by @kptkin in https://github.com/wandb/wandb/pull/4999
- style(sdk): add support for the ruff linter by @moredatarequired in https://github.com/wandb/wandb/pull/4945
- refactor(sweeps): cosmetic changes for readability by @gtarpenning in https://github.com/wandb/wandb/pull/5021
- refactor(launch): introduce environment and registry abstract classes by @bcsherma in https://github.com/wandb/wandb/pull/4916
- style(launch): fix unused union type in launch agent by @KyleGoyette in https://github.com/wandb/wandb/pull/5041
- refactor(artifacts): remove the artifact from the manifest by @moredatarequired in https://github.com/wandb/wandb/pull/5049
- style(artifacts): enable typechecking for interface.artifacts and add type hints / casts by @moredatarequired in https://github.com/wandb/wandb/pull/5052
- style(sdk): type-annotate `wandb_setup.py` by @dmitryduev in https://github.com/wandb/wandb/pull/4824
- style(sdk): remove unused #noqa directives by @moredatarequired in https://github.com/wandb/wandb/pull/5058
- chore(sdk): disable sentry tracking when testing by @kptkin in https://github.com/wandb/wandb/pull/5019

## New Contributors

- @fdsig made their first contribution in https://github.com/wandb/wandb/pull/4984
- @mrb113 made their first contribution in https://github.com/wandb/wandb/pull/4967
- @parambharat made their first contribution in https://github.com/wandb/wandb/pull/5037

**Full Changelog**: https://github.com/wandb/wandb/compare/v0.13.10...v0.13.11

## 0.13.10 (February 7, 2023)

### :magic_wand: Enhancements

- perf(artifacts): reuse session for file upload requests by @speezepearson in https://github.com/wandb/wandb/pull/4708
- feat(artifacts): expose aliases list endpoint for artifact collections by @ibindlish in https://github.com/wandb/wandb/pull/4809
- feat(launch): include the username of the run's author in the environment variables by @TimH98 in https://github.com/wandb/wandb/pull/4851
- feat(launch): add support for local-container resource args by @KyleGoyette in https://github.com/wandb/wandb/pull/4846
- feat(sdk): add the ability to append to a run with `wandb sync --append` by @raubitsj in https://github.com/wandb/wandb/pull/4848
- feat(launch): add an escape hatch (`disable_job_creation`) to disable automatic job creation by @KyleGoyette in https://github.com/wandb/wandb/pull/4901

### :hammer: Fixes

- fix(launch): remove underscores from generated job name in kubernetes runner by @TimH98 in https://github.com/wandb/wandb/pull/4752
- fix(sweeps): sweep command args can once again be int type by @gtarpenning in https://github.com/wandb/wandb/pull/4728
- fix(artifacts): ensure prepared artifacts have the `latest` alias by @moredatarequired in https://github.com/wandb/wandb/pull/4828
- fix(artifacts): catch FileNotFoundError and PermissionError during cache.cleanup() by @moredatarequired in https://github.com/wandb/wandb/pull/4868
- fix(sdk): fix order of python executable resolves by @kptkin in https://github.com/wandb/wandb/pull/4839
- fix(sdk): fix console handling when forking and setting stdout==stderr by @raubitsj in https://github.com/wandb/wandb/pull/4877
- fix(launch): Fix issue where job artifacts are being logged without latest alias by @KyleGoyette in https://github.com/wandb/wandb/pull/4884
- fix(launch): Ensure job names do not exceed maximum allowable for artifacts by @KyleGoyette in https://github.com/wandb/wandb/pull/4889

### :books: Docs

- docs(sdk): fix broken reference link to W&B Settings page in Sweeps by @ngrayluna in https://github.com/wandb/wandb/pull/4820
- docs(sdk): Docodoile autogen docs by @ngrayluna in https://github.com/wandb/wandb/pull/4734

### :gear: Dev

- test(artifacts): ensure manifest version is verified by @moredatarequired in https://github.com/wandb/wandb/pull/4691
- test(sdk): add tests for custom SSL certs and disabling SSL by @speezepearson in https://github.com/wandb/wandb/pull/4692
- test(sdk): fix nightly docker builds by @dmitryduev in https://github.com/wandb/wandb/pull/4787
- chore(sdk): dont create universal py2/py3 package by @raubitsj in https://github.com/wandb/wandb/pull/4797
- chore(sdk): fix flake8-bugbear B028 and ignore B017 by @kptkin in https://github.com/wandb/wandb/pull/4799
- test(sdk): fix gcloud sdk version requested in nightly tests by @dmitryduev in https://github.com/wandb/wandb/pull/4802
- chore(artifacts): remove unused parameters in StorageHandler.load\_{path,file,reference} by @moredatarequired in https://github.com/wandb/wandb/pull/4678
- chore(sdk): split unit tests to system tests and proper unit tests by @kptkin in https://github.com/wandb/wandb/pull/4811
- test(sdk): address fixture server move from port 9010 to 9015 in local-testcontainer by @dmitryduev in https://github.com/wandb/wandb/pull/4814
- chore(sdk): add aliases to ac query response by @ibindlish in https://github.com/wandb/wandb/pull/4813
- test(sdk): run regression suite nightly by @dmitryduev in https://github.com/wandb/wandb/pull/4788
- test(sdk): fix broken lightning test by @kptkin in https://github.com/wandb/wandb/pull/4823
- chore(sdk): enable type checking for wandb_init.py by @dmitryduev in https://github.com/wandb/wandb/pull/4784
- chore(launch): deprecate defaulting to default queue in launch-agent command by @gtarpenning in https://github.com/wandb/wandb/pull/4801
- test(launch): add unit test for kubernetes runner with annotations by @TimH98 in https://github.com/wandb/wandb/pull/4800
- test(integrations): fix train_gpu_ddp test by @dmitryduev in https://github.com/wandb/wandb/pull/4831
- chore(sdk): fix docker testimage to pull amd64 version by @raubitsj in https://github.com/wandb/wandb/pull/4838
- chore(sdk): fix codeowners after test restructure by @raubitsj in https://github.com/wandb/wandb/pull/4843
- test(sdk): fix md5 test failures on Windows by @moredatarequired in https://github.com/wandb/wandb/pull/4840
- chore(sdk): split out relay server so it can be shared with yea-wandb by @raubitsj in https://github.com/wandb/wandb/pull/4837
- chore(sdk): fix a flake8 complaint in a test by @speezepearson in https://github.com/wandb/wandb/pull/4806
- test(integrations): fix several import tests by @dmitryduev in https://github.com/wandb/wandb/pull/4849
- test(sdk): don't use symlinks for SSL test assets, because Windows by @speezepearson in https://github.com/wandb/wandb/pull/4847
- test(sdk): add unit tests for filesync.Stats by @speezepearson in https://github.com/wandb/wandb/pull/4855
- chore(sdk): add async retry logic by @speezepearson in https://github.com/wandb/wandb/pull/4738
- test(artifacts): strengthen tests for ArtifactSaver, StepUpload by @speezepearson in https://github.com/wandb/wandb/pull/4808
- chore(launch): Agent logs full stack trace when catching exception by @TimH98 in https://github.com/wandb/wandb/pull/4861
- chore(sdk): swallow warning printed by neuron-ls by @dmitryduev in https://github.com/wandb/wandb/pull/4835
- build(sdk): pin pip and tox in development environments by @moredatarequired in https://github.com/wandb/wandb/pull/4871

### :nail_care: Cleanup

- refactor(sdk): strengthen StepUpload tests; make exception-handling more thorough in upload/commit by @speezepearson in https://github.com/wandb/wandb/pull/4677
- refactor(artifacts): refactor Artifact query to fetch entity and project by @vwrj in https://github.com/wandb/wandb/pull/4775
- refactor(sdk): replace more communicate calls with deliver by @raubitsj in https://github.com/wandb/wandb/pull/4841
- refactor(artifacts): internally use Future to communicate success/failure of commit, not threading.Event by @speezepearson in https://github.com/wandb/wandb/pull/4859
- refactor(sdk): use stdlib ThreadPoolExecutor in StepUpload instead of managing our own by @speezepearson in https://github.com/wandb/wandb/pull/4860

**Full Changelog**: https://github.com/wandb/wandb/compare/v0.13.9...v0.13.10

## 0.13.9 (January 11, 2023)

### :hammer: Fixes

- fix(sdk): exercise extra caution when checking if AWS Trainium is available in the system by @dmitryduev in https://github.com/wandb/wandb/pull/4769
- fix(sdk): restore 'util.generate_id' for legacy / user code by @moredatarequired in https://github.com/wandb/wandb/pull/4776
- fix(sdk): replace `release` with `abandon` when releasing mailbox handle during init by @kptkin in https://github.com/wandb/wandb/pull/4766

**Full Changelog**: https://github.com/wandb/wandb/compare/v0.13.8...v0.13.9

## 0.13.8 (January 10, 2023)

### :magic_wand: Enhancements

- feat(artifacts): keep uncommitted uploads in separate staging area by @moredatarequired in https://github.com/wandb/wandb/pull/4505
- perf(sdk): improve file descriptor management by @dmitryduev in https://github.com/wandb/wandb/pull/4617
- feat(launch): default to using model-registry project for agent and launch_add by @KyleGoyette in https://github.com/wandb/wandb/pull/4613
- feat(sdk): add `exist_ok=False` to `file.download()` by @janosh in https://github.com/wandb/wandb/pull/4564
- feat(launch): auto create job artifacts from runs with required ingredients by @KyleGoyette in https://github.com/wandb/wandb/pull/4660
- feat(sdk): add generalized response injection pattern for tests by @kptkin in https://github.com/wandb/wandb/pull/4729
- perf(sdk): replace multiprocessing.Queue's with queue.Queue's by @dmitryduev in https://github.com/wandb/wandb/pull/4672
- feat(sdk): use transaction log to cap memory usage by @raubitsj in https://github.com/wandb/wandb/pull/4724
- feat(integrations): support system metrics for AWS Trainium by @dmitryduev in https://github.com/wandb/wandb/pull/4671

### :hammer: Fixes

- fix(sdk): correct the type hint for wandb.run by @edwag in https://github.com/wandb/wandb/pull/4585
- fix(sdk): resume collecting system metrics on object restart by @dmitryduev in https://github.com/wandb/wandb/pull/4572
- fix(launch): fix env handling and node_selector handling by @KyleGoyette in https://github.com/wandb/wandb/pull/4555
- fix(public-api): fix Job.call() using the wrong keyword (queue vs queue_name) when calling launch_add. by @TimH98 in https://github.com/wandb/wandb/pull/4625
- fix(sweeps): sweeps schedulers handles multi word parameters by @gtarpenning in https://github.com/wandb/wandb/pull/4640
- fix(launch): allow spaces in requirements file, remove duplicate wandb bootstrap file by @TimH98 in https://github.com/wandb/wandb/pull/4647
- fix(artifacts): correctly handle url-encoded local file references. by @moredatarequired in https://github.com/wandb/wandb/pull/4665
- fix(artifacts): get digest directly instead of from the manifests' manifest by @moredatarequired in https://github.com/wandb/wandb/pull/4681
- fix(artifacts): artifact.version should be the version index from the associated collection by @vwrj in https://github.com/wandb/wandb/pull/4486
- fix(sdk): remove duplicate generate_id functions, replace shortuuid with secrets by @moredatarequired in https://github.com/wandb/wandb/pull/4676
- fix(integrations): fix type check for jax.Array introduced in jax==0.4.1 by @dmitryduev in https://github.com/wandb/wandb/pull/4718
- fix(sdk): fix hang after failed wandb.init (add cancel) by @raubitsj in https://github.com/wandb/wandb/pull/4405
- fix(sdk): allow users to provide path to custom executables by @kptkin in https://github.com/wandb/wandb/pull/4604
- fix(sdk): fix TypeError when trying to slice a Paginator object by @janosh in https://github.com/wandb/wandb/pull/4575
- fix(integrations): add `AttributeError` to the list of handled exceptions when saving a keras model by @froody in https://github.com/wandb/wandb/pull/4732
- fix(launch): remove args from jobs by @KyleGoyette in https://github.com/wandb/wandb/pull/4750

### :books: Docs

- docs(sweeps): fix typo in docs by @gtarpenning in https://github.com/wandb/wandb/pull/4627
- docs(sdk): fix typo in docstring for data_types.Objects3D by @ngrayluna in https://github.com/wandb/wandb/pull/4543
- docs(sdk): remove less than, greater than characters from dosctrings… by @ngrayluna in https://github.com/wandb/wandb/pull/4687
- docs(sdk): update SECURITY.md by @dmitryduev in https://github.com/wandb/wandb/pull/4616
- docs(sdk): Update README.md by @ngrayluna in https://github.com/wandb/wandb/pull/4468

### :gear: Dev

- test(sdk): update t2_fix_error_cond_feature_importances to install scikit-learn by @dmitryduev in https://github.com/wandb/wandb/pull/4573
- chore(sdk): update base Docker images for nightly testing by @dmitryduev in https://github.com/wandb/wandb/pull/4566
- chore(sdk): change sklearn to scikit-learn in functional sacred test by @dmitryduev in https://github.com/wandb/wandb/pull/4577
- chore(launch): add error check for `--build` when resource=local-process by @gtarpenning in https://github.com/wandb/wandb/pull/4513
- chore(sweeps): update scheduler and agent resource handling to allow DRC override by @gtarpenning in https://github.com/wandb/wandb/pull/4480
- chore(sdk): require sdk-team review for adding or removing high-level… by @dmitryduev in https://github.com/wandb/wandb/pull/4594
- chore(launch): remove requirement to make target project match queue by @KyleGoyette in https://github.com/wandb/wandb/pull/4612
- chore(sdk): enhance nightly cloud testing process by @dmitryduev in https://github.com/wandb/wandb/pull/4602
- chore(sdk): update pull request template by @raubitsj in https://github.com/wandb/wandb/pull/4633
- chore(launch): return updated runSpec after pushToRunQueue query by @gtarpenning in https://github.com/wandb/wandb/pull/4516
- chore(launch): fix for run spec handling in sdk by @gtarpenning in https://github.com/wandb/wandb/pull/4636
- chore(sdk): remove test dependency on old fastparquet package by @raubitsj in https://github.com/wandb/wandb/pull/4656
- test(artifacts): fix dtype np.float (does not exist), set to python float by @moredatarequired in https://github.com/wandb/wandb/pull/4661
- chore(sdk): correct 'exclude' to 'ignore-paths' in .pylintrc by @moredatarequired in https://github.com/wandb/wandb/pull/4659
- chore(sdk): use pytest tmp_path so we can inspect failures by @raubitsj in https://github.com/wandb/wandb/pull/4664
- chore(launch): reset build command after building by @gtarpenning in https://github.com/wandb/wandb/pull/4626
- ci(sdk): rerun flaking tests in CI with pytest-rerunfailures by @dmitryduev in https://github.com/wandb/wandb/pull/4430
- chore(sdk): remove dead code from filesync logic by @speezepearson in https://github.com/wandb/wandb/pull/4638
- chore(sdk): remove unused fields from a filesync message by @speezepearson in https://github.com/wandb/wandb/pull/4662
- chore(sdk): refactor retry logic to use globals instead of dependency-injecting them by @speezepearson in https://github.com/wandb/wandb/pull/4588
- test(sdk): add unit tests for filesync.StepUpload by @speezepearson in https://github.com/wandb/wandb/pull/4652
- test(sdk): add tests for Api.upload_file_retry by @speezepearson in https://github.com/wandb/wandb/pull/4639
- chore(launch): remove fallback resource when not specified for a queue by @gtarpenning in https://github.com/wandb/wandb/pull/4637
- test(artifacts): improve storage handler test coverage by @moredatarequired in https://github.com/wandb/wandb/pull/4674
- test(integrations): fix import tests by @dmitryduev in https://github.com/wandb/wandb/pull/4690
- chore(sdk): make MetricsMonitor less verbose on errors by @dmitryduev in https://github.com/wandb/wandb/pull/4618
- test(sdk): address fixture server move from port 9003 to 9010 in local-testcontainer by @dmitryduev in https://github.com/wandb/wandb/pull/4716
- chore(sdk): vendor promise==2.3.0 to unequivocally rm six dependency by @dmitryduev in https://github.com/wandb/wandb/pull/4622
- chore(artifacts): allow setting artifact cache dir in wandb.init(...) by @dmitryduev in https://github.com/wandb/wandb/pull/3644
- test(sdk): temporary lower network buffer for testing by @raubitsj in https://github.com/wandb/wandb/pull/4737
- chore(sdk): add telemetry if the user running in pex environment by @kptkin in https://github.com/wandb/wandb/pull/4747
- chore(sdk): add more flow control telemetry by @raubitsj in https://github.com/wandb/wandb/pull/4739
- chore(sdk): add settings and debug for service startup issues (wait_for_ports) by @raubitsj in https://github.com/wandb/wandb/pull/4749
- test(sdk): fix AWS Trainium test by @dmitryduev in https://github.com/wandb/wandb/pull/4753
- chore(sdk): fix status checker thread issue when user process exits without finish() by @raubitsj in https://github.com/wandb/wandb/pull/4761
- chore(sdk): add telemetry for service disabled usage by @kptkin in https://github.com/wandb/wandb/pull/4762

### :nail_care: Cleanup

- style(sdk): use the same syntax whenever raising exceptions by @moredatarequired in https://github.com/wandb/wandb/pull/4559
- refactor(sdk): combine \_safe_mkdirs with mkdir_exist_ok by @moredatarequired in https://github.com/wandb/wandb/pull/4650
- refactor(artifacts): use a pytest fixture for the artifact cache by @moredatarequired in https://github.com/wandb/wandb/pull/4648
- refactor(artifacts): use ArtifactEntry directly instead of subclassing by @moredatarequired in https://github.com/wandb/wandb/pull/4649
- refactor(artifacts): consolidate hash utilities into lib.hashutil by @moredatarequired in https://github.com/wandb/wandb/pull/4525
- style(public-api): format public file with proper formatting by @kptkin in https://github.com/wandb/wandb/pull/4697
- chore(sdk): install tox into proper env in dev env setup tool by @dmitryduev in https://github.com/wandb/wandb/pull/4318
- refactor(sdk): clean up the init and run logic by @kptkin in https://github.com/wandb/wandb/pull/4730

## New Contributors

- @edwag made their first contribution in https://github.com/wandb/wandb/pull/4585
- @TimH98 made their first contribution in https://github.com/wandb/wandb/pull/4625
- @froody made their first contribution in https://github.com/wandb/wandb/pull/4732

**Full Changelog**: https://github.com/wandb/wandb/compare/v0.13.7...v0.13.8

## 0.13.7 (December 14, 2022)

### :hammer: Fixes

- revert(artifacts): revert `Circular reference detected` change to resolve `Object of type Tensor is not JSON serializable` by @raubitsj in https://github.com/wandb/wandb/pull/4629

**Full Changelog**: https://github.com/wandb/wandb/compare/v0.13.6...v0.13.7

## 0.13.6 (December 6, 2022)

### :magic_wand: Enhancements

- feat(sweeps): add `Sweep.expected_run_count` to public Api by @gtarpenning in https://github.com/wandb/wandb/pull/4434
- feat(launch): support volume mounts and security contexts in kubernetes runner by @KyleGoyette in https://github.com/wandb/wandb/pull/4475
- feat(launch): add a new `--build` flag for building and then pushing the image to a queue by @gtarpenning in https://github.com/wandb/wandb/pull/4061
- feat(integrations): add ability to log learning rate using WandbMetricsLogger by @soumik12345 in https://github.com/wandb/wandb/pull/4391
- feat(sdk): improve Report API in preparation for GA by @andrewtruong in https://github.com/wandb/wandb/pull/4499

### :hammer: Fixes

- fix(artifacts): add filter for `artifact_version` to only retrieve committed artifacts by @estellazx in https://github.com/wandb/wandb/pull/4401
- fix(cli): deflake `wandb verify` by @vanpelt in https://github.com/wandb/wandb/pull/4438
- fix(launch): fix the type of the override args passed through to a LaunchProject from a Job by @KyleGoyette in https://github.com/wandb/wandb/pull/4416
- fix(launch): remove extra colon from log prefix by @jamie-rasmussen in https://github.com/wandb/wandb/pull/4450
- fix(sdk): add support for service running in a pex based environment by @kptkin in https://github.com/wandb/wandb/pull/4440
- fix(sdk): fix probing static IPU info by @dmitryduev in https://github.com/wandb/wandb/pull/4464
- fix(public-api): change `artifactSequence` to `artifactCollection` in public GQL requests by @tssweeney in https://github.com/wandb/wandb/pull/4531
- fix(integrations): fix TF compatibility issues with `WandbModelCheckpoint` by @soumik12345 in https://github.com/wandb/wandb/pull/4432
- fix(integrations): make Keras WandbCallback compatible with TF version >= 2.11.0 by @ayulockin in https://github.com/wandb/wandb/pull/4533
- fix(integrations): update gym integration to match last version by @younik in https://github.com/wandb/wandb/pull/4571
- fix(sdk): harden internal thread management in SystemMetrics by @dmitryduev in https://github.com/wandb/wandb/pull/4439

### :books: Docs

- docs(sdk): remove non-existent argument `table_key` from `plot_table()` doc string by @janosh in https://github.com/wandb/wandb/pull/4495
- docs(artifacts): correct parameter name in docstring example by @ngrayluna in https://github.com/wandb/wandb/pull/4528

### :gear: Dev

- chore(launch): improved git fetch time by specifying a `refspec` and `depth=1` by @gtarpenning in https://github.com/wandb/wandb/pull/4459
- chore(sdk): fix linguist rule to ignore grpc generated files by @raubitsj in https://github.com/wandb/wandb/pull/4470
- chore(launch): new shard for launch tests by @gtarpenning in https://github.com/wandb/wandb/pull/4427
- chore(public-api): upgrade Node 12 based GitHub Actions by @moredatarequired in https://github.com/wandb/wandb/pull/4506
- test(artifacts): skip flaky `artifact_metadata_save` test by @speezepearson in https://github.com/wandb/wandb/pull/4463
- test(artifacts): replace sleeps with flush when waiting on a file to write by @moredatarequired in https://github.com/wandb/wandb/pull/4523
- test(artifacts): use `tmp_path` fixture instead of writing local files during tests by @moredatarequired in https://github.com/wandb/wandb/pull/4521
- chore(launch): fix broken queue test by @gtarpenning in https://github.com/wandb/wandb/pull/4548
- test(artifacts): `skip` instead of `xfail` for test `test_artifact_metadata_save` by @speezepearson in https://github.com/wandb/wandb/pull/4550
- test(sdk): add many tests for InternalApi.upload_file by @speezepearson in https://github.com/wandb/wandb/pull/4539
- chore(artifacts): add artifact Sequence fallback for older servers by @tssweeney in https://github.com/wandb/wandb/pull/4565
- test(sdk): make protobuf version requirements more granular by @dmitryduev in https://github.com/wandb/wandb/pull/4479

### :nail_care: Cleanup

- fix(artifacts): when committing artifacts, don't retry 409 Conflict errors by @speezepearson in https://github.com/wandb/wandb/pull/4260
- refactor(artifacts): add programmatic alias addition/removal from SDK on artifacts by @vwrj in https://github.com/wandb/wandb/pull/4429
- fix(integrations): remove `wandb.sklearn.plot_decision_boundaries` that contains dead logic by @kptkin in https://github.com/wandb/wandb/pull/4348
- chore(sdk): adds an option to force pull the latest version of a test dev-container image by @kptkin in https://github.com/wandb/wandb/pull/4352
- feat(launch): noop builder by @KyleGoyette in https://github.com/wandb/wandb/pull/4275
- refactor(launch): remove unused attribute by @jamie-rasmussen in https://github.com/wandb/wandb/pull/4497
- style(sdk): update `mypy` to 0.991 by @dmitryduev in https://github.com/wandb/wandb/pull/4546
- refactor(launch): add more robust uri parsing by @jamie-rasmussen in https://github.com/wandb/wandb/pull/4498
- style(sdk): turn on linting for internal_api.py by @speezepearson in https://github.com/wandb/wandb/pull/4545
- build(sdk): remove dependency on six by modifying vendored libs by @dmitryduev in https://github.com/wandb/wandb/pull/4280

## New Contributors

- @moredatarequired made their first contribution in https://github.com/wandb/wandb/pull/4508
- @soumik12345 made their first contribution in https://github.com/wandb/wandb/pull/4391
- @younik made their first contribution in https://github.com/wandb/wandb/pull/4571

**Full Changelog**: https://github.com/wandb/wandb/compare/v0.13.5...v0.13.6

## 0.13.5 (November 3, 2022)

### :magic_wand: Enhancements

- feat(artifacts): add an option to upload image references by @estellazx in https://github.com/wandb/wandb/pull/4303

### :hammer: Fixes

- fix(launch): generate more readable image names by @jamie-rasmussen in https://github.com/wandb/wandb/pull/4379
- fix(artifacts): use hash(`etag`+`url`) instead of just `etag`, as key, in artifacts cache by @speezepearson in https://github.com/wandb/wandb/pull/4371
- fix(artifacts): wait for artifact to commit before telling the user it's ready when using `wandb artifact put` by @speezepearson in https://github.com/wandb/wandb/pull/4381
- fix(sdk): prefix vendor watchdog library by @raubitsj in https://github.com/wandb/wandb/pull/4389
- fix(artifacts): fix `Circular reference detected` error, when updating metadata with numpy array longer than 32 elements by @estellazx in https://github.com/wandb/wandb/pull/4221
- fix(integrations): add a random string to run_id on SageMaker not to break DDP mode by @dmitryduev in https://github.com/wandb/wandb/pull/4276

### :gear: Dev

- ci(sdk): make sure we dont shutdown test cluster before grabbing results by @raubitsj in https://github.com/wandb/wandb/pull/4361
- test(artifacts): add standalone artifact test to nightly cpu suite by @raubitsj in https://github.com/wandb/wandb/pull/4360
- chore(sdk): rename default branch to `main` by @raubitsj in https://github.com/wandb/wandb/pull/4374
- build(sdk): update mypy extension for protobuf type checking by @dmitryduev in https://github.com/wandb/wandb/pull/4392
- chore(sdk): update codeql-analysis.yml branch name by @zythosec in https://github.com/wandb/wandb/pull/4393
- ci(sdk): move functional import tests to nightly and expand python version coverage by @dmitryduev in https://github.com/wandb/wandb/pull/4395
- ci(sdk): add Slack notification for failed nightly import tests by @dmitryduev in https://github.com/wandb/wandb/pull/4403
- test(cli): fix broken CLI tests that attempt uploading non-existent artifacts by @dmitryduev in https://github.com/wandb/wandb/pull/4426

### :nail_care: Cleanup

- fix(launch): job creation through use_artifact instead of log_artifact by @KyleGoyette in https://github.com/wandb/wandb/pull/4337
- ci(sdk): add a GH action to automate parts of the release process by @dmitryduev in https://github.com/wandb/wandb/pull/4355
- fix(media): 3D Point Clouds now viewable in UI in all situations by @ssisk in https://github.com/wandb/wandb/pull/4353
- fix(launch): Git URLs were failing if fsmonitor is enabled by @jamie-rasmussen in https://github.com/wandb/wandb/pull/4333
- style(sdk): ignore new proto generated file directories by @raubitsj in https://github.com/wandb/wandb/pull/4354
- chore(launch): fix a bug preventing Run Queue deletion in the SDK by @gtarpenning in https://github.com/wandb/wandb/pull/4321
- chore(launch): add support for `pushToRunQueueByName` mutation by @gtarpenning in https://github.com/wandb/wandb/pull/4292
- refactor(sdk): refactor system metrics monitoring and probing by @dmitryduev in https://github.com/wandb/wandb/pull/4213
- style(sdk): fix gitattribute for protobuf generated files by @raubitsj in https://github.com/wandb/wandb/pull/4400

## New Contributors

- @ssisk made their first contribution in https://github.com/wandb/wandb/pull/4353

**Full Changelog**: https://github.com/wandb/wandb/compare/v0.13.4...v0.13.5

## 0.13.4 (October 5, 2022)

### :magic_wand: Enhancements

- feat(launch): show entity and project in k8s job names by @KyleGoyette in https://github.com/wandb/wandb/pull/4216
- feat(sweeps): add environment variable sweep command macro by @hu-po in https://github.com/wandb/wandb/pull/4200
- feat(media): add `from_*` constructors and scene camera and bounding box confidence scores to `Object3D` data type by @dmitryduev in https://github.com/wandb/wandb/pull/4319
- feat(artifacts): add simple progress indicator for artifact downloads by @speezepearson in https://github.com/wandb/wandb/pull/4255
- feat(integrations): add `WandbMetricsLogger` callback - a `Keras` dedicated metrics logger callback by @ayulockin in https://github.com/wandb/wandb/pull/4244
- feat(integrations): add `WandbModelCheckpoint` callback - a `Keras` model checkpointing callback by @ayulockin in https://github.com/wandb/wandb/pull/4245
- feat(integrations): add `WandbEvalCallback` callback - a `Keras` callback for logging model predictions as W&B tables by @ayulockin in https://github.com/wandb/wandb/pull/4302

### :hammer: Fixes

- fix(launch): cast agent's config max_jobs attribute to integer by @KyleGoyette in https://github.com/wandb/wandb/pull/4262
- fix(cli): correct the displayed path to the `debug-cli.log` (debug log) by @jamie-rasmussen in https://github.com/wandb/wandb/pull/4271
- fix(artifacts): catch retry-able request timeout when uploading artifacts to AWS by @nickpenaranda in https://github.com/wandb/wandb/pull/4304
- fix(sdk): improve user feedback for long running calls: summary, finish by @raubitsj in https://github.com/wandb/wandb/pull/4169
- fix(integrations): fix RuntimeError when using `keras.WandbCallback` with `tf.MirroredStrategy` by @ayulockin in https://github.com/wandb/wandb/pull/4310

### :gear: Dev

- ci(sdk): add code analysis/scanning with `codeql` by @dmitryduev in https://github.com/wandb/wandb/pull/4250
- ci(sdk): validate PR titles to ensure compliance with Conventional Commits guidelines by @dmitryduev in https://github.com/wandb/wandb/pull/4268
- chore(launch): harden launch by pining the build versions of `kaniko` and `launch-agent-dev` by @KyleGoyette in https://github.com/wandb/wandb/pull/4194
- test(sdk): add telemetry for the `mmengine` package by @manangoel99 in https://github.com/wandb/wandb/pull/4273
- chore(sdk): add the `build` type to our conventional commits setup by @dmitryduev in https://github.com/wandb/wandb/pull/4282
- test(sdk): add `tensorflow_datasets` requirement to `imports12` shard by @dmitryduev in https://github.com/wandb/wandb/pull/4316
- test(integrations): fix sb3 test by pinning upstream requirement by @dmitryduev in https://github.com/wandb/wandb/pull/4346
- build(sdk): make the SDK compatible with protobuf v4 by @dmitryduev in https://github.com/wandb/wandb/pull/4279
- chore(sdk): fix flake8 output coloring by @dmitryduev in https://github.com/wandb/wandb/pull/4347
- test(artifacts): fix artifact reference test asset directory by @raubitsj in https://github.com/wandb/wandb/pull/4350

### :nail_care: Cleanup

- style(sdk): fix type hint for `filters` argument in `public_api.runs` by @epwalsh in https://github.com/wandb/wandb/pull/4256
- style(artifacts): improve type annotations around artifact-file-creation by @speezepearson in https://github.com/wandb/wandb/pull/4259
- style(sdk): improve type annotations and VSCode config for public API by @speezepearson in https://github.com/wandb/wandb/pull/4252
- style(sdk): make type annotations more easily navigable in VSCode by @speezepearson in https://github.com/wandb/wandb/pull/4005
- style(artifacts): introduce str NewTypes and use them for various Artifact fields by @speezepearson in https://github.com/wandb/wandb/pull/4326
- style(artifacts): add type annotations to get better IDE hints for boto3 usage by @speezepearson in https://github.com/wandb/wandb/pull/4338

## New Contributors

- @epwalsh made their first contribution in https://github.com/wandb/wandb/pull/4256
- @mjvanderboon made their first contribution in https://github.com/wandb/wandb/pull/4309
- @jamie-rasmussen made their first contribution in https://github.com/wandb/wandb/pull/4271
- @nickpenaranda made their first contribution in https://github.com/wandb/wandb/pull/4304

**Full Changelog**: https://github.com/wandb/wandb/compare/v0.13.3...v0.13.4

## 0.13.3 (September 8, 2022)

#### :nail_care: Enhancement

- Adds `raytune` examples / tests by @raubitsj in https://github.com/wandb/wandb/pull/4053
- Refactors `pytest` unit tests to run against real `wandb server` by @kptkin in https://github.com/wandb/wandb/pull/4066
- Adds Launch `kubernetes` support of taints and tolerations by @KyleGoyette in https://github.com/wandb/wandb/pull/4086
- Adds Sweeps on Launch on Kubernetes by @hu-po in https://github.com/wandb/wandb/pull/4035
- Adds parallelism to functional testing by @raubitsj in https://github.com/wandb/wandb/pull/4096
- Upgrades `mypy` to version `0.971` by @dmitryduev in https://github.com/wandb/wandb/pull/3952
- Adds Mailbox async internal process communication by @raubitsj in https://github.com/wandb/wandb/pull/3568
- Implements searching launch job in sweep config by @hu-po in https://github.com/wandb/wandb/pull/4120
- Improves performance when sending large messages by @raubitsj in https://github.com/wandb/wandb/pull/4119
- Vendors the latest `nvidia-ml-py-11.515.48` by @dmitryduev in https://github.com/wandb/wandb/pull/4109
- Improves performance by increase recv size on service socket by @raubitsj in https://github.com/wandb/wandb/pull/4122
- Adds isort support with black profile by @kptkin in https://github.com/wandb/wandb/pull/4136
- Implements pushing test-results to CircleCI for nightly tests by @raubitsj in https://github.com/wandb/wandb/pull/4153
- Adds debug mode for `pytest` unit tests by @dmitryduev in https://github.com/wandb/wandb/pull/4145
- Adds support for arguments in Launch Jobs by @KyleGoyette in https://github.com/wandb/wandb/pull/4129
- Adds FetchRunQueueItemById query by @gtarpenning in https://github.com/wandb/wandb/pull/4106
- Adds telemetry for keras-cv by @manangoel99 in https://github.com/wandb/wandb/pull/4196
- Adds sentry session tracking by @raubitsj in https://github.com/wandb/wandb/pull/4157
- Adds the ability to log artifact while linking to registered model by @ibindlish in https://github.com/wandb/wandb/pull/4233

#### :broom: Cleanup

- Breaks gradient and parameters hooks by @kptkin in https://github.com/wandb/wandb/pull/3509
- Adds explicit error message for double uri/docker-image by @gtarpenning in https://github.com/wandb/wandb/pull/4069
- Tests that the wandb_init fixture args are in sync with wandb.init() by @dmitryduev in https://github.com/wandb/wandb/pull/4079
- Upgrades the GKE cluster used for nightly tests to `n1-standard-8` by @dmitryduev in https://github.com/wandb/wandb/pull/4065
- Moves service teardown to the end of tests by @kptkin in https://github.com/wandb/wandb/pull/4083
- Reduce the `pytest` job parallelism from 10 to 6 by @kptkin in https://github.com/wandb/wandb/pull/4085
- Removes service user doc by @kptkin in https://github.com/wandb/wandb/pull/4088
- Move `_timestamp` logic to the internal process by @kptkin in https://github.com/wandb/wandb/pull/4087
- Adds Launch `gitversion` error message by @gtarpenning in https://github.com/wandb/wandb/pull/4028
- Updates KFP machine VM image in CircleCI by @dmitryduev in https://github.com/wandb/wandb/pull/4094
- Upgrades sweeps to latest version by @hu-po in https://github.com/wandb/wandb/pull/4104
- Implements Sweep scheduler cleanup and better tests by @hu-po in https://github.com/wandb/wandb/pull/4100
- Adds a requirement for the sdk-team to approve API changes by @raubitsj in https://github.com/wandb/wandb/pull/4128
- Adds additional time for artifact commit by @raubitsj in https://github.com/wandb/wandb/pull/4133
- Implements tox configuration with dynamic resolution by @kptkin in https://github.com/wandb/wandb/pull/4138
- Removes `buildx` version pin for nightly builds by @dmitryduev in https://github.com/wandb/wandb/pull/4144
- Moves Launch run configs from entrypoint into params by @hu-po in https://github.com/wandb/wandb/pull/4164
- Removes Slack orb usage from Win job on CircleCI by @dmitryduev in https://github.com/wandb/wandb/pull/4171
- Adds heartbeat parsing for Launch run args using legacy agent by @hu-po in https://github.com/wandb/wandb/pull/4180
- Add better error handling when tearing down service by @kptkin in https://github.com/wandb/wandb/pull/4161
- Cleans up Launch job creation pipeline by @KyleGoyette in https://github.com/wandb/wandb/pull/4183
- Adds detail to error message when uploading an artifact with the wrong type by @speezepearson in https://github.com/wandb/wandb/pull/4184
- Adds optional timeout parameter to artifacts wait() by @estellazx in https://github.com/wandb/wandb/pull/4181
- Sanitizes numpy generics in keys by @raubitsj in https://github.com/wandb/wandb/pull/4146
- Removes reassignment of run function in public api by @martinabeleda in https://github.com/wandb/wandb/pull/4115
- Makes pulling sweeps optional when using public api to query for runs by @kptkin in https://github.com/wandb/wandb/pull/4186
- Updates ref docs for `wandb.init` to give more info on special characters by @scottire in https://github.com/wandb/wandb/pull/4191

#### :bug: Bug Fix

- Fixes Sweeps on Launch Jobs requirement by @hu-po in https://github.com/wandb/wandb/pull/3947
- Fixes Artifact metadata JSON-encoding to accept more types by @speezepearson in https://github.com/wandb/wandb/pull/4038
- Adjusts `root_dir` setting processing logic by @dmitryduev in https://github.com/wandb/wandb/pull/4049
- Prevents run.log() from mutating passed in arguments by @kptkin in https://github.com/wandb/wandb/pull/4058
- Fixes `05-batch5.py` test by @dmitryduev in https://github.com/wandb/wandb/pull/4074
- Allows users to control the `run_id` through the launch spec by @gtarpenning in https://github.com/wandb/wandb/pull/4070
- Fixes accidental overwrite in `config.yml` by @dmitryduev in https://github.com/wandb/wandb/pull/4081
- Ensures propagating overridden `base_url` when initializing public API by @dmitryduev in https://github.com/wandb/wandb/pull/4026
- Fixes Sweeps on Launch CLI launch config, relpath by @hu-po in https://github.com/wandb/wandb/pull/4073
- Fixes broken Launch apikey error message by @gtarpenning in https://github.com/wandb/wandb/pull/4071
- Marks flakey sweeps test xfail by @hu-po in https://github.com/wandb/wandb/pull/4095
- Fixes Launch `gitversion` error message by @gtarpenning in https://github.com/wandb/wandb/pull/4103
- Fixes `yea-wandb` dev release -> release by @raubitsj in https://github.com/wandb/wandb/pull/4098
- Cleans up outstanding issues after the client->wandb rename by @kptkin in https://github.com/wandb/wandb/pull/4105
- Fixes test precision recall by @kptkin in https://github.com/wandb/wandb/pull/4108
- Fixes functional sklearn test by @raubitsj in https://github.com/wandb/wandb/pull/4107
- Fixes hang caused by keyboard interrupt on windows by @kptkin in https://github.com/wandb/wandb/pull/4116
- Fixes default test container tag by @kptkin in https://github.com/wandb/wandb/pull/4137
- Fixes summary handling in conftest.py by @dmitryduev in https://github.com/wandb/wandb/pull/4140
- Fixes some small typos in cli output by @lukas in https://github.com/wandb/wandb/pull/4126
- Fixes issue triggered by colab update by using default file and catching exceptions by @raubitsj in https://github.com/wandb/wandb/pull/4156
- Fixes mailbox locking issue by @raubitsj in https://github.com/wandb/wandb/pull/4214
- Fixes variable inclusion in log string by @klieret in https://github.com/wandb/wandb/pull/4219
- Corrects `wandb.Artifacts.artifact.version` attribute by @ngrayluna in https://github.com/wandb/wandb/pull/4199
- Fixes piping of docker args by Launch Agent by @KyleGoyette in https://github.com/wandb/wandb/pull/4215
- Fixes RecursionError when printing public API User object without email fetched by @speezepearson in https://github.com/wandb/wandb/pull/4193
- Fixes deserialization of numeric column names by @tssweeney in https://github.com/wandb/wandb/pull/4241

## New Contributors

- @gtarpenning made their first contribution in https://github.com/wandb/wandb/pull/4069
- @estellazx made their first contribution in https://github.com/wandb/wandb/pull/4181
- @klieret made their first contribution in https://github.com/wandb/wandb/pull/4219
- @ngrayluna made their first contribution in https://github.com/wandb/wandb/pull/4199
- @martinabeleda made their first contribution in https://github.com/wandb/wandb/pull/4115
- @ibindlish made their first contribution in https://github.com/wandb/wandb/pull/4233
- @scottire made their first contribution in https://github.com/wandb/wandb/pull/4191

**Full Changelog**: https://github.com/wandb/wandb/compare/v0.13.2...v0.13.3

## 0.13.2 (August 22, 2022)

#### :bug: Bug Fix

- Fix issue triggered by colab update by using default file and catching exceptions by @raubitsj in https://github.com/wandb/wandb/pull/4156

**Full Changelog**: https://github.com/wandb/wandb/compare/v0.13.1...v0.13.2

## 0.13.1 (August 5, 2022)

#### :bug: Bug Fix

- Prevents run.log() from mutating passed in arguments by @kptkin in https://github.com/wandb/wandb/pull/4058

**Full Changelog**: https://github.com/wandb/wandb/compare/v0.13.0...v0.13.1

## 0.13.0 (August 4, 2022)

#### :nail_care: Enhancement

- Turns service on by default by @kptkin in https://github.com/wandb/wandb/pull/3895
- Adds support logic for handling server provided messages by @kptkin in https://github.com/wandb/wandb/pull/3706
- Allows runs to produce jobs on finish by @KyleGoyette in https://github.com/wandb/wandb/pull/3810
- Adds Job, QueuedRun and job handling in launch by @KyleGoyette in https://github.com/wandb/wandb/pull/3809
- Supports in launch agent of instance roles in ec2 and eks by @KyleGoyette in https://github.com/wandb/wandb/pull/3596
- Adds default behavior to the Keras Callback: always save model checkpoints as artifacts by @vwrj in https://github.com/wandb/wandb/pull/3909
- Sanitizes the artifact name in the KerasCallback for model artifact saving by @vwrj in https://github.com/wandb/wandb/pull/3927
- Improves console logging by moving emulator to the service process by @raubitsj in https://github.com/wandb/wandb/pull/3828
- Fixes data corruption issue when logging large sizes of data by @kptkin in https://github.com/wandb/wandb/pull/3920
- Adds the state to the Sweep repr in the Public API by @hu-po in https://github.com/wandb/wandb/pull/3948
- Adds an option to specify different root dir for git using settings or environment variables by @bcsherma in https://github.com/wandb/wandb/pull/3250
- Adds an option to pass `remote url` and `commit hash` as arguments to settings or as environment variables by @kptkin in https://github.com/wandb/wandb/pull/3934
- Improves time resolution for tracked metrics and for system metrics by @raubitsj in https://github.com/wandb/wandb/pull/3918
- Defaults to project name from the sweep config when project is not specified in the `wandb.sweep()` call by @hu-po in https://github.com/wandb/wandb/pull/3919
- Adds support to use namespace set user by the the launch agent by @KyleGoyette in https://github.com/wandb/wandb/pull/3950
- Adds telemetry to track when a run might be overwritten by @raubitsj in https://github.com/wandb/wandb/pull/3998
- Adds a tool to export `wandb`'s history into `sqlite` by @raubitsj in https://github.com/wandb/wandb/pull/3999
- Replaces some `Mapping[str, ...]` types with `NamedTuples` by @speezepearson in https://github.com/wandb/wandb/pull/3996
- Adds import hook for run telemetry by @kptkin in https://github.com/wandb/wandb/pull/3988
- Implements profiling support for IPUs by @cameron-martin in https://github.com/wandb/wandb/pull/3897

#### :bug: Bug Fix

- Fixes sweep agent with service by @raubitsj in https://github.com/wandb/wandb/pull/3899
- Fixes an empty type equals invalid type and how artifact dictionaries are handled by @KyleGoyette in https://github.com/wandb/wandb/pull/3904
- Fixes `wandb.Config` object to support default values when getting an attribute by @farizrahman4u in https://github.com/wandb/wandb/pull/3820
- Removes default config from jobs by @KyleGoyette in https://github.com/wandb/wandb/pull/3973
- Fixes an issue where patch is `None` by @KyleGoyette in https://github.com/wandb/wandb/pull/4003
- Fixes requirements.txt parsing in nightly SDK installation checks by @dmitryduev in https://github.com/wandb/wandb/pull/4012
- Fixes 409 Conflict handling when GraphQL requests timeout by @raubitsj in https://github.com/wandb/wandb/pull/4000
- Fixes service teardown handling if user process has been terminated by @raubitsj in https://github.com/wandb/wandb/pull/4024
- Adds `storage_path` and fixed `artifact.files` by @vanpelt in https://github.com/wandb/wandb/pull/3969
- Fixes performance issue syncing runs with a large number of media files by @vanpelt in https://github.com/wandb/wandb/pull/3941

#### :broom: Cleanup

- Adds an escape hatch logic to disable service by @kptkin in https://github.com/wandb/wandb/pull/3829
- Annotates `wandb/docker` and reverts change in the docker fixture by @dmitryduev in https://github.com/wandb/wandb/pull/3871
- Fixes GFLOPS to GFLOPs in the Keras `WandbCallback` by @ayulockin in https://github.com/wandb/wandb/pull/3913
- Adds type-annotate for `file_stream.py` by @dmitryduev in https://github.com/wandb/wandb/pull/3907
- Renames repository from `client` to `wandb` by @dmitryduev in https://github.com/wandb/wandb/pull/3977
- Updates documentation: adding `--report_to wandb` for HuggingFace Trainer by @ayulockin in https://github.com/wandb/wandb/pull/3959
- Makes aliases optional in link_artifact by @vwrj in https://github.com/wandb/wandb/pull/3986
- Renames `wandb local` to `wandb server` by @jsbroks in https://github.com/wandb/wandb/pull/3793
- Updates README badges by @raubitsj in https://github.com/wandb/wandb/pull/4023

## New Contributors

- @bcsherma made their first contribution in https://github.com/wandb/wandb/pull/3250
- @cameron-martin made their first contribution in https://github.com/wandb/wandb/pull/3897

**Full Changelog**: https://github.com/wandb/wandb/compare/v0.12.21...v0.13.0

## 0.12.21 (July 5, 2022)

#### :nail_care: Enhancement

- Fixes config not showing up until the run finish by @KyleGoyette in https://github.com/wandb/wandb/pull/3734
- Adds new types to the TypeRegistry to handling artifact objects in jobs and run configs by @KyleGoyette in https://github.com/wandb/wandb/pull/3806
- Adds new query to the the internal api getting the state of the run by @hu-po in https://github.com/wandb/wandb/pull/3799
- Replaces unsafe yaml loaders with yaml.safe_load by @zythosec in https://github.com/wandb/wandb/pull/3753
- Improves testing tooling by allowing to specify shards in manual testing by @dmitryduev in https://github.com/wandb/wandb/pull/3826
- Fixes ROC and PR curves in the sklearn integration by stratifying sampling by @tylerganter in https://github.com/wandb/wandb/pull/3757
- Fixes input box in notebooks exceeding cell space by @dmitryduev in https://github.com/wandb/wandb/pull/3849
- Allows string to be passed as alias to link_model by @tssweeney in https://github.com/wandb/wandb/pull/3834
- Adds Support for FLOPS Calculation in `keras`'s `WandbCallback` by @dmitryduev in https://github.com/wandb/wandb/pull/3869
- Extends python report editing by @andrewtruong in https://github.com/wandb/wandb/pull/3732

#### :bug: Bug Fix

- Fixes stats logger so it can find all the correct GPUs in child processes by @raubitsj in https://github.com/wandb/wandb/pull/3727
- Fixes regression in s3 reference upload for folders by @jlzhao27 in https://github.com/wandb/wandb/pull/3825
- Fixes artifact commit logic to handle collision in the backend by @speezepearson in https://github.com/wandb/wandb/pull/3843
- Checks for `None` response in the retry logic (safety check) by @raubitsj in https://github.com/wandb/wandb/pull/3863
- Adds sweeps on top of launch (currently in MVP) by @hu-po in https://github.com/wandb/wandb/pull/3669
- Renames functional tests dir and files by @raubitsj in https://github.com/wandb/wandb/pull/3879

#### :broom: Cleanup

- Fixes conditions order of `_to_dict` helper by @dmitryduev in https://github.com/wandb/wandb/pull/3772
- Fixes changelog broken link to PR 3709 by @janosh in https://github.com/wandb/wandb/pull/3786
- Fixes public api query (QueuedJob Api ) by @KyleGoyette in https://github.com/wandb/wandb/pull/3798
- Renames local runners to local-container and local-process by @hu-po in https://github.com/wandb/wandb/pull/3800
- Adds type annotations to files in the wandb/filesync directory by @speezepearson in https://github.com/wandb/wandb/pull/3774
- Re-organizes all the testing directories to have common root dir by @dmitryduev in https://github.com/wandb/wandb/pull/3740
- Fixes testing configuration and add bigger machine on `CircleCi` by @dmitryduev in https://github.com/wandb/wandb/pull/3836
- Fixes typo in the `wandb-service-user` readme file by @Co1lin in https://github.com/wandb/wandb/pull/3847
- Fixes broken artifact test for regression by @dmitryduev in https://github.com/wandb/wandb/pull/3857
- Removes unused files (relating to `py27`) and empty `submodules` declaration by @dmitryduev in https://github.com/wandb/wandb/pull/3850
- Adds extra for model reg dependency on cloudpickle by @tssweeney in https://github.com/wandb/wandb/pull/3866
- Replaces deprecated threading aliases by @hugovk in https://github.com/wandb/wandb/pull/3794
- Updates the `sdk` readme to the renamed (local -> server) commands by @sephmard in https://github.com/wandb/wandb/pull/3771

## New Contributors

- @janosh made their first contribution in https://github.com/wandb/wandb/pull/3786
- @Co1lin made their first contribution in https://github.com/wandb/wandb/pull/3847
- @tylerganter made their first contribution in https://github.com/wandb/wandb/pull/3757

**Full Changelog**: https://github.com/wandb/wandb/compare/v0.12.20...v0.12.21

## 0.12.20 (June 29, 2022)

#### :bug: Bug Fix

- Retry `commit_artifact` on conflict-error by @speezepearson in https://github.com/wandb/wandb/pull/3843

**Full Changelog**: https://github.com/wandb/wandb/compare/v0.12.19...v0.12.20

## 0.12.19 (June 22, 2022)

#### :bug: Bug Fix

- Fix regression in s3 reference upload for folders by @jlzhao27 in https://github.com/wandb/wandb/pull/3825

**Full Changelog**: https://github.com/wandb/wandb/compare/v0.12.18...v0.12.19

## 0.12.18 (June 9, 2022)

#### :nail_care: Enhancement

- Launch: BareRunner based on LocalRunner by @hu-po in https://github.com/wandb/wandb/pull/3577
- Add ability to specify api key to public api by @dannygoldstein in https://github.com/wandb/wandb/pull/3657
- Add support in artifacts for files with unicode on windows by @kptkin in https://github.com/wandb/wandb/pull/3650
- Added telemetry for new packages by @manangoel99 in https://github.com/wandb/wandb/pull/3713
- Improve API key management by @vanpelt in https://github.com/wandb/wandb/pull/3718
- Add information about `wandb server` during login by @raubitsj in https://github.com/wandb/wandb/pull/3754

#### :bug: Bug Fix

- fix(weave): Natively support timestamps in Python Table Types by @dannygoldstein in https://github.com/wandb/wandb/pull/3606
- Add support for magic with service by @kptkin in https://github.com/wandb/wandb/pull/3623
- Add unit tests for DirWatcher and supporting classes by @speezepearson in https://github.com/wandb/wandb/pull/3589
- Improve `DirWatcher.update_policy` O(1) instead of O(num files uploaded) by @speezepearson in https://github.com/wandb/wandb/pull/3613
- Add argument to control what to log in SB3 callback by @astariul in https://github.com/wandb/wandb/pull/3643
- Improve parameter naming in sb3 integration by @dmitryduev in https://github.com/wandb/wandb/pull/3647
- Adjust the requirements for the dev environment setup on an M1 Mac by @dmitryduev in https://github.com/wandb/wandb/pull/3627
- Launch: Fix NVIDIA base image Linux keys by @KyleGoyette in https://github.com/wandb/wandb/pull/3637
- Fix launch run queue handling from config file by @KyleGoyette in https://github.com/wandb/wandb/pull/3636
- Fix issue where tfevents were not always consumed by @minyoung in https://github.com/wandb/wandb/pull/3673
- [Snyk] Fix for 8 vulnerabilities by @snyk-bot in https://github.com/wandb/wandb/pull/3695
- Fix s3 storage handler to upload folders when key names collide by @jlzhao27 in https://github.com/wandb/wandb/pull/3699
- Correctly load timestamps from tables in artifacts by @dannygoldstein in https://github.com/wandb/wandb/pull/3691
- Require `protobuf<4` by @dmitryduev in https://github.com/wandb/wandb/pull/3709
- Make Containers created through launch re-runnable as container jobs by @KyleGoyette in https://github.com/wandb/wandb/pull/3642
- Fix tensorboard integration skipping steps at finish() by @KyleGoyette in https://github.com/wandb/wandb/pull/3626
- Rename `wandb local` to `wandb server` by @jsbroks in https://github.com/wandb/wandb/pull/3716
- Fix busted docker inspect command by @vanpelt in https://github.com/wandb/wandb/pull/3742
- Add dedicated sentry wandb by @dmitryduev in https://github.com/wandb/wandb/pull/3724
- Image Type should gracefully handle older type params by @tssweeney in https://github.com/wandb/wandb/pull/3731

#### :broom: Cleanup

- Inline FileEventHandler.synced into the only method where it's used by @speezepearson in https://github.com/wandb/wandb/pull/3594
- Use passed size argument to make `PolicyLive.min_wait_for_size` a classmethod by @speezepearson in https://github.com/wandb/wandb/pull/3593
- Make FileEventHandler an ABC, remove some "default" method impls which were only used once by @speezepearson in https://github.com/wandb/wandb/pull/3595
- Remove unused field from DirWatcher by @speezepearson in https://github.com/wandb/wandb/pull/3592
- Make sweeps an extra instead of vendoring by @dmitryduev in https://github.com/wandb/wandb/pull/3628
- Add nightly CI testing by @dmitryduev in https://github.com/wandb/wandb/pull/3580
- Improve keras and data type Reference Docs by @ramit-wandb in https://github.com/wandb/wandb/pull/3676
- Update `pytorch` version requirements in dev environments by @dmitryduev in https://github.com/wandb/wandb/pull/3683
- Clean up CircleCI config by @dmitryduev in https://github.com/wandb/wandb/pull/3722
- Add `py310` testing in CI by @dmitryduev in https://github.com/wandb/wandb/pull/3730
- Ditch `dateutil` from the requirements by @dmitryduev in https://github.com/wandb/wandb/pull/3738
- Add deprecated string to `Table.add_row` by @nate-wandb in https://github.com/wandb/wandb/pull/3739

## New Contributors

- @sephmard made their first contribution in https://github.com/wandb/wandb/pull/3610
- @astariul made their first contribution in https://github.com/wandb/wandb/pull/3643
- @manangoel99 made their first contribution in https://github.com/wandb/wandb/pull/3713
- @nate-wandb made their first contribution in https://github.com/wandb/wandb/pull/3739

**Full Changelog**: https://github.com/wandb/wandb/compare/v0.12.17...v0.12.18

## 0.12.17 (May 26, 2022)

#### :bug: Bug Fix

- Update requirements to fix incompatibility with protobuf >= 4 by @dmitryduev in https://github.com/wandb/wandb/pull/3709

**Full Changelog**: https://github.com/wandb/wandb/compare/v0.12.16...v0.12.17

## 0.12.16 (May 3, 2022)

#### :nail_care: Enhancement

- Improve W&B footer by aligning summary/history in notebook env by @kptkin in https://github.com/wandb/wandb/pull/3479
- Enable experimental history step logging in artifacts by @raubitsj in https://github.com/wandb/wandb/pull/3502
- Add `args_no_boolean_flags` macro to sweep configuration by @hu-po in https://github.com/wandb/wandb/pull/3489
- Add logging support for `jax.bfloat.bfloat16` by @dmitryduev in https://github.com/wandb/wandb/pull/3528
- Raise exception when Table size exceeds limit by @dannygoldstein in https://github.com/wandb/wandb/pull/3511
- Add kaniko k8s builder for wandb launch by @KyleGoyette in https://github.com/wandb/wandb/pull/3492
- Add wandb.init() timeout setting by @kptkin in https://github.com/wandb/wandb/pull/3579
- Do not assume executable for given entrypoints with wandb launch by @KyleGoyette in https://github.com/wandb/wandb/pull/3461
- Jupyter environments no longer collect command arguments by @KyleGoyette in https://github.com/wandb/wandb/pull/3456
- Add support for TensorFlow/Keras SavedModel format by @ayulockin in https://github.com/wandb/wandb/pull/3276

#### :bug: Bug Fix

- Support version IDs in artifact refs, fix s3/gcs references in Windows by @annirudh in https://github.com/wandb/wandb/pull/3529
- Fix support for multiple finish for single run using wandb-service by @kptkin in https://github.com/wandb/wandb/pull/3560
- Fix duplicate backtrace when using wandb-service by @kptkin in https://github.com/wandb/wandb/pull/3575
- Fix wrong entity displayed in login message by @kptkin in https://github.com/wandb/wandb/pull/3490
- Fix hang when `wandb.init` is interrupted mid setup using wandb-service by @kptkin in https://github.com/wandb/wandb/pull/3569
- Fix handling keyboard interrupt to avoid hangs with wandb-service enabled by @kptkin in https://github.com/wandb/wandb/pull/3566
- Fix console logging with very long print out when using wandb-service by @kptkin in https://github.com/wandb/wandb/pull/3574
- Fix broken artifact string in launch init config by @KyleGoyette in https://github.com/wandb/wandb/pull/3582

#### :broom: Cleanup

- Fix typo in wandb.log() docstring by @RobRomijnders in https://github.com/wandb/wandb/pull/3520
- Cleanup custom chart code and add type annotations to plot functions by @kptkin in https://github.com/wandb/wandb/pull/3407
- Improve `wandb.init(settings=)` to handle `Settings` object similarly to `dict` parameter by @dmitryduev in https://github.com/wandb/wandb/pull/3510
- Add documentation note about api.viewer in api.user() and api.users() by @ramit-wandb in https://github.com/wandb/wandb/pull/3552
- Be explicit about us being py3+ only in setup.py by @dmitryduev in https://github.com/wandb/wandb/pull/3549
- Add type annotations to DirWatcher by @speezepearson in https://github.com/wandb/wandb/pull/3557
- Improve wandb.log() docstring to use the correct argument name by @idaho777 in https://github.com/wandb/wandb/pull/3585

## New Contributors

- @RobRomijnders made their first contribution in https://github.com/wandb/wandb/pull/3520
- @ramit-wandb made their first contribution in https://github.com/wandb/wandb/pull/3552
- @idaho777 made their first contribution in https://github.com/wandb/wandb/pull/3585

**Full Changelog**: https://github.com/wandb/wandb/compare/v0.12.15...v0.12.16

## 0.12.15 (April 21, 2022)

#### :nail_care: Enhancement

- Optimize wandb.Image logging when linked to an artifact by @tssweeney in https://github.com/wandb/wandb/pull/3418

**Full Changelog**: https://github.com/wandb/wandb/compare/v0.12.14...v0.12.15

## 0.12.14 (April 8, 2022)

#### :bug: Bug Fix

- Fix regression: disable saving history step in artifacts by @vwrj in https://github.com/wandb/wandb/pull/3495

**Full Changelog**: https://github.com/wandb/wandb/compare/v0.12.13...v0.12.14

## 0.12.13 (April 7, 2022)

#### :bug: Bug Fix

- Revert strictened api_key validation by @dmitryduev in https://github.com/wandb/wandb/pull/3485

**Full Changelog**: https://github.com/wandb/wandb/compare/v0.12.12...v0.12.13

## 0.12.12 (April 5, 2022)

#### :nail_care: Enhancement

- Allow run objects to be passed to other processes when using wandb-service by @kptkin in https://github.com/wandb/wandb/pull/3308
- Add create user to public api by @vanpelt in https://github.com/wandb/wandb/pull/3438
- Support logging from multiple processes with wandb-service by @kptkin in https://github.com/wandb/wandb/pull/3285
- Add gpus flag for local launch runner with cuda by @KyleGoyette in https://github.com/wandb/wandb/pull/3417
- Improve Launch deployable agent by @KyleGoyette in https://github.com/wandb/wandb/pull/3388
- Add Launch kubernetes integration by @KyleGoyette in https://github.com/wandb/wandb/pull/3393
- KFP: Add wandb visualization helper by @andrewtruong in https://github.com/wandb/wandb/pull/3439
- KFP: Link back to Kubeflow UI by @andrewtruong in https://github.com/wandb/wandb/pull/3427
- Add boolean flag arg macro by @hugo.ponte in https://github.com/wandb/wandb/pull/3489

#### :bug: Bug Fix

- Improve host / WANDB_BASE_URL validation by @dmitryduev in https://github.com/wandb/wandb/pull/3314
- Fix/insecure tempfile by @dmitryduev in https://github.com/wandb/wandb/pull/3360
- Fix excess warning span if requested WANDB_DIR/root_dir is not writable by @dmitryduev in https://github.com/wandb/wandb/pull/3304
- Fix line_series to plot array of strings by @kptkin in https://github.com/wandb/wandb/pull/3385
- Properly handle command line args with service by @kptkin in https://github.com/wandb/wandb/pull/3371
- Improve api_key validation by @dmitryduev in https://github.com/wandb/wandb/pull/3384
- Fix multiple performance issues caused by not using defaultdict by @dmitryduev in https://github.com/wandb/wandb/pull/3406
- Enable inf max jobs on launch agent by @stephchen in https://github.com/wandb/wandb/pull/3412
- fix colab command to work with launch by @stephchen in https://github.com/wandb/wandb/pull/3422
- fix typo in Config docstring by @hu-po in https://github.com/wandb/wandb/pull/3416
- Make code saving not a policy, keep previous custom logic by @dmitryduev in https://github.com/wandb/wandb/pull/3395
- Fix logging sequence images with service by @kptkin in https://github.com/wandb/wandb/pull/3339
- Add username to debug-cli log file to prevent conflicts of multiple users by @zythosec in https://github.com/wandb/wandb/pull/3301
- Fix python sweep agent for users of wandb service / pytorch-lightning by @raubitsj in https://github.com/wandb/wandb/pull/3465
- Remove unnecessary launch reqs checks by @KyleGoyette in https://github.com/wandb/wandb/pull/3457
- Workaround for MoviePy's Unclosed Writer by @tssweeney in https://github.com/wandb/wandb/pull/3471
- Improve handling of Run objects when service is not enabled by @kptkin in https://github.com/wandb/wandb/pull/3362

## New Contributors

- @hu-po made their first contribution in https://github.com/wandb/wandb/pull/3416
- @zythosec made their first contribution in https://github.com/wandb/wandb/pull/3301

**Full Changelog**: https://github.com/wandb/wandb/compare/v0.12.11...v0.12.12

## 0.12.11 (March 1, 2022)

#### :nail_care: Enhancement

- Add captions to Molecules by @dmitryduev in https://github.com/wandb/wandb/pull/3173
- Add CatBoost Integration by @ayulockin in https://github.com/wandb/wandb/pull/2975
- Launch: AWS Sagemaker integration by @KyleGoyette in https://github.com/wandb/wandb/pull/3007
- Launch: Remove repo2docker and add gpu support by @stephchen in https://github.com/wandb/wandb/pull/3161
- Adds Timestamp inference from Python for Weave by @tssweeney in https://github.com/wandb/wandb/pull/3212
- Launch GCP vertex integration by @stephchen in https://github.com/wandb/wandb/pull/3040
- Use Artifacts when put into run config. Accept a string to represent an artifact in the run config by @KyleGoyette in https://github.com/wandb/wandb/pull/3203
- Improve xgboost `wandb_callback` (#2929) by @ayulockin in https://github.com/wandb/wandb/pull/3025
- Add initial kubeflow pipeline support by @andrewtruong in https://github.com/wandb/wandb/pull/3206

#### :bug: Bug Fix

- Fix logging of images with special characters in the key by @speezepearson in https://github.com/wandb/wandb/pull/3187
- Fix azure blob upload retry logic by @vanpelt in https://github.com/wandb/wandb/pull/3218
- Fix program field for scripts run as a python module by @dmitryduev in https://github.com/wandb/wandb/pull/3228
- Fix issue where `sync_tensorboard` could die on large histograms by @KyleGoyette in https://github.com/wandb/wandb/pull/3019
- Fix wandb service performance issue during run shutdown by @raubitsj in https://github.com/wandb/wandb/pull/3262
- Fix vendoring of gql and graphql by @raubitsj in https://github.com/wandb/wandb/pull/3266
- Flush log data without finish with service by @kptkin in https://github.com/wandb/wandb/pull/3137
- Fix wandb service hang when the service crashes by @raubitsj in https://github.com/wandb/wandb/pull/3280
- Fix issue logging images with "/" on Windows by @KyleGoyette in https://github.com/wandb/wandb/pull/3146
- Add image filenames to images/separated media by @KyleGoyette in https://github.com/wandb/wandb/pull/3041
- Add setproctitle to requirements.txt by @raubitsj in https://github.com/wandb/wandb/pull/3289
- Fix issue where sagemaker run ids break run queues by @KyleGoyette in https://github.com/wandb/wandb/pull/3290
- Fix encoding exception when using %%capture magic by @raubitsj in https://github.com/wandb/wandb/pull/3310

## New Contributors

- @speezepearson made their first contribution in https://github.com/wandb/wandb/pull/3188

**Full Changelog**: https://github.com/wandb/wandb/compare/v0.12.10...v0.12.11

## 0.12.10 (February 1, 2022)

#### :nail_care: Enhancement

- Improve validation when creating Tables with invalid columns from dataframes by @tssweeney in https://github.com/wandb/wandb/pull/3113
- Enable digest deduplication for `use_artifact()` calls by @annirudh in https://github.com/wandb/wandb/pull/3109
- Initial prototype of azure blob upload support by @vanpelt in https://github.com/wandb/wandb/pull/3089

#### :bug: Bug Fix

- Fix wandb launch using python dev versions by @stephchen in https://github.com/wandb/wandb/pull/3036
- Fix loading table saved with mixed types by @vwrj in https://github.com/wandb/wandb/pull/3120
- Fix ResourceWarning when calling wandb.log by @vwrj in https://github.com/wandb/wandb/pull/3130
- Fix missing cursor in ProjectArtifactCollections by @KyleGoyette in https://github.com/wandb/wandb/pull/3108
- Fix windows table logging classes issue by @vwrj in https://github.com/wandb/wandb/pull/3145
- Gracefully handle string labels in wandb.sklearn.plot.classifier.calibration_curve by @acrellin in https://github.com/wandb/wandb/pull/3159
- Do not display login warning when calling wandb.sweep() by @acrellin in https://github.com/wandb/wandb/pull/3162

#### :broom: Cleanup

- Drop python2 backport deps (enum34, subprocess32, configparser) by @jbylund in https://github.com/wandb/wandb/pull/3004
- Settings refactor by @dmitryduev in https://github.com/wandb/wandb/pull/3083

## New Contributors

- @jbylund made their first contribution in https://github.com/wandb/wandb/pull/3004
- @acrellin made their first contribution in https://github.com/wandb/wandb/pull/3159

**Full Changelog**: https://github.com/wandb/wandb/compare/v0.12.9...v0.12.10

## 0.12.9 (December 16, 2021)

#### :bug: Bug Fix

- Fix regression in `upload_file()` exception handler by @raubitsj in https://github.com/wandb/wandb/pull/3059

**Full Changelog**: https://github.com/wandb/wandb/compare/v0.12.8...v0.12.9

## 0.12.8 (December 16, 2021)

#### :nail_care: Enhancement

- Update contributing guide and dev env setup tool by @dmitryduev in https://github.com/wandb/wandb/pull/2968
- Improve `wandb_callback` for LightGBM (#2945) by @ayulockin in https://github.com/wandb/wandb/pull/3024

#### :bug: Bug Fix

- Reduce GPU memory usage when generating histogram of model weights by @TOsborn in https://github.com/wandb/wandb/pull/2927
- Support mixed classes in bounding box and image mask annotation layers by @tssweeney in https://github.com/wandb/wandb/pull/2914
- Add max-jobs and launch async args by @stephchen in https://github.com/wandb/wandb/pull/2925
- Support lists of Summary objects encoded as strings to wandb.tensorboard.log by @dmitryduev in https://github.com/wandb/wandb/pull/2934
- Fix handling of 0 dim np arrays by @rpitonak in https://github.com/wandb/wandb/pull/2954
- Fix handling of empty default config file by @vwrj in https://github.com/wandb/wandb/pull/2957
- Add service backend using sockets (support fork) by @raubitsj in https://github.com/wandb/wandb/pull/2892
- Send git port along with url when sending git repo by @KyleGoyette in https://github.com/wandb/wandb/pull/2959
- Add support raw ip addresses for launch by @KyleGoyette in https://github.com/wandb/wandb/pull/2950
- Tables no longer serialize and hide 1d NDArrays by @tssweeney in https://github.com/wandb/wandb/pull/2976
- Fix artifact file uploads to S3 stores by @annirudh in https://github.com/wandb/wandb/pull/2999
- Send uploaded file list on file stream heartbeats by @annirudh in https://github.com/wandb/wandb/pull/2978
- Add support for keras experimental layers by @KyleGoyette in https://github.com/wandb/wandb/pull/2776
- Fix `from wandb import magic` to not require tensorflow by @raubitsj in https://github.com/wandb/wandb/pull/3021
- Fix launch permission error by @KyleGoyette in https://github.com/wandb/wandb/pull/3038

**Full Changelog**: https://github.com/wandb/wandb/compare/v0.12.7...v0.12.8

## 0.12.7 (November 18, 2021)

#### :bug: Bug Fix

- Fix issue where console log streaming was causing excessive network traffic by @vwrj in https://github.com/wandb/wandb/pull/2786
- Metaflow: Make optional dependencies actually optional by @andrewtruong in https://github.com/wandb/wandb/pull/2842
- Fix docstrings for wandb.watch and ValidationDataLogger by @charlesfrye in https://github.com/wandb/wandb/pull/2849
- Prevent launch agent from sending runs to a different project or entity by @KyleGoyette in https://github.com/wandb/wandb/pull/2872
- Fix logging pr_curves through tensorboard by @KyleGoyette in https://github.com/wandb/wandb/pull/2876
- Prevent TPU monitoring from reporting invalid metrics when not available by @kptkin in https://github.com/wandb/wandb/pull/2753
- Make import order dependencies for WandbCallback more robust by @kptkin in https://github.com/wandb/wandb/pull/2807
- Fix a bug in feature importance plotting to handle matrices of different shapes by @dannygoldstein in https://github.com/wandb/wandb/pull/2811
- Fix base url handling to allow trailing / by @kptkin in https://github.com/wandb/wandb/pull/2910
- Prevent wandb.agent() from sending too many heartbeats impacting rate limits by @dannygoldstein in https://github.com/wandb/wandb/pull/2923
- Redact sensitive information from debug logs by @raubitsj in https://github.com/wandb/wandb/pull/2931

#### :nail_care: Enhancement

- Add wandb.Molecule support for rdkit supported formats by @dmitryduev in https://github.com/wandb/wandb/pull/2902
- Add module-level docstrings for reference doc modules. by @charlesfrye in https://github.com/wandb/wandb/pull/2847
- Store launch metadata in file by @KyleGoyette in https://github.com/wandb/wandb/pull/2582
- Add Project.sweeps() public API call to view all sweeps in a project by @stephchen in https://github.com/wandb/wandb/pull/2729
- Ensures API key prompt remains captive when user enters nothing by @dannygoldstein in https://github.com/wandb/wandb/pull/2721
- Refactors wandb.sklearn into submodules by @charlesfrye in https://github.com/wandb/wandb/pull/2869
- Support code artifacts in wandb launch by @KyleGoyette in https://github.com/wandb/wandb/pull/2860
- Improve launch agent (async, stop, heartbeat updates) by @stephchen in https://github.com/wandb/wandb/pull/2871
- Improve usage and error messages for anonymous mode by @kimjyhello in https://github.com/wandb/wandb/pull/2823
- Add example on how to find runs with wandb.Api().runs(...) matching a regex by @dmitryduev in https://github.com/wandb/wandb/pull/2926

**Full Changelog**: https://github.com/wandb/wandb/compare/v0.12.6...v0.12.7

## 0.12.6 (October 27, 2021)

#### :bug: Bug Fix

- Fix sklearn `plot_calibration_curve()` issue breaking the provided model by @vwrj in https://github.com/wandb/wandb/pull/2791
- Fix CondaEnvExportError by redirecting stderr by @charlesfrye in https://github.com/wandb/wandb/pull/2814
- Fix `use_artifact()` when specifying an artifact from a different project by @KyleGoyette in https://github.com/wandb/wandb/pull/2832

#### :nail_care: Enhancement

- Add metric names to pr curve charts in tensorboard by @vanpelt in https://github.com/wandb/wandb/pull/2822

**Full Changelog**: https://github.com/wandb/wandb/compare/v0.12.5...v0.12.6

## 0.12.5 (October 19, 2021)

#### :bug: Bug Fix

- Report errors for invalid characters in logged media keys on windows
- Handle errors when probing for TPUs in unsupported environments
- Fixed bug where `%%wandb` followed by wandb.init() does not display run links
- Fixed api.runs() to correctly return all runs for the current entity/project

#### :nail_care: Enhancement

- Add `wandb.require(experiment="service")` to improve multiprocessing support
- Add support for swappable artifacts in launch context
- Add `wandb.login(timeout=)` support for jupyter environments
- Add ability to disable git ref saving with `WANDB_DISABLE_GIT`
- Support newer versions of pytest-mock and PyYAML
- Add ability to delete artifacts with aliases: `artifact.delete(delete_aliases=True)`
- Add `unwatch()` method to the Run object

## 0.12.4 (October 5, 2021)

#### :bug: Bug Fix

- Fix regression introduced in 0.12.2 causing network access when `WANDB_MODE=offline`

## 0.12.3 (September 30, 2021)

#### :bug: Bug Fix

- Fixes the grid search stopping condition in the local controller

#### :nail_care: Enhancement

- New jupyter magic for displaying runs, sweeps, and projects `%wandb path/to/run -h 1024`
- We no longer display run iframe by default in jupyter, add `%%wandb` to a cell to display a run
- Makes api key prompting retry indefinitely on malformed input
- Invite users to teams via the api `api.team("team_name").invite("username_or_email")`
- Remove users from a team via the api `api.team("team_name").members[0].delete()`
- Create service accounts via the api `api.team("team_name").create_service_account("Description")`
- Manage api keys via the api `api.user("username_or_email").generate_api_key()`
- Add pytorch profiling trace support with `wandb.profiler.torch_trace_handler()`

## 0.12.2 (September 15, 2021)

#### :bug: Bug Fix

- Fix tensorboard_sync to handle ephemeral Sagemaker tfevents files
- Fix Reports query from the public api (broken pagination and report path)
- Fix `wandb.login()` when relogin is specified (only force login once)

#### :nail_care: Enhancement

- Clean up footer output of summary and history metrics
- Clean up error message from `wandb sweep --update`
- Add warning for `wandb local` users to update their docker
- Add optional argument log_learning_curve to wandb.sklearn.plot_classifier()
- Restore frozen pip package versions when using `wandb launch`
- Add support for jupyter notebooks in launch
- Add `wandb.login()` timeout option

## 0.12.1 (August 26, 2021)

#### :bug: Bug Fix

- Fix tensorflow/keras 2.6 not logging validation examples
- Fix metrics logged through tensorboard not supporting time on x-axis
- Fix `WANDB_IGNORE_GLOBS` environment variable handling
- Fix handling when sys.stdout is configured to a custom logger
- Fix sklearn feature importance plots not matching feature names properly
- Fix an issue where colab urls were not being captured
- Save program commandline if run executable was outside cwd

#### :nail_care: Enhancement

- Add Prodigy integration to upload annotated datasets to W&B Tables
- Add initial Metaflow support
- Add experimental wandb launch support
- Add warnings that public API requests are timing out and allow override
- Improve error handling in local controller sweeps engine

## 0.12.0 (August 10, 2021)

#### :hourglass: No Longer Supported

- Remove Python 3.5 support

#### :bug: Bug Fix

- Fix issue that could cause artifact uploads to fail if artifact files are being modified
- Fix issue where `wandb.restore()` wouldn't work with runs from a sweep

#### :nail_care: Enhancement

- Improve run execution time calculation

## 0.11.2 (August 2, 2021)

#### :bug: Bug Fix

- Restore vendored graphql-core library because of network regression

## 0.11.1 (July 29, 2021)

#### :hourglass: Deprecated

- Python 3.5 will not be supported as of `wandb==0.12.0`

#### :bug: Bug Fix

- Reduce Memory Footprint of Images In Tables
- Added a dependency on graphql-core>=2.3.0
- Removed urllib3 pin to avoid conflicts, if you see urllib3 related errors run `pip install --upgrade urllib3`
- Improved Public API HTTP error messages
- Set run.dir to the generated directory name in disabled mode

#### :nail_care: Enhancement

- Adds support for native Jax array logging
- Tables now support Molecule data type
- Improve Stable-Baselines3 API by auto log model's name and always upload models at the end of training
- Implements the sweep local controller using wandb/sweeps

## 0.11.0 (July 15, 2021)

#### :hourglass: No Longer Supported

- Remove Python 2.7 support

#### :bug: Bug Fix

- Fix issue where `wandb.watch()` broke model saving in pytorch
- Fix issue where uniform sweep parameters were parsed as int_uniform
- Fix issue where file_stream thread was killed on 4xx errors

#### :nail_care: Enhancement

- Improve performance of artifact logging by making it non-blocking
- Add wandb integration for Stable-Baselines3
- Improve keras callback validation logging inference logic
- Expose sweep state via the public API
- Improve performance of sweep run fetches via the API

## 0.10.33 (June 28, 2021)

#### :bug: Bug Fix

- Fix issue where wandb restore 404ed if the run did not have a diff.patch file
- Fix issue where wandb.log raised an Exception after trying to log a pandas dataframe
- Fix issue where runs could be marked finished before files were finished uploading

#### :nail_care: Enhancement

- Disable reloading of run metadata (such as command) in resumed runs
- Allow logging of pandas dataframes by automatically converting them to W&B tables
- Fix up `log_code()` exclude fn to handle .wandb dir
- Improve handling of PyTorch model topology
- Increase config debounce interval to 30s to reduce load on WB/backend
- Improve reliability of CLI in generating sweeps with names, programs, and settings

## 0.10.32 (June 10, 2021)

#### :bug: Bug Fix

- Make `log_artifact()` more resilient to network errors
- Removed Duplicate Artifact Dependencies
- Workaround urlib3 issue on windows
- Fix regression where ipython was hanging
- Allow logging of numpy high precision floating point values
- Reduce liklyhood of collisions for file backed media or artifact objects
- Fix wandb.watch() regression when logging pytorch graphs

#### :nail_care: Enhancement

- Add support for logging joined and partitioned table
- Handle schema validation warnings for sweep configs
- Improve wandb sync to handle errors
- Add ability to label scripts and repositories who use wandb

## 0.10.31 (May 27, 2021)

#### :bug: Bug Fix

- wandb.login() did not properly persist the host parameter
- Fix issue where step information was not synced properly when syncing tensorboard directories
- Fix some unicode issues with python2.7
- Fixed bug in `plot_calibration_curve` for ComplementNB
- Fall back to not using SendFile on some linux systems
- Fix console issues where lines were truncated
- Fix console issues where console logging could block

#### :nail_care: Enhancement

- Add support for preemptible sweeps
- Add command line for sweep control
- Add support to load artifact collection properties

## 0.10.30 (May 7, 2021)

#### :bug: Bug Fix

- Found and fixed the remaining issues causing runs to be marked crashed during outages
- Improved performance for users of `define_metric`, pytorch-lightning, and aggressive config saving
- Fix issue when trying to log a cuda tensor to config or summary
- Remove dependency on torch `backward_hooks` to compute graph
- Fix an issue preventing the ability to resume runs on sagemaker
- Fix issues preventing pdb from working reliably with wandb
- Fix deprecation warning in vendored library (user submission)
- Fix logging behavior where the library was accidently outputting logs to the console
- Fix disabled mode to not create wandb dir and log files
- Renamed types to prep for Tables launch

#### :nail_care: Enhancement

- Allow renaming groups with public api

## 0.10.29 (May 3, 2021)

#### :bug: Bug Fix

- Fix more network handling issues causing runs to be marked crashed (wandb sync to recover)
- Improve logging and exception handling to improve reporting and logging of crashed processes

## 0.10.28 (April 28, 2021)

#### :bug: Bug Fix

- Fix network handling issue causing runs to be marked crashed (wandb sync to recover)
- Use `register_full_backward_hook` to support models with Dict outputs
- Allow periods in table columns
- Fix artifact cache collisions when using forked processes
- Fix issue where custom charts do not display properly with pytorch-lightning

#### :nail_care: Enhancement

- Add experimental incremental artifact support
- Improve warnings when logging is being rate limited

## 0.10.27 (April 19, 2021)

#### :bug: Bug Fix

- Fix tensorboard_sync condition where metrics at end of short run are dropped
- Fix `wandb sync` when tensorboard files are detected
- Fix api key prompt in databricks notebook

#### :nail_care: Enhancement

- Integrate DSViz into Keras WandbCallback
- Add support for conda dependencies (user submit)

## 0.10.26 (April 13, 2021)

#### :bug: Bug Fix

- Fix network handling issue where syncing stopped (use wandb sync to recover)
- Fix auth problem when using sagemaker and hugginface integrations together
- Fix handling of NaN values in tables with non floats
- Lazy load API object to prevent unnecessary file access on module load

#### :nail_care: Enhancement

- Improve error messages when using public api history accessors

## 0.10.25 (April 5, 2021)

#### :bug: Bug Fix

- Fix possible artifact cache race when using parallel artifact reads
- Fix artifact reference when `checksum=False`

#### :nail_care: Enhancement

- Release `run.define_metric()` to simplify custom x-axis and more
- Add column operators `add_column`, `get_column`, `get_index` to `wandb.Table()`

## 0.10.24 (March 30, 2021)

#### :bug: Bug Fix

- Significant fixes to stdout/stderr console logging
- Prevent excessive network when saving files with policy=`live`
- Fix errors when trying to send large updates (most common with `wandb sync`)

#### :nail_care: Enhancement

- Automatically generate `run_table` artifact for logged tables
- Add bracket notation to artifacts
- Improve URL validation when specifying server url to `wandb login`

## 0.10.23 (March 22, 2021)

#### :bug: Bug Fix

- Fix logged artifacts to be accessible after wait()
- Fix spell.run integration
- Performance fix syncing console logs with carriage returns
- Fix confusion matrix with class names and unlabeled data

#### :nail_care: Enhancement

- Add the ability to save artifacts without creating a run
- Add Foreign Table References to wandb.Table
- Allow the same runtime object to be logged to multiple artifacts
- Add experimental `run._define_metric()` support
- Warn and ignore unsupported multiprocess `wandb.log()` calls

## 0.10.22 (March 9, 2021)

#### :bug: Bug Fix

- Fix system metric logging rate in 0.10.x
- Fix Audio external reference issue
- Fix short runs with tensorboard_sync
- Ignore `wandb.init(id=)` when running a sweep
- Sanitize artifact metadata if needed

#### :nail_care: Enhancement

- Allow syncing of tfevents with `wandb sync --sync-tensorboard`

## 0.10.21 (March 2, 2021)

#### :bug: Bug Fix

- Fix artifact.get() regression since 0.10.18
- Allow 0 byte artifacts
- Fix codesaving and program name reporting

#### :nail_care: Enhancement

- Added support for glb files for `wandb.Object3D()`
- Added support for external references for `wandb.Audio()`
- Custom chart support tensorboard `pr_curves` plugin
- Support saving entire code directory in an artifact

## 0.10.20 (February 22, 2021)

#### :bug: Bug Fix

- wandb.login() now respects disabled mode
- handle exception when trying to log TPUs in colab

#### :nail_care: Enhancement

- Add `WANDB_START_METHOD=thread` to support non-multiprocessing
- Add `group` and `job_type` to Run object in the export API
- Improve artifact docstrings

## 0.10.19 (February 14, 2021)

#### :bug: Bug Fix

- Fix artifact manifest files incorrectly named with patch suffix

## 0.10.18 (February 8, 2021)

#### :nail_care: Enhancement

- Add run delete and file delete to the public API
- Align steps between `tensorboard_sync` and wandb.log() history
- Add `WANDB_START_METHOD` to allow POSIX systems to use fork
- Support mixed types in wandb.Table() with `allow_mixed_types`

#### :bug: Bug Fix

- Fix potential leaked file due to log not being closed properly
- Improve `wandb verify` to better handle network issues and report errors
- Made file downloads more deterministic with respect to filesystem caches

## 0.10.17 (February 1, 2021)

#### :bug: Bug Fix

- Fix regression seen with python 3.5
- Silence vendored watchdog warnings on mac

## 0.10.16 (February 1, 2021)

#### :nail_care: Enhancement

- Artifacts now support parallel writers for large distributed workflows.
- Artifacts support distributed tables for dataset visualization.
- Improvements to PR templates
- Added more type annotations
- Vendored watchdog 0.9.0 removing it as a dependency
- New documentation generator
- Public api now has `file.direct_url` to avoid redirects for signed urls.

#### :bug: Bug Fix

- Allow `config-defaults.yaml` to be overwritten when running sweeps
- General bug fixes and improvements to `wandb verify`
- Disabled widgets in Spyder IDE
- Fixed WANDB_SILENT in Spyder IDE
- Reference file:// artifacts respect the `name` attribute.

## 0.10.15 (January 24, 2021)

#### :nail_care: Enhancement

- Add `wandb verify` to troubleshoot local installs

#### :bug: Bug Fix

- Fix tensorboard_sync issue writing to s3
- Prevent git secrets from being stored
- Disable verbose console messages when using moviepy
- Fix artifacts with checkpoints to be more robust when overwriting files
- Fix artifacts recycled id issue

## 0.10.14 (January 15, 2021)

#### :nail_care: Enhancement

- Add wandb.Audio support to Artifacts

#### :bug: Bug Fix

- Fix wandb config regressions introduced in 0.10.13
- Rollback changes supporting media with slashes in keys

## 0.10.13 (January 11, 2021)

#### :nail_care: Enhancement

- Add support for Mac M1 GPU monitoring
- Add support for TPU monitoring
- Add setting to disable sagemaker integration

#### :bug: Bug Fix

- Fix tensorboard_sync with tensorboardX and tf1
- Fix issues logging images with slashes
- Fix custom charts issues
- Improve error messages using `wandb pull`
- Improve error messages with `wandb.Table()`
- Make sure silent mode is silent
- Fix `wandb online` to renable logging
- Multiple artifact fixes

## 0.10.12 (December 3, 2020)

#### :nail_care: Enhancement

- Add Artifact.used_by and Artifact.logged_by
- Validate type consistency when logging Artifacts
- Enhance JoinedTable to not require downloaded assets
- Add ability to recursively download dependent artifacts
- Enable gradient logging with keras and tf2+
- Validate pytorch models are passed to wandb.watch()
- Improved docstrings for public methods / objects
- Warn when image sequences are logged with different sizes

#### :bug: Bug Fix

- Fix incorrectly generated filenames in summary
- Fix anonymous mode to include the api key in URLs
- Fix pickle issue with disabled mode
- Fix artifact from_id query
- Fix handling of Tables with different image paths

## 0.10.11 (November 18, 2020)

#### :nail_care: Enhancement

- Disable wandb logging with `wandb disabled` or `wandb.init(mode="disabled")`
- Support cloning an artifact when logging wandb.Image()

#### :bug: Bug Fix

- Multiple media artifact improvements and internal refactor
- Improve handling of artifact errors
- Fix issue where notebook name was ignored
- Extend silent mode for jupyter logging
- Fix issue where vendored libraries interfered with python path
- Fix various exceptions (divide by zero, int conversion, TypeError)

## 0.10.10 (November 9, 2020)

#### :nail_care: Enhancement

- Added confusion matrix plot
- Better jupyter messages with wandb.init()/reinit/finish

#### :bug: Bug Fix

- Fix for fastai 2.1.5 (removed log_args)
- Fixed media logging when directories are changed

## 0.10.9 (November 4, 2020)

#### :nail_care: Enhancement

- Added artifact media logging (alpha)
- Add scriptable alerts
- Add url attribute for sweep public api
- Update docstrings for wandb sdk functions

#### :bug: Bug Fix

- Fix cases where offline mode was making network connections
- Fix issues with python sweeps and run stopping
- Fix logging issue where we could accidently display an api key
- Fix wandb login issues with malformed hosts
- Allow wandb.restore() to be called without wandb.init()
- Fix resuming (reusing run_id) with empty summary
- Fix artitifact download issue
- Add missing wandb.unwatch() function
- Avoid creating spurious wandb directories
- Fix collections import issue when using an old version of six

## 0.10.8 (October 22, 2020)

#### :nail_care: Enhancement

- Allow callables to be serialized

#### :bug: Bug Fix

- Fix compatibility issue with python 3.9
- Fix `wandb sync` failure introduced in 0.10.6
- Improve python agent handling of failing runs
- Fix rare condition where resuming runs does not work
- Improve symlink handling when called in thread context
- Fix issues when changing directories before calling wandb.init()

## 0.10.7 (October 15, 2020)

#### :bug: Bug Fix

- Fix issue when checking for updated releases on pypi

## 0.10.6 (October 15, 2020)

#### :bug: Bug Fix

- Make sure code saving is enabled in jupyter environments after login
- Sweep agents have extended timeout for large sweep configs
- Support WANDB_SILENT environment variable
- Warn about missing python package when logging images
- Fix wandb.restore() to apply diff patch
- Improve artifact error messages
- Fix loading of config-defaults.yaml and specified list of yaml config files

## 0.10.5 (October 7, 2020)

#### :nail_care: Enhancement

- Add new custom plots: `wandb.plot.*`
- Add new python based sweep agent: `wandb.agent()`

#### :bug: Bug Fix

- Console log fixes (tqdm on windows, fix close exceptions)
- Add more attributes to the Run object (group, job_type, urls)
- Fix sagemaker login issues
- Fix issue where plots were not uploaded until the end of run

## 0.10.4 (September 29, 2020)

#### :bug: Bug Fix

- Fix an issue where wandb.init(allow_val_change=) throws exception

## 0.10.3 (September 29, 2020)

#### :nail_care: Enhancement

- Added warning when trying to sync pre 0.10.0 run dirs
- Improved jupyter support for wandb run syncing information

#### :bug: Bug Fix

- Fix artifact download issues
- Fix multiple issues with tensorboard_sync
- Fix multiple issues with juypter/python sweeps
- Fix issue where login was timing out
- Fix issue where config was overwritten when resuming runs
- Ported sacred observer to 0.10.x release
- Fix predicted bounding boxes overwritten by ground truth boxes
- Add missing save_code parameter to wandb.init()

## 0.10.2 (September 20, 2020)

#### :nail_care: Enhancement

- Added upload_file to API
- wandb.finish() can be called without matching wandb.init()

#### :bug: Bug Fix

- Fix issue where files were being logged to wrong parallel runs
- Fix missing properties/methods -- as_dict(), sweep_id
- Fix wandb.summary.update() not updating all keys
- Code saving was not properly enabled based on UI settings
- Tensorboard now logging images before end of program
- Fix resume issues dealing with config and summary metrics

## 0.10.1 (September 16, 2020)

#### :nail_care: Enhancement

- Added sync_tensorboard ability to handle S3 and GCS files
- Added ability to specify host with login
- Improved artifact API to allow modifying attributes

#### :bug: Bug Fix

- Fix codesaving to respect the server settings
- Fix issue running wandb.init() on restricted networks
- Fix issue where we were ignoring settings changes
- Fix artifact download issues

## 0.10.0 (September 11, 2020)

#### :nail_care: Enhancement

- Added history sparklines at end of run
- Artifact improvements and API for linking
- Improved offline support and syncing
- Basic noop mode support to simplify testing
- Improved windows/pycharm support
- Run object has more modifiable properties
- Public API supports attaching artifacts to historic runs

#### :bug: Bug Fix

- Many bugs fixed due to simplifying logic

## 0.9.7 (September 8, 2020)

#### :nail_care: Enhancement

- New sacred observer available at wandb.sacred.WandbObserver
- Improved artifact reference tracking for HTTP urls

#### :bug: Bug Fix

- Print meaningful error message when runs are queried with `summary` instead of `summary_metrics`

## 0.9.6 (August 28, 2020)

#### :nail_care: Enhancement

- Sub paths of artifacts now expose an optional root directory argument to download()
- Artifact.new_file accepts an optional mode argument
- Removed legacy fastai docs as we're now packaged with fastai v2!

#### :bug: Bug Fix

- Fix yaml parsing error handling logic
- Bad spelling in torch docstring, thanks @mkkb473

## 0.9.5 (August 17, 2020)

#### :nail_care: Enhancement

- Remove unused y_probas in sklearn plots, thanks @dreamflasher
- New deletion apis for artifacts

#### :bug: Bug Fix

- Fix `wandb restore` when not logged in
- Fix artifact download paths on Windows
- Retry 408 errors on upload
- Fix mask numeric types, thanks @numpee
- Fix artifact reference naming mixup

## 0.9.4 (July 24, 2020)

#### :nail_care: Enhancement

- Default pytorch histogram logging frequency from 100 -> 1000 steps

#### :bug: Bug Fix

- Fix multiple prompts for login when using the command line
- Fix "no method rename_file" error
- Fixed edgecase histogram calculation in PyTorch
- Fix error in jupyter when saving session history
- Correctly return artifact metadata in public api
- Fix matplotlib / plotly rendering error

## 0.9.3 (July 10, 2020)

#### :nail_care: Enhancement

- New artifact cli commands!

```shell
wandb artifact put path_file_or_ref
wandb artifact get artifact:version
wandb artifact ls project_name
```

- New artifact api commands!

```python
wandb.log_artifact()
wandb.use_artifact()
wandb.Api().artifact_versions()
wandb.Api().run.used_artifacts()
wandb.Api().run.logged_artifacts()
wandb.Api().Artifact().file()
```

- Improved syncing of large wandb-history.jsonl files for wandb sync
- New Artifact.verify method to ensure the integrity of local artifacts
- Better testing harness for api commands
- Run directory now store local time instead of utc time in the name, thanks @aiyolo!
- Improvements to our doc strings across the board.
- wandb.Table now supports a `dataframe` argument for logging dataframes as tables!

#### :bug: Bug Fix

- Artifacts work in python2
- Artifacts default download locations work in Windows
- GCS references now properly cache / download, thanks @yoks!
- Fix encoding of numpy arrays to JSON
- Fix string comparison error message

## 0.9.2 (June 29, 2020)

#### :nail_care: Enhancement

- Major overhaul of artifact caching
- Configurable cache directory for artifacts
- Configurable download directory for artifacts
- New Artifact.verify method to ensure the integrity of local artifacts
- use_artifact no longer requires `type`
- Deleted artifacts can now be be recommitted
- Lidar scenes now support vectors

#### :bug: Bug Fix

- Fix issue with artifact downloads returning errors.
- Segmentation masks now handle non-unint8 data
- Fixed path parsing logic in `api.runs()`

## 0.9.1 (June 9, 2020)

#### :bug: Bug Fix

- Fix issue where files were always logged to latest run in a project.
- Fix issue where url was not display url on first call to wandb.init

## 0.9.0 (June 5, 2020)

#### :bug: Bug Fix

- Handle multiple inits in Jupyter
- Handle ValueError's when capturing signals, thanks @jsbroks
- wandb agent handles rate limiting properly

#### :nail_care: Enhancement

- wandb.Artifact is now generally available!
- feature_importances now supports CatBoost, thanks @neomatrix369

## 0.8.36 (May 11, 2020)

#### :bug: Bug Fix

- Catch all exceptions when saving Jupyter sessions
- validation_data automatically set in TF >= 2.2
- _implements_\* hooks now implemented in keras callback for TF >= 2.2

#### :nail_care: Enhancement

- Raw source code saving now disabled by default
- We now support global settings on boot to enable code saving on the server
- New `code_save=True` argument to wandb.init to enable code saving manually

## 0.8.35 (May 1, 2020)

#### :bug: Bug Fix

- Ensure cells don't hang on completion
- Fixed jupyter integration in PyCharm shells
- Made session history saving handle None metadata in outputs

## 0.8.34 (Apr 28, 2020)

#### :nail_care: Enhancement

- Save session history in jupyter notebooks
- Kaggle internet enable notification
- Extend wandb.plots.feature_importances to work with more model types, thanks @neomatrix369!

#### :bug: Bug Fix

- Code saving for jupyter notebooks restored
- Fixed thread errors in jupyter
- Ensure final history rows aren't dropped in jupyter

## 0.8.33 (Apr 24, 2020)

#### :nail_care: Enhancement

- Add default class labels for semantic segmentation
- Enhance bounding box API to be similar to semantic segmentation API

#### :bug: Bug Fix

- Increase media table rows to improve ROC/PR curve logging
- Fix issue where pre binned histograms were not being handled properly
- Handle nan values in pytorch histograms
- Fix handling of binary image masks

## 0.8.32 (Apr 14, 2020)

#### :nail_care: Enhancement

- Improve semantic segmentation image mask logging

## 0.8.31 (Mar 19, 2020)

#### :nail_care: Enhancement

- Close all open files to avoice ResourceWarnings, thanks @CrafterKolyan!

#### :bug: Bug Fix

- Parse "tensor" protobufs, fixing issues with tensorboard syncing in 2.1

## 0.8.30 (Mar 19, 2020)

#### :nail_care: Enhancement

- Add ROC, precision_recall, HeatMap, explainText, POS, and NER to wandb.plots
- Add wandb.Molecule() logging
- Capture kaggle runs for metrics
- Add ability to watch from run object

#### :bug: Bug Fix

- Avoid accidently picking up global debugging logs

## 0.8.29 (Mar 5, 2020)

#### :nail_care: Enhancement

- Improve bounding box annotations
- Log active GPU system metrics
- Only writing wandb/settings file if wandb init is called
- Improvements to wandb local command

#### :bug: Bug Fix

- Fix GPU logging on some devices without power metrics
- Fix sweep config command handling
- Fix tensorflow string logging

## 0.8.28 (Feb 21, 2020)

#### :nail_care: Enhancement

- Added code saving of main python module
- Added ability to specify metadata for bounding boxes and segmentation masks

#### :bug: Bug Fix

- Fix situations where uncommitted data from wandb.log() is not persisted

## 0.8.27 (Feb 11, 2020)

#### :bug: Bug Fix

- Fix dependency conflict with new versions of six package

## 0.8.26 (Feb 10, 2020)

#### :nail_care: Enhancement

- Add best metric and epoch to run summary with Keras callback
- Added wandb.run.config_static for environments required pickled config

#### :bug: Bug Fix

- Fixed regression causing failures with wandb.watch() and DataParallel
- Improved compatibility with python 3.8
- Fix model logging under windows

## 0.8.25 (Feb 4, 2020)

#### :bug: Bug Fix

- Fix exception when using wandb.watch() in a notebook
- Improve support for sparse tensor gradient logging on GPUs

## 0.8.24 (Feb 3, 2020)

#### :bug: Bug Fix

- Relax version dependency for PyYAML for users with old environments

## 0.8.23 (Feb 3, 2020)

#### :nail_care: Enhancement

- Added scikit-learn support
- Added ability to specify/exclude specific keys when building wandb.config

#### :bug: Bug Fix

- Fix wandb.watch() on sparse tensors
- Fix incompatibilty with ray 0.8.1
- Fix missing pyyaml requirement
- Fix "W&B process failed to launch" problems
- Improved ability to log large model graphs and plots

## 0.8.22 (Jan 24, 2020)

#### :nail_care: Enhancement

- Added ability to configure agent commandline from sweep config

#### :bug: Bug Fix

- Fix fast.ai prediction logging
- Fix logging of eager tensorflow tensors
- Fix jupyter issues with logging notebook name and wandb.watch()

## 0.8.21 (Jan 15, 2020)

#### :nail_care: Enhancement

- Ignore wandb.init() specified project and entity when running a sweep

#### :bug: Bug Fix

- Fix agent "flapping" detection
- Fix local controller not starting when sweep is pending

## 0.8.20 (Jan 10, 2020)

#### :nail_care: Enhancement

- Added support for LightGBM
- Added local board support (Experimental)
- Added ability to modify sweep configuration
- Added GPU power logging to system metrics

#### :bug: Bug Fix

- Prevent sweep agent from failing continuously when misconfigured

## 0.8.19 (Dec 18, 2019)

#### :nail_care: Enhancement

- Added beta support for ray/tune hyperopt search strategy
- Added ability to specify max runs per agent
- Improve experience starting a sweep without a project already created

#### :bug: Bug Fix

- Fix repeated wandb.Api().Run(id).scan_history() calls get updated data
- Fix early_terminate/hyperband in notebook/python environments

## 0.8.18 (Dec 4, 2019)

#### :nail_care: Enhancement

- Added min_step and max_step to run.scan_history for grabbing sub-sections of metrics
- wandb.init(reinit=True) now automatically calls wandb.join() to better support multiple runs per process

#### :bug: Bug Fix

- wandb.init(sync_tensorboard=True) works again for TensorFlow 2.0

## 0.8.17 (Dec 2, 2019)

#### :nail_care: Enhancement

- Handle tags being passed in as a string

#### :bug: Bug Fix

- Pin graphql-core < 3.0.0 to fix install errors
- TQDM progress bars update logs properly
- Oversized summary or history logs are now dropped which prevents retry hanging

## 0.8.16 (Nov 21, 2019)

#### :bug: Bug Fix

- Fix regression syncing some versions of Tensorboard since 0.8.13
- Fix network error in Jupyter

## 0.8.15 (Nov 5, 2019)

#### :bug: Bug Fix

- Fix calling wandb.init with sync_tensorboard multiple times in Jupyter
- Fix RuntimeError race when using threads and calling wandb.log
- Don't initialize Sentry when error reporting is disabled

#### :nail_care: Enhancement

- Added best_run() to wandb.sweep() public Api objects
- Remove internal tracking keys from wandb.config objects in the public Api

## 0.8.14 (Nov 1, 2019)

#### :bug: Bug Fix

- Improve large object warning when values reach maximum size
- Warn when wandb.save isn't passed a string
- Run stopping from the UI works since regressing in 0.8.12
- Restoring a file that already exists locally works
- Fixed TensorBoard incorrectly placing some keys in the wrong step since 0.8.10
- wandb.Video only accepts uint8 instead of incorrectly converting to floats
- SageMaker environment detection is now more robust
- Resuming correctly populates config
- wandb.restore respects root when run.dir is set #658
- Calling wandb.watch multiple times properly namespaces histograms and graphs

#### :nail_care: Enhancement

- Sweeps now work in Windows!
- Added sweep attribute to Run in the public api
- Added sweep link to Jupyter and terminal output
- TensorBoard logging now stores proper timestamps when importing historic results
- TensorBoard logging now supports configuring rate_limits and filtering event types
- Use simple output mirroring stdout doesn't have a file descriptor
- Write wandb meta files to the system temp directory if the local directory isn't writable
- Added beta api.reports to the public API
- Added wandb.unwatch to remove hooks from pytorch models
- Store the framework used in config.\_wandb

## 0.8.13 (Oct 15, 2019)

#### :bug: Bug Fix

- Create nested directory when videos are logged from tensorboard namespaces
- Fix race when using wandb.log `async=True`
- run.summary acts like a proper dictionary
- run.summary sub dictionaries properly render
- handle None when passing class_colors for segmentation masks
- handle tensorflow2 not having a SessionHook
- properly escape args in windows
- fix hanging login when in anonymode
- tf2 keras patch now handles missing callbacks args

#### :nail_care: Enhancement

- Updates documentation autogenerated from docstrings in /docs
- wandb.init(config=config_dict) does not update sweep specified parameters
- wandb.config object now has a setdefaults method enabling improved sweep support
- Improved terminal and jupyter message incorporating :rocket: emojii!
- Allow wandb.watch to be called multiple times on different models
- Improved support for watching multiple tfevent files
- Windows no longer requires `wandb run` simply run `python script_name.py`
- `wandb agent` now works on windows.
- Nice error message when wandb.log is called without a dict
- Keras callback has a new `log_batch_frequency` for logging metrics every N batches

## 0.8.12 (Sep 20, 2019)

#### :bug: Bug Fix

- Fix compatibility issue with python 2.7 and old pip dependencies

#### :nail_care: Enhancement

- Improved onboarding flow when creating new accounts and entering api_key

## 0.8.11 (Sep 19, 2019)

#### :bug: Bug Fix

- Fix public api returning incorrect data when config value is 0 or False
- Resumed runs no longer overwrite run names with run id

#### :nail_care: Enhancement

- Added recording of spell.run id in config

## 0.8.10 (Sep 13, 2019)

#### :bug: Bug Fix

- wandb magic handles the case of tf.keras and keras being loaded
- tensorboard logging won't drop steps if multiple loggers have different global_steps
- keras gradient logging works in the latest tf.keras
- keras validation_data is properly set in tensorflow 2
- wandb pull command creates directories if they don't exist, thanks @chmod644
- file upload batching now asserts a minimum size
- sweeps works in python2 again
- scan_history now iterates the full set of points
- jupyter will run local mode if credentials can't be obtained

#### :nail_care: Enhancement

- Sweeps can now be run from within jupyter / directly from python! https://docs.wandb.com/sweeps/python
- New openai gym integration will automatically log videos, enabled with the monitor_gym keyword argument to wandb.init
- Ray Tune logging callback in wandb.ray.WandbLogger
- New global config file in ~/.config/wandb for global settings
- Added tests for fastai, thanks @borisdayma
- Public api performance enhancements
- Deprecated username in favor of entity in the public api for consistency
- Anonymous login support enabled by default
- New wandb.login method to be used in jupyter enabling anonymous logins
- Better dependency error messages for data frames
- Initial integration with spell.run
- All images are now rendered as PNG to avoid JPEG artifacts
- Public api now has a projects field

## 0.8.9 (Aug 19, 2019)

#### :bug: Bug Fix

- run.summary updates work in jupyter before log is called
- don't require numpy to be installed
- Setting nested keys in summary works
- notebooks in nested directories are properly saved
- Don't retry 404's / better error messaging from the server
- Strip leading slashes when loading paths in the public api

#### :nail_care: Enhancement

- Small files are batch uploaded as gzipped tarballs
- TensorBoardX gifs are logged to wandb

## 0.8.8 (Aug 13, 2019)

#### :bug: Bug Fix

- wandb.init properly handles network failures on startup
- Keras callback only logs examples if data_type or input_type is set
- Fix edge case PyTorch model logging bug
- Handle patching tensorboard multiple times in jupyter
- Sweep picks up config.yaml from the run directory
- Dataframes handle integer labels
- Handle invalid JSON when querying jupyter servers

#### :nail_care: Enhancement

- fastai uses a fixed seed for example logging
- increased the max number of images for fastai callback
- new wandb.Video tag for logging video
- sync=False argument to wandb.log moves logging to a thread
- New local sweep controller for custom search logic
- Anonymous login support for easier onboarding
- Calling wandb.init multiple times in jupyter doesn't error out

## 0.8.7 (Aug 7, 2019)

#### :bug: Bug Fix

- keras callback no longer guesses input_type for 2D data
- wandb.Image handles images with 1px height

#### :nail_care: Enhancement

- wandb Public API now has `run.scan_history` to return all history rows
- wandb.config prints helpful errors if used before calling init
- wandb.summary prints helpful errors if used before calling init
- filestream api points to new url on the backend

## 0.8.6 (July 31, 2019)

#### :bug: Bug Fix

- fastai callback uses the default monitor instead of assuming val_loss
- notebook introspections handles error cases and doesn't print stacktrace on failure
- Don't print description warning when setting name
- Fixed dataframe logging error with the keras callback
- Fixed line offsets in logs when resuming runs
- wandb.config casts non-builtins before writing to yaml
- vendored backports.tempfile to address missing package on install

#### :nail_care: Enhancement

- Added `api.sweep` to the python export api for querying sweeps
- Added `WANDB_NOTEBOOK_NAME` for specifying the notebook name in cases we can't infer it
- Added `WANDB_HOST` to override hostnames
- Store if a run was run within jupyter
- wandb now supports stopping runs from the web ui
- Handle floats passed as step to `wandb.log`
- wandb.config has full unicode support
- sync the main file to wandb if code saving is enabled and it's untracked by git
- XGBoost callback: wandb.xgboost.wandb_callback()

## 0.8.5 (July 12, 2019)

#### :bug: Bug Fix

- Fixed plotly charts with large numpy arrays not rendering
- `wandb docker` works when nvidia is present
- Better error when non string keys are sent to log
- Relaxed pyyaml dependency to fix AMI installs
- Magic works in jupyter notebooks.

#### :nail_care: Enhancement

- New preview release of auto-dataframes for Keras
- Added input_type and output_type to the Keras callback for simpler config
- public api supports retrieving specific keys and custom xaxis

## 0.8.4 (July 8, 2019)

#### :bug: Bug Fix

- WANDB_IGNORE_GLOBS is respected on the final scan of files
- Unified run.id, run.name, and run.notes across all apis
- Handle funky terminal sizes when setting up our pseudo tty
- Fixed Jupyter notebook introspection logic
- run.summary.update() persists changes to the server
- tensorboard syncing is robust to invalid histograms and truncated files

#### :nail_care: Enhancement

- preview release of magic, calling wandb.init(magic=True) should automatically track config and metrics when possible
- cli now supports local installs of the backend
- fastai callback supports logging example images

## 0.8.3 (June 26, 2019)

#### :bug: Bug Fix

- image logging works in Windows
- wandb sync handles tfevents with a single timestep
- fix incorrect command in overview page for running runs
- handle histograms with > 512 bins when streaming tensorboard
- better error message when calling wandb sync on a file instead of a directory

#### :nail_care: Enhancement

- new helper function for handling hyperparameters in sweeps `wandb.config.user_items()`
- better mocking for improved testing

## 0.8.2 (June 20, 2019)

#### :bug: Bug Fix

- entity is persisted on wandb.run when queried from the server
- tmp files always use the temporary directory to avoid syncing
- raise error if file shrinks while uploading
- images log properly in windows
- upgraded pyyaml requirement to address CVE
- no longer store a history of rows to prevent memory leak

#### :nail_care: Enhancement

- summary now supports new dataframe format
- WANDB_SILENT environment variable writes all wandb messages to debug.log
- Improved error messages for windows and tensorboard logging
- output.log is uploaded at the end of each run
- metadata, requirements, and patches are uploaded at the beginning of a run
- when not running from a git repository, store the main python file
- added WANDB_DISABLE_CODE to prevent diffing and code saving
- when running in jupyter store the name of the notebook
- auto-login support for colab
- store url to colab notebook
- store the version of this library in config
- store sys.executable in metadata
- fastai callback no longer requires path
- wandb.init now accepts a notes argument
- The cli replaced the message argument with notes and name

## 0.8.1 (May 23, 2019)

#### :bug: Bug Fix

- wandb sync handles tensorboard embeddings
- wandb sync correctly handles images in tensorboard
- tf.keras correctly handles single input functional models
- wandb.Api().runs returns an iterator that's reusable
- WANDB_DIR within a hidden directory doesn't prevent syncing
- run.files() iterates over all files
- pytorch recursion too deep error

#### :nail_care: Enhancement

- wandb sync accepts an --ignore argument with globs to skip files
- run.summary now has an items() method for iterating over all keys

## 0.8.0 (May 17, 2019)

#### :bug: Bug Fix

- Better error messages on access denied
- Better error messages when optional packages aren't installed
- Urls printed to the terminal are url-escaped
- Namespaced tensorboard events work with histograms
- Public API now retries on failures and re-uses connection pool
- Catch git errors when remotes aren't pushed to origin
- Moved keras graph collection to on_train_begin to handle unbuilt models
- Handle more cases of not being able to save weights
- Updates to summary after resuming are persisted
- PyTorch histc logging fixed in 0.4.1
- Fixed `wandb sync` tensorboard import

#### :nail_care: Enhancement

- wandb.init(tensorboard=True) works with Tensorflow 2 and Eager Execution
- wandb.init(tensorboard=True) now works with tb-nightly and PyTorch
- Automatically log examples with tf.keras by adding missing validation_data
- Socket only binds to localhost for improved security and prevents firewall warnings in OSX
- Added user object to public api for getting the source user
- Added run.display_name to the public api
- Show display name in console output
- Added --tags, --job_group, and --job_type to `wandb run`
- Added environment variable for minimum time to run before considering crashed
- Added flake8 tests to CI, thanks @cclauss!

## 0.7.3 (April 15, 2019)

#### :bug: Bug Fix

- wandb-docker-run accepts image digests
- keras callback works in tensorflow2-alpha0
- keras model graph now puts input layer first

#### :nail_care: Enhancement

- PyTorch log frequency added for gradients and weights
- PyTorch logging performance enhancements
- wandb.init now accepts a name parameter for naming runs
- wandb.run.name reflects custom display names
- Improvements to nested summary values
- Deprecated wandb.Table.add_row in favor of wandb.Table.add_data
- Initial support for a fast.ai callback thanks to @borisdayma!

## 0.7.2 (March 19, 2019)

#### :bug: Bug Fix

- run.get_url resolves the default entity if one wasn't specified
- wandb restore accepts run paths with only slashes
- Fixed PyYaml deprecation warnings
- Added entrypoint shell script to manifest
- Strip newlines from cuda version

## 0.7.1 (March 14, 2019)

#### :bug: Bug Fix

- handle case insensitive docker credentials
- fix app_url for private cloud login flow
- don't retry 404's when starting sweep agents

## 0.7.0 (February 28, 2019)

#### :bug: Bug Fix

- ensure DNS lookup failures can't prevent startup
- centralized debug logging
- wandb agent waits longer to send a SIGKILL after sending SIGINT

#### :nail_care: Enhancement

- support for logging docker images with the WANDB_DOCKER env var
- WANDB_DOCKER automatically set when run in kubernetes
- new wandb-docker-run command to automatically set env vars and mount code
- wandb.restore supports launching docker for runs that ran with it
- python packages are now recorded and saved in a requirements.txt file
- cpu_count, gpu_count, gpu, os, and python version stored in wandb-metadata.json
- the export api now supports docker-like paths, i.e. username/project:run_id
- better first time user messages and login info

## 0.6.35 (January 29, 2019)

#### :bug: Bug Fix

- Improve error reporting for sweeps

## 0.6.34 (January 23, 2019)

#### :bug: Bug Fix

- fixed Jupyter logging, don't change logger level
- fixed resuming in Jupyter

#### :nail_care: Enhancement

- wandb.init now degrades gracefully if a user hasn't logged in to wandb
- added a **force** flag to wandb.init to require a machine to be logged in
- Tensorboard and TensorboardX logging is now automatically instrumented when enabled
- added a **tensorboard** to wandb.init which patches tensorboard for logging
- wandb.save handles now accepts a base path to files in sub directories
- wandb.tensorflow and wandb.tensorboard can now be accessed without directly importing
- `wandb sync` will now traverse a wandb run directory and sync all runs

## 0.6.33 (January 22, 2019)

#### :bug: Bug Fix

- Fixed race where wandb process could hang at the end of a run

## 0.6.32 (December 22, 2018)

#### :bug: Bug Fix

- Fix resuming in Jupyter on kernel restart
- wandb.save ensures files are pushed regardless of growth

#### :nail_care: Enhancement

- Added replace=True keyword to init for auto-resuming
- New run.resumed property that can be used to detect if we're resuming
- New run.step property to use for setting an initial epoch on resuming
- Made Keras callback save the best model as it improves

## 0.6.31 (December 20, 2018)

#### :bug: Bug Fix

- Really don't require numpy
- Better error message if wandb.log is called before wandb.init
- Prevent calling wandb.watch multiple times
- Handle datetime attributes in logs / plotly

#### :nail_care: Enhancement

- Add environment to sweeps
- Enable tagging in the public API and in wandb.init
- New media type wandb.Html for logging arbitrary html
- Add Public api.create_run method for custom integrations
- Added glob support to wandb.save, files save as they're written to
- Added wandb.restore for pulling files on resume

## 0.6.30 (December 6, 2018)

#### :bug: Bug Fix

- Added a timeout for generating diffs on large repos
- Fixed edge case where file syncing could hang
- Ensure all file changes are captured before exit
- Handle cases of sys.exit where code isn't passed
- Don't require numpy

#### :nail_care: Enhancement

- New `wandb sync` command that pushes a local directory to the cloud
- Support for syncing tfevents file during training
- Detect when running as TFJob and auto group
- New Kubeflow module with initial helpers for pipelines

## 0.6.29 (November 26, 2018)

#### :bug: Bug Fix

- Fixed history / summary bug

## 0.6.28 (November 24, 2018)

#### :nail_care: Enhancement

- Initial support for AWS SageMaker
- `hook_torch` renamed to `watch` with a deprecation warning
- Projects are automatically created if they don't exist
- Additional GPU memory_allocated metric added
- Keras Graph stores edges

#### :bug: Bug Fix

- PyTorch graph parsing is more robust
- Fixed PyTorch 0.3 support
- File download API supports WANDB_API_KEY authentication

## 0.6.27 (November 13, 2018)

#### :nail_care: Enhancement

- Sweeps work with new backend (early release).
- Summary tracks all history metrics unless they're overridden by directly writing
  to summary.
- Files support in data API.

#### :bug: Bug Fix

- Show ongoing media file uploads in final upload progress.

## 0.6.26 (November 9, 2018)

#### :nail_care: Enhancement

- wandb.Audio supports duration

#### :bug: Bug Fix

- Pass username header in filestream API

## 0.6.25 (November 8, 2018)

#### :nail_care: Enhancement

- New wandb.Audio data type.
- New step keyword argument when logging metrics
- Ability to specify run group and job type when calling wandb.init() or via
  environment variables. This enables automatic grouping of distributed training runs
  in the UI
- Ability to override username when using a service account API key

#### :bug: Bug Fix

- Handle non-tty environments in Python2
- Handle non-existing git binary
- Fix issue where sometimes the same image was logged twice during a Keras step

## 0.6.23 (October 19, 2018)

#### :nail_care: Enhancement

- PyTorch
  - Added a new `wandb.hook_torch` method which records the graph and logs gradients & parameters of pytorch models
  - `wandb.Image` detects pytorch tensors and uses **torchvision.utils.make_grid** to render the image.

#### :bug: Bug Fix

- `wandb restore` handles the case of not being run from within a git repo.

## 0.6.22 (October 18, 2018)

#### :bug: Bug Fix

- We now open stdout and stderr in raw mode in Python 2 ensuring tools like bpdb work.

## 0.6.21 (October 12, 2018)

#### :nail_care: Enhancement

- Catastrophic errors are now reported to Sentry unless WANDB_ERROR_REPORTING is set to false
- Improved error handling and messaging on startup

## 0.6.20 (October 5, 2018)

#### :bug: Bug Fix

- The first image when calling wandb.log was not being written, now it is
- `wandb.log` and `run.summary` now remove whitespace from keys

## 0.6.19 (October 5, 2018)

#### :bug: Bug Fix

- Vendored prompt_toolkit < 1.0.15 because the latest ipython is pinned > 2.0
- Lazy load wandb.h5 only if `summary` is accessed to improve Data API performance

#### :nail_care: Enhancement

- Jupyter
  - Deprecated `wandb.monitor` in favor of automatically starting system metrics after the first wandb.log call
  - Added new **%%wandb** jupyter magic method to display live results
  - Removed jupyter description iframe
- The Data API now supports `per_page` and `order` options to the `api.runs` method
- Initial support for wandb.Table logging
- Initial support for matplotlib logging<|MERGE_RESOLUTION|>--- conflicted
+++ resolved
@@ -11,9 +11,6 @@
 
 ## Unreleased
 
-<<<<<<< HEAD
-## [0.18.1] - 2024-09-16
-=======
 ### Added
 
 - Add a boolean `overwrite` param to `Artifact.add()`/`Artifact.add_file()` to allow overwrite of previously-added artifact files (@tonyyli-wandb in https://github.com/wandb/wandb/pull/8553)
@@ -81,7 +78,6 @@
 
 - Add `upsert_run_queue` method to `wandb.Api`. (@bcsherma in https://github.com/wandb/wandb/pull/8348)
 - Add `tags` parameter to `wandb.Api.artifacts()` to filter artifacts by tag. (@moredatarequired in https://github.com/wandb/wandb/pull/8441)
->>>>>>> cf3c7cb8
 
 ### Fixed
 
