--- conflicted
+++ resolved
@@ -458,11 +458,7 @@
           name: "Run nox tests: <<parameters.session_base>>"
           no_output_timeout: 10m
           command: "\
-<<<<<<< HEAD
-            nox -s 'unit_tests-\
-=======
             nox -db uv -s '<<parameters.session_base>>-\
->>>>>>> 83d5fe71
               <<parameters.python_version_major>>.\
               <<parameters.python_version_minor>>\
               (core=<<parameters.core>>)'"
@@ -1578,28 +1574,18 @@
           session_base: unit_tests
           codecov_flags: unit
 
-          # filters:
-          #   branches:
-          #     only:
-          #       # - main
-          #       - /^release-.*/
-          #       - /^.*-ci-win$/
+          filters:
+            branches:
+              only:
+                # - main
+                - /^release-.*/
+                - /^.*-ci-win$/
 
           matrix:
             parameters:
               python_version_major: [3]
               python_version_minor: [9, 12]
               core: ["True", "False"]
-<<<<<<< HEAD
-            # exclude:
-            #   - core: "True"
-            #     python_version_major: 3
-            #     python_version_minor: 9
-            #   - core: "True"
-            #     python_version_major: 3
-            #     python_version_minor: 12
-=======
->>>>>>> 83d5fe71
 
 
           parallelism: 4
