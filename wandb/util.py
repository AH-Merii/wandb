--- conflicted
+++ resolved
@@ -363,13 +363,8 @@
     required: Optional[Union[str, bool]] = None,
     lazy: bool = True,
 ) -> Any:
-<<<<<<< HEAD
-    """
-    Return module or None. Absolute import is required.
-=======
     """Return module or None. Absolute import is required.
 
->>>>>>> 5eb6e640
     :param (str) name: Dot-separated module path. E.g., 'scipy.stats'.
     :param (str) required: A string to raise a ValueError if missing
     :param (bool) lazy: If True, return a lazy loader for the module.
