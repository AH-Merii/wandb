--- conflicted
+++ resolved
@@ -1308,21 +1308,7 @@
 def download_file_from_url(
     dest_path: str, source_url: str, auth: Optional[AuthBase | Tuple[str, str]] = None
 ) -> None:
-<<<<<<< HEAD
     response = requests.get(source_url, auth=auth, stream=True, timeout=5)  # type: ignore
-=======
-    auth = None
-    if not _thread_local_api_settings.cookies:
-        auth = ("api", api_key or "")
-    response = requests.get(
-        source_url,
-        auth=auth,
-        headers=_thread_local_api_settings.headers,
-        cookies=_thread_local_api_settings.cookies,
-        stream=True,
-        timeout=5,
-    )
->>>>>>> c99ead95
     response.raise_for_status()
 
     if os.sep in dest_path:
@@ -1333,6 +1319,7 @@
 
 
 def download_file_into_memory(source_url: str, api_key: Optional[str] = None) -> bytes:
+    # TODO: fix auth here
     auth = None
     if not _thread_local_api_settings.cookies:
         auth = ("api", api_key or "")
