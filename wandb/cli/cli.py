--- conflicted
+++ resolved
@@ -14,8 +14,8 @@
 import textwrap
 import time
 import traceback
-from urllib.parse import urlparse, parse_qs
 from functools import wraps
+from urllib.parse import parse_qs, urlparse
 
 import click
 import yaml
@@ -1342,10 +1342,6 @@
     "--url",
     "-u",
     default=None,
-<<<<<<< HEAD
-=======
-    hidden=True,
->>>>>>> d3a97408
     help="a wandb client registration URL, this is generated in the UI",
 )
 @display_error
@@ -1361,7 +1357,7 @@
     logger.info(
         f"=== Launch-agent called with kwargs {locals()}  CLI Version: {wandb.__version__} ==="
     )
-<<<<<<< HEAD
+    wandb._sentry.configure_scope(process_context="launch_agent")
     if url is not None:
         login_settings = dict(_cli_only_mode=True, _service_account_mode=True)
         parsed = urlparse(url)
@@ -1374,13 +1370,6 @@
         token = parsed.password
         wandb.setup(settings=login_settings)
         wandb.login(key=token, host=host, force=True, relogin=True)
-=======
-    wandb._sentry.configure_scope(process_context="launch_agent")
-    if url is not None:
-        raise LaunchError(
-            "--url is not supported in this version, upgrade with: pip install -u wandb"
-        )
->>>>>>> d3a97408
 
     from wandb.sdk.launch import launch as wandb_launch
 
