"""W&B rich data types like Image, Audio, etc. and JSON conversion functions.

A lot of functions take a "key" parameter. These are the dot-separated
Summary/History keys that we use on the front end.

Many also take a "step" parameter. These should be integer step numbers for
values saved in History and the string "summary" for values saved in Summary.

Values saved in History may incidentally also appear in Summary. In this case,
their "step" is still the History step number. Only if the value is put
directly into the Summary without being stored in History is its step set
to "summary".

The "to_json" functions in W&B are named loosely: they actually return Python
dict's or lists that are meant to be serialized to JSON. Some of them do even
more than this. They write something big to a file, then return a "JSON" blob
that refers to it across Runs.
"""

from __future__ import print_function

import hashlib
import itertools
import json
import pprint
import shutil
from six.moves import queue

import backports.tempfile
import collections
import os
import io
import logging
import six
import wandb
import uuid
import json
import codecs
from wandb import util


# Staging directory so we can encode raw data into files, then hash them before
# we put them into the Run directory to be uploaded.
MEDIA_TMP = backports.tempfile.TemporaryDirectory('wandb-media')


DATA_FRAMES_SUBDIR = os.path.join('media', 'data_frames')


def nest(thing):
    """Use tensorflows nest function if available, otherwise just wrap object in an array"""
    tfutil = util.get_module('tensorflow.python.util')
    if tfutil:
        return tfutil.nest.flatten(thing)
    else:
        return [thing]


def history_dict_to_json(run, payload, step=None):
    """Converts a History row dict's elements so they're friendly for JSON serialization.
    """
    if step is None:
        # We should be at the top level of the History row; assume this key is set.
        step = payload['_step']

    for key, val in six.iteritems(payload):
        if isinstance(val, dict):
            payload[key] = history_dict_to_json(run, val, step=step)
        else:
            payload[key] = val_to_json(run, key, val, step=step)

    return payload


def val_to_json(run, key, val, step='summary'):
    """Converts a wandb datatype to its JSON representation.
    """
    converted = val
    typename = util.get_full_typename(val)

    if util.is_pandas_data_frame(val):
        assert step == 'summary', "We don't yet support DataFrames in History."
        return data_frame_to_json(val, run, key, step)
    elif util.is_matplotlib_typename(typename):
        # This handles plots with images in it because plotly doesn't support it
        # TODO: should we handle a list of plots?
        val = util.ensure_matplotlib_figure(val)
        if any(len(ax.images) > 0 for ax in val.axes):
            PILImage = util.get_module(
                "PIL.Image", required="Logging plots with images requires pil: pip install pillow")
            buf = six.BytesIO()
            val.savefig(buf)
            val = Image(PILImage.open(buf))
        else:
            converted = plot_to_json(val)
    elif util.is_plotly_typename(typename):
<<<<<<< HEAD
        converted = plot_to_json(val)
    elif isinstance(val, collections.Sequence) and all(isinstance(v, WBValue) for v in val):
        # This check will break down if Image/Audio/... have child classes.
        if len(val) and isinstance(val[0], BatchableMedia) and all(isinstance(v, type(val[0])) for v in val):
            try:
                return val[0].seq_to_json(val, run, key, step)
            except TypeError:
                pass

        # TODO(adrian): Good idea to pass on the same key here? Maybe include
        # the array index?
        # There is a bug here: if this array contains two arrays of the same type of
        # anonymous media objects, their eventual names will collide.
        return [val_to_json(run, key, v, step=step) for v in val]

    if isinstance(val, WBValue):
        if isinstance(val, Media) and not val.is_bound():
            val.bind_to_run(run, key, step)
        return val.to_json()

=======
        converted = util.convert_plots(val)
    if isinstance(val, IterableMedia):
        val = [val]

    if isinstance(val, collections.Sequence) and len(val) > 0:
        is_media = [isinstance(v, IterableMedia) for v in val]
        if all(is_media):
            cwd = wandb.run.dir if wandb.run else "."
            if step is None:
                step = "summary"
            if isinstance(val[0], Image):
                converted = Image.transform(val, cwd,
                                            "{}_{}.jpg".format(key, step))
            elif isinstance(val[0], Audio):
                converted = Audio.transform(val, cwd, key, step)
            elif isinstance(val[0], Html):
                converted = Html.transform(val, cwd, key, step)
            elif isinstance(val[0], Object3D):
                converted = Object3D.transform(val, cwd, key, step)
        elif any(is_media):
            raise ValueError(
                "Mixed media types in the same list aren't supported")
    elif isinstance(val, Histogram):
        converted = Histogram.transform(val)
    elif isinstance(val, Graph):
        if mode == "history":
            raise ValueError("Graphs are only supported in summary")
        converted = Graph.transform(val)
    elif isinstance(val, Table):
        converted = Table.transform(val)
>>>>>>> 1fd72535
    return converted


class WBValue(object):
    """Parent class for things that can be converted to JSON objects and
    stored in Summary, History, DataFrames, etc.

    The JSON objects will always have a _type attribute that indicates how
    to interpret the other fields.

    We picked the name "WBValue" to match what we call it on the front end.
    """
    def to_json(self):
        """
        """
        raise NotImplementedError


def plot_to_json(obj):
    if util.is_matplotlib_typename(util.get_full_typename(obj)):
        tools = util.get_module(
            "plotly.tools", required="plotly is required to log interactive plots, install with: pip install plotly or convert the plot to an image with `wandb.Image(plt)`")
        obj = tools.mpl_to_plotly(obj)

    if util.is_plotly_typename(util.get_full_typename(obj)):
        return {"_type": "plotly", "plot": obj.to_plotly_json()}
    else:
        return obj


def data_frame_to_json(df, run, key, step):
    """Encode a Pandas DataFrame into the JSON/backend format.

    Writes the data to a file and returns a dictionary that we use to represent
    it in `Summary`'s.

    Arguments:
        df (pandas.DataFrame): The DataFrame. Must not have columns named
            "wandb_run_id" or "wandb_data_frame_id". They will be added to the
            DataFrame here.
        run (wandb_run.Run): The Run the DataFrame is associated with. We need
            this because the information we store on the DataFrame is derived
            from the Run it's in.
        key (str): Name of the DataFrame, ie. the summary key path in which it's
            stored. This is for convenience, so people exploring the
            directory tree can have some idea of what is in the Parquet files.
        step: History step or "summary".

    Returns:
        A dict representing the DataFrame that we can store in summaries or
        histories. This is the format:
        {
            '_type': 'data-frame',
                # Magic field that indicates that this object is a data frame as
                # opposed to a normal dictionary or anything else.
            'id': 'asdf',
                # ID for the data frame that is unique to this Run.
            'format': 'parquet',
                # The file format in which the data frame is stored. Currently can
                # only be Parquet.
            'project': 'wfeas',
                # (Current) name of the project that this Run is in. It'd be
                # better to store the project's ID because we know it'll never
                # change but we don't have that here. We store this just in
                # case because we use the project name in identifiers on the
                # back end.
            'path': 'media/data_frames/sdlk.parquet',
                # Path to the Parquet file in the Run directory.
        }
    """
    pandas = util.get_module("pandas")
    fastparquet = util.get_module("fastparquet")
    if not pandas or not fastparquet:
        raise wandb.Error("Failed to save data frame: unable to import either pandas or fastparquet.")

    data_frame_id = util.generate_id()

    df = df.copy()  # we don't want to modify the user's DataFrame instance.

    for col_name, series in df.items():
        for i, val in enumerate(series):
            if isinstance(val, WBValue):
                series.iat[i] = six.text_type(json.dumps(val_to_json(run, key, val, step)))

    # We have to call this wandb_run_id because that name is treated specially by
    # our filtering code
    df['wandb_run_id'] = pandas.Series(
        [six.text_type(run.name)] * len(df.index), index=df.index)

    df['wandb_data_frame_id'] = pandas.Series(
        [six.text_type(data_frame_id)] * len(df.index), index=df.index)
    frames_dir = os.path.join(run.dir, DATA_FRAMES_SUBDIR)
    util.mkdir_exists_ok(frames_dir)
    path = os.path.join(frames_dir, '{}-{}.parquet'.format(key, data_frame_id))
    fastparquet.write(path, df)

    return {
        'id': data_frame_id,
        '_type': 'data-frame',
        'format': 'parquet',
        'project': run.project_name(),  # we don't have the project ID here
        'entity': run.entity,
        'run': run.name,
        'path': path,
    }


class Graph(WBValue):
    def __init__(self, format="keras"):
        self.format = format
        self.nodes = []
        self.nodes_by_id = {}
        self.edges = []
        self.loaded = False
        self.criterion = None
        self.criterion_passed = False
        self.root = None  # optional root Node if applicable

    def to_json(self):
        return {"_type": "graph", "format": self.format,
                "nodes": [node.to_json() for node in self.nodes],
                "edges": [edge.to_json() for edge in self.edges]}

    def __getitem__(self, nid):
        return self.nodes_by_id[nid]

    def pprint(self):
        for edge in self.edges:
            pprint.pprint(edge.attributes)
        for node in self.nodes:
            pprint.pprint(node.attributes)

    def add_node(self, node=None, **node_kwargs):
        if node is None:
            node = Node(**node_kwargs)
        elif node_kwargs:
            raise ValueError('Only pass one of either node ({node}) or other keyword arguments ({node_kwargs})'.format(
                node=node, node_kwargs=node_kwargs))
        self.nodes.append(node)
        self.nodes_by_id[node.id] = node

        return node

    def add_edge(self, from_node, to_node):
        edge = Edge(from_node, to_node)
        self.edges.append(edge)

        return edge

    @classmethod
    def from_keras(cls, model):
        graph = cls()
        # Shamelessly copied from keras/keras/utils/layer_utils.py

        if model.__class__.__name__ == 'Sequential':
            sequential_like = True
        elif not hasattr(model, "_is_graph_network") or not model._is_graph_network:
            # We treat subclassed models as a simple sequence of layers,
            # for logging purposes.
            sequential_like = True
        else:
            sequential_like = True
            nodes_by_depth = model._nodes_by_depth.values()
            nodes = []
            for v in nodes_by_depth:
                if (len(v) > 1) or (len(v) == 1 and len(v[0].inbound_layers) > 1):
                    # if the model has multiple nodes
                    # or if the nodes have multiple inbound_layers
                    # the model is no longer sequential
                    sequential_like = False
                    break
                nodes += v
            if sequential_like:
                # search for shared layers
                for layer in model.layers:
                    flag = False
                    if hasattr(layer, "_inbound_nodes"):
                        for node in layer._inbound_nodes:
                            if node in nodes:
                                if flag:
                                    sequential_like = False
                                    break
                                else:
                                    flag = True
                    if not sequential_like:
                        break

        relevant_nodes = None
        if sequential_like:
            # header names for the different log elements
            to_display = ['Layer (type)', 'Output Shape', 'Param #']
        else:
            relevant_nodes = []
            for v in model._nodes_by_depth.values():
                relevant_nodes += v

        layers = model.layers
        for i in range(len(layers)):
            node = Node.from_keras(layers[i])
            if hasattr(layers[i], '_inbound_nodes'):
                for in_node in layers[i]._inbound_nodes:
                    if relevant_nodes and in_node not in relevant_nodes:
                        # node is not part of the current network
                        continue
                    for in_layer in nest(in_node.inbound_layers):
                        inbound_keras_node = Node.from_keras(in_layer)

                        if (inbound_keras_node.id not in graph.nodes_by_id):
                            graph.add_node(inbound_keras_node)
                        inbound_node = graph.nodes_by_id[inbound_keras_node.id]

                        graph.add_edge(inbound_node, node)
            graph.add_node(node)
        return graph


class Node(WBValue):
    def __init__(self, id=None, name=None, class_name=None, size=None, parameters=None, output_shape=None, is_output=None, num_parameters=None, node=None):
        self._attributes = {'name': None}
        self.in_edges = {}  # indexed by source node id
        self.out_edges = {}  # indexed by dest node id
        # optional object (eg. PyTorch Parameter or Module) that this Node represents
        self.obj = None

        if node is not None:
            self._attributes.update(node._attributes)
            del self._attributes['id']
            self.obj = node.obj

        if id is not None:
            self.id = id
        if name is not None:
            self.name = name
        if class_name is not None:
            self.class_name = class_name
        if size is not None:
            self.size = size
        if parameters is not None:
            self.parameters = parameters
        if output_shape is not None:
            self.output_shape = output_shape
        if is_output is not None:
            self.is_output = is_output
        if num_parameters is not None:
            self.num_parameters = num_parameters

    def to_json(self):
        return self._attributes

    def __repr__(self):
        return repr(self._attributes)

    @property
    def id(self):
        """Must be unique in the graph"""
        return self._attributes.get('id')

    @id.setter
    def id(self, val):
        self._attributes['id'] = val
        return val

    @property
    def name(self):
        """Usually the type of layer or sublayer"""
        return self._attributes.get('name')

    @name.setter
    def name(self, val):
        self._attributes['name'] = val
        return val

    @property
    def class_name(self):
        """Usually the type of layer or sublayer"""
        return self._attributes.get('class_name')

    @class_name.setter
    def class_name(self, val):
        self._attributes['class_name'] = val
        return val

    @property
    def functions(self):
        return self._attributes.get('functions', [])

    @functions.setter
    def functions(self, val):
        self._attributes["functions"] = val
        return val

    @property
    def parameters(self):
        return self._attributes.get('parameters', [])

    @parameters.setter
    def parameters(self, val):
        self._attributes["parameters"] = val
        return val

    @property
    def size(self):
        return self._attributes.get('size')

    @size.setter
    def size(self, val):
        """Tensor size"""
        self._attributes['size'] = tuple(val)
        return val

    @property
    def output_shape(self):
        return self._attributes.get('output_shape')

    @output_shape.setter
    def output_shape(self, val):
        """Tensor output_shape"""
        self._attributes['output_shape'] = val
        return val

    @property
    def is_output(self):
        return self._attributes.get('is_output')

    @is_output.setter
    def is_output(self, val):
        """Tensor is_output"""
        self._attributes['is_output'] = val
        return val

    @property
    def num_parameters(self):
        return self._attributes.get('num_parameters')

    @num_parameters.setter
    def num_parameters(self, val):
        """Tensor num_parameters"""
        self._attributes['num_parameters'] = val
        return val

    @property
    def child_parameters(self):
        return self._attributes.get('child_parameters')

    @child_parameters.setter
    def child_parameters(self, val):
        """Tensor child_parameters"""
        self._attributes['child_parameters'] = val
        return val

    @property
    def is_constant(self):
        return self._attributes.get('is_constant')

    @is_constant.setter
    def is_constant(self, val):
        """Tensor is_constant"""
        self._attributes['is_constant'] = val
        return val

    @classmethod
    def from_keras(cls, layer):
        node = cls()

        try:
            output_shape = layer.output_shape
        except AttributeError:
            output_shape = ['multiple']

        node.id = layer.name
        node.name = layer.name
        node.class_name = layer.__class__.__name__
        node.output_shape = output_shape
        node.num_parameters = layer.count_params()

        return node


class Edge(WBValue):
    def __init__(self, from_node, to_node):
        self._attributes = {}
        self.from_node = from_node
        self.to_node = to_node

    def __repr__(self):
        temp_attr = dict(self._attributes)
        del temp_attr['from_node']
        del temp_attr['to_node']
        temp_attr['from_id'] = self.from_node.id
        temp_attr['to_id'] = self.to_node.id
        return str(temp_attr)

    def to_json(self):
        return [self.from_node.id, self.to_node.id]

    @property
    def name(self):
        """Optional, not necessarily unique"""
        return self._attributes.get('name')

    @name.setter
    def name(self, val):
        self._attributes['name'] = val
        return val

    @property
    def from_node(self):
        return self._attributes.get('from_node')

    @from_node.setter
    def from_node(self, val):
        self._attributes['from_node'] = val
        return val

    @property
    def to_node(self):
        return self._attributes.get('to_node')

    @to_node.setter
    def to_node(self, val):
        self._attributes['to_node'] = val
        return val


class Histogram(WBValue):
    MAX_LENGTH = 512

    def __init__(self, sequence=None, np_histogram=None, num_bins=64):
        """Accepts a sequence to be converted into a histogram or np_histogram can be set
        to a tuple of (values, bins_edges) as np.histogram returns i.e.

        wandb.log({"histogram": wandb.Histogram(
            np_histogram=np.histogram(data))})

        The maximum number of bins currently supported is 512
        """
        if np_histogram:
            if len(np_histogram) == 2:
                self.histogram = np_histogram[0]
                self.bins = np_histogram[1]
            else:
                raise ValueError(
                    'Expected np_histogram to be a tuple of (values, bin_edges) or sequence to be specified')
        else:
            np = util.get_module(
                "numpy", required="Auto creation of histograms requires numpy")

            self.histogram, self.bins = np.histogram(
                sequence, bins=num_bins)
            self.histogram = self.histogram.tolist()
            self.bins = self.bins.tolist()
        if len(self.histogram) > self.MAX_LENGTH:
            raise ValueError(
                "The maximum length of a histogram is %i" % self.MAX_LENGTH)
        if len(self.histogram) + 1 != len(self.bins):
            raise ValueError("len(bins) must be len(histogram) + 1")

    def to_json(self):
        return {"_type": "histogram", "values": self.histogram, "bins": self.bins}


class Table(WBValue):
    MAX_ROWS = 300

    def __init__(self, columns=["Input", "Output", "Expected"], data=None, rows=None):
        """rows is kept for legacy reasons, we use data to mimic the Pandas api
        """
        self.columns = columns
        self.data = list(rows or data or [])

    def add_row(self, *row):
        logging.warn("add_row is deprecated, use add_data")
        self.add_data(*row)

    def add_data(self, *data):
        if len(data) != len(self.columns):
            raise ValueError("This table expects {} columns: {}".format(
                len(self.columns), self.columns))
        self.data.append(list(data))

    def to_json(self):
        if len(self.data) > Table.MAX_ROWS:
            logging.warn(
                "The maximum number of rows to display per step is %i." % Table.MAX_ROWS)
        return {"_type": "table", "columns": self.columns, "data": self.data[:Table.MAX_ROWS]}


class Media(WBValue):
    """A WBValue that we store as a file outside JSON and show in a media panel
    on the front end.

    If necessary, we move or copy the file into the Run's media directory so that it gets
    uploaded.
    """

    def __init__(self, path, is_tmp=False):
        self._path = path
        self._is_tmp = is_tmp
        self._sha256 = hashlib.sha256(open(self._path, 'rb').read()).hexdigest()
        self._size = os.path.getsize(self._path)

        # The run under which this object is bound, if any.
        self._run = None

    @classmethod
    def get_media_subdir(cls):
        raise NotImplementedError

    def is_bound(self):
        return self._run is not None

    def bind_to_run(self, run, key, step, id_=None):
        """Bind this object to a particular Run.

        Calling this function is necessary so that we have somewhere specific to
        put the file associated with this object, from which other Runs can
        refer to it.
        """
        if run is None:
            raise TypeError('Argument "run" must not be None.')
        if self.is_bound():
            raise RuntimeError('Value is already bound to a Run: {}'.format(self))
        self._run = run

        # This is a flawed way of checking whether the file is already in
        # the Run directory. It'd be better to check the actual directory
        # components.
        if not os.path.realpath(self._path).startswith(os.path.realpath(self._run.dir)):
            base_path = os.path.join(self._run.dir, self.get_media_subdir())
            util.mkdir_exists_ok(base_path)

            if self._is_tmp:
                if id_ is None:
                    id_ = self._sha256[:8]

                extension = os.path.splitext(self._path)[1]
                new_path = os.path.join(base_path, '{}_{}_{}{}'.format(key, step, id_, extension))

                shutil.move(self._path, new_path)

                self._path = new_path
                self._is_tmp = False
            else:
                basename, extension = os.path.splitext(os.path.basename(self._path))
                new_path = os.path.join(base_path, '{}_{}{}'.format(basename, self._sha256[:8], extension))
                shutil.copy(self._path, new_path)
                self._path = new_path

    def to_json(self):
        """Get the JSON-friendly dict that represents this object.

        Only works if `self.bind_to_run()` has previously been called.

        The resulting dict lets you load this object into other W&B runs.
        """
<<<<<<< HEAD
        if not self.is_bound():
            raise RuntimeError('Value of type {} must be bound to a run with bind_to_run() before being serialized to JSON.'.format(type(self).__name__))

        return {
            '_type': 'file',  # TODO(adrian): This isn't (yet) a real media type we support on the frontend.
            'path': os.path.relpath(self._path, self._run.dir),  # TODO(adrian): Convert this to a path with forward slashes.
            'sha256': self._sha256,
            'size': self._size,
            'entity': self._run.entity,
            'project': self._run.project_name(),
            'run': self._run.name,
        }


class BatchableMedia(Media):
    """Parent class for Media we treat specially in batches, like images and
    thumbnails.

    Apart from images, we just use these batches to help organize files by name
    in the media directory.
    """
    @classmethod
    def seq_to_json(self, seq, run, key, step):
        raise NotImplementedError


class Audio(BatchableMedia):
    def __init__(self, data_or_path, sample_rate=None, caption=None):
        """Accepts a path to an audio file or a numpy array of audio data. 
=======
        Accepts numpy array of audio data.
>>>>>>> 1fd72535
        """
        self._duration = None
        self._sample_rate = sample_rate
        self._caption = caption

        if isinstance(data_or_path, six.string_types):
            super(Audio, self).__init__(data_or_path, is_tmp=False)
        else:
            if sample_rate == None:
                raise ValueError('Argument "sample_rate" is required when instantiating wandb.Audio with raw data.')

            soundfile = util.get_module(
                "soundfile", required='Raw audio requires the soundfile package. To get it, run "pip install soundfile"')

            tmp_path = os.path.join(MEDIA_TMP.name, util.generate_id() + '.wav')
            soundfile.write(tmp_path, data_or_path, sample_rate)
            self._duration = len(data_or_path) / float(sample_rate)

            super(Audio, self).__init__(tmp_path, is_tmp=True)

    @classmethod
    def get_media_subdir(cls):
        return os.path.join('media', 'audio')

    def to_json(self):
        json_dict = super(Audio, self).to_json()
        json_dict.update({
            '_type': 'audio-file',
            'sample_rate': self._sample_rate,
            'caption': self._caption,
        })
        return json_dict

    @classmethod
    def seq_to_json(cls, seq, run, key, step):
        audio_list = list(seq)
        for audio in audio_list:
            if not audio.is_bound():
                audio.bind_to_run(run, key, step)

        sf = util.get_module(
            "soundfile", required="wandb.Audio requires the soundfile package. To get it, run: pip install soundfile")
        base_path = os.path.join(run.dir, "media", "audio")
        util.mkdir_exists_ok(base_path)
        meta = {
            "_type": "audio",
            "count": len(audio_list),
            'audio': [a.to_json() for a in audio_list],
        }
        sample_rates = cls.sample_rates(audio_list)
        if sample_rates:
            meta["sampleRates"] = sample_rates
        durations = cls.durations(audio_list)
        if durations:
            meta["durations"] = durations
        captions = cls.captions(audio_list)
        if captions:
            meta["captions"] = captions

        return meta

    @classmethod
    def durations(cls, audio_list):
        return [a._duration for a in audio_list]

    @classmethod
    def sample_rates(cls, audio_list):
        return [a._sample_rate for a in audio_list]

    @classmethod
    def captions(cls, audio_list):
        captions = [a._caption for a in audio_list]
        if all(c is None for c in captions):
            return False
        else:
            return ['' if c == None else c for c in captions]


<<<<<<< HEAD
class Html(BatchableMedia):
=======
def isNumpyArray(data):
    np = util.get_module(
        "numpy", required="Logging raw point cloud data requires numpy")
    return isinstance(data, np.ndarray)


class Object3D(IterableMedia):
    MAX_3D_COUNT = 20
    SUPPORTED_TYPES = set(['obj', 'gltf', 'babylon', 'stl'])

    def __init__(self, data, **kwargs):
        """
        Accepts a numpy array or a 3D File of type: obj, gltf, babylon, stl

        The shape of the numpy array must be one of either:
        [[x y z],       ...] nx3
         [x y z c],     ...] nx4 where c is a category with supported range [1, 14]
         [x y z r g b], ...] nx4 where is rgb is color"""
        if hasattr(data, 'read'):
            if hasattr(data, 'seek'):
                data.seek(0)
            self.object3D = data.read()
            extension = kwargs.pop("file_type", None)
            if hasattr(data, 'name'):
                try:
                    extension = os.path.splitext(data.name)[1][1:]
                except:
                    raise ValueError(
                        "File type must have an extension")

            if extension == None:
                raise ValueError(
                    "Must pass file type keyword argument when using io objects.")

            if extension in Object3D.SUPPORTED_TYPES:
                self.extension = extension
            else:
                raise ValueError("Object 3D only supports numpy arrays or files of the type: " +
                                 ", ".join(Object3D.SUPPORTED_TYPES))
        elif isNumpyArray(data):
            if len(data.shape) == 2 and data.shape[1] in {3, 4, 6}:
                self.numpyData = data
            else:
                raise ValueError("""The shape of the numpy array must be one of either
                                    [[x y z],       ...] nx3
                                     [x y z c],     ...] nx4 where c is a category with supported range [1, 14]
                                     [x y z r g b], ...] nx4 where is rgb is color""")
        else:
            raise ValueError("data must be a numpy or a file object")

    @staticmethod
    def transform(threeD_list, out_dir, key, step):
        if len(threeD_list) > Object3D.MAX_3D_COUNT:
            logging.warn(
                "The maximum number of Object3D files to store per key is %i." % Object3D.MAX_3D_COUNT)
        base_path = os.path.join(out_dir, "media", "object3D")
        util.mkdir_exists_ok(base_path)
        truncated = threeD_list[:Object3D.MAX_3D_COUNT]

        filenames = []

        for i, obj in enumerate(truncated):
            # Encode the numpy array as json and send it to the server so we can use it
            # later when needed.
            if hasattr(obj, "numpyData"):
                data = obj.numpyData.tolist()
                filename = "{}_{}_{}.pts.json".format(
                    key, step, i)
                file_path = os.path.join(base_path, filename)
                json.dump(data, codecs.open(file_path, 'w', encoding='utf-8'),
                          separators=(',', ':'), sort_keys=True, indent=4)
            else:
                filename = "{}_{}_{}.{}".format(
                    key, step, i, obj.extension)
                file_path = os.path.join(base_path, filename)
                with open(file_path, "w") as f:
                    f.write(obj.object3D)

            filenames.append(filename)

        meta = {"_type": "object3D",
                "filenames": filenames,
                "count": len(truncated)}

        return meta


class Html(IterableMedia):
    MAX_HTML_COUNT = 100

>>>>>>> 1fd72535
    def __init__(self, data, inject=True):
        """Accepts a string or file object containing valid html

        By default we inject a style reset into the doc to make it
        look resonable, passing inject=False will disable it.
        """
        if isinstance(data, str):
            self.html = data
        elif hasattr(data, 'read'):
            if hasattr(data, 'seek'):
                data.seek(0)
            self.html = data.read()
        else:
            raise ValueError("data must be a string or an io object")
        if inject:
            self.inject_head()

        tmp_path = os.path.join(MEDIA_TMP.name, util.generate_id() + '.html')
        with open(tmp_path, 'w') as out:
            print(self.html, file=out)

        super(Html, self).__init__(tmp_path, is_tmp=True)

    def inject_head(self):
        join = ""
        if "<head>" in self.html:
            parts = self.html.split("<head>", 1)
            parts[0] = parts[0] + "<head>"
        elif "<html>" in self.html:
            parts = self.html.split("<html>", 1)
            parts[0] = parts[0] + "<html><head>"
            parts[1] = "</head>" + parts[1]
        else:
            parts = ["", self.html]
        parts.insert(
            1, '<base target="_blank"><link rel="stylesheet" type="text/css" href="https://app.wandb.ai/normalize.css" />')
        self.html = join.join(parts).strip()

    @classmethod
    def get_media_subdir(self):
        return os.path.join('media', 'html')

    @classmethod
    def seq_to_json(cls, html_list, run, key, step):
        base_path = os.path.join(run.dir, cls.get_media_subdir())
        util.mkdir_exists_ok(base_path)
        for i, h in enumerate(html_list):
            if not h.is_bound():
                h.bind_to_run(run, key, step, id_=i)
        meta = {
            "_type": "html",
            "count": len(html_list),
            'html': [h.to_json() for h in html_list]
        }
        return meta


class Image(BatchableMedia):
    MAX_THUMBNAILS = 100

    def __init__(self, data_or_path, mode=None, caption=None, grouping=None):
        """
        Accepts numpy array of image data, or a PIL image. The class attempts to infer
        the data format and converts it.

        If grouping is set to a number the interface combines N images.
        """
<<<<<<< HEAD
        self._grouping = grouping
        self._caption = caption
        self._width = None
        self._height = None
        self._image = None

        if isinstance(data_or_path, six.string_types):
            super(Image, self).__init__(data_or_path, is_tmp=False)
=======

        PILImage = util.get_module(
            "PIL.Image", required="wandb.Image requires the PIL package, to get it run: pip install pillow")
        if util.is_matplotlib_typename(util.get_full_typename(data)):
            buf = six.BytesIO()
            util.ensure_matplotlib_figure(data).savefig(buf)
            self.image = PILImage.open(buf)
        elif isinstance(data, PILImage.Image):
            self.image = data
        elif util.is_pytorch_tensor_typename(util.get_full_typename(data)):
            vis_util = util.get_module(
                "torchvision.utils", "torchvision is required to render images")
            if hasattr(data, "requires_grad") and data.requires_grad:
                data = data.detach()
            data = vis_util.make_grid(data, normalize=True)
            self.image = PILImage.fromarray(data.mul(255).clamp(
                0, 255).byte().permute(1, 2, 0).cpu().numpy())
>>>>>>> 1fd72535
        else:
            data = data_or_path

            PILImage = util.get_module(
                "PIL.Image", required='wandb.Image needs the PIL package. To get it, run "pip install pillow".')
            if util.is_matplotlib_typename(util.get_full_typename(data)):
                buf = six.BytesIO()
                util.ensure_matplotlib_figure(data).savefig(buf)
                self._image = PILImage.open(buf)
            elif isinstance(data, PILImage.Image):
                self._image = data
            elif util.is_pytorch_tensor_typename(util.get_full_typename(data)):
                vis_util = util.get_module(
                    "torchvision.utils", "torchvision is required to render images")
                if hasattr(data, "requires_grad") and data.requires_grad:
                    data = data.detach()
                data = vis_util.make_grid(data, normalize=True)
                self._image = PILImage.fromarray(data.mul(255).clamp(
                    0, 255).byte().permute(1, 2, 0).cpu().numpy())
            else:
                data = data.squeeze()  # get rid of trivial dimensions as a convenience
                self._image = PILImage.fromarray(
                    self.to_uint8(data), mode=mode or self.guess_mode(data))

            self._width, self._height = self._image.size

            tmp_path = os.path.join(MEDIA_TMP.name, util.generate_id() + '.png')
            self._image.save(tmp_path)
            super(Image, self).__init__(tmp_path, is_tmp=True)

    @classmethod
    def get_media_subdir(cls):
        return os.path.join('media', 'images')

    def to_json(self):
        json_dict = super(Image, self).to_json()
        json_dict['_type'] = 'image'

        if self._width is not None:
            json_dict['width'] = self._width
        if self._height is not None:
            json_dict['height'] = self._height
        if self._grouping:
            json_dict['grouping'] = self._grouping
        if self._caption:
            json_dict['caption'] = self._caption

        return json_dict

    def guess_mode(self, data):
        """
        Guess what type of image the np.array is representing
        """
        # TODO: do we want to support dimensions being at the beginning of the array?
        if data.ndim == 2:
            return "L"
        elif data.shape[-1] == 3:
            return "RGB"
        elif data.shape[-1] == 4:
            return "RGBA"
        else:
            raise ValueError(
                "Un-supported shape for image conversion %s" % list(data.shape))

    @classmethod
    def to_uint8(self, data):
        """
        Converts floating point image on the range [0,1] and integer images
        on the range [0,255] to uint8, clipping if necessary.
        """
        np = util.get_module(
            "numpy", required="wandb.Image requires numpy if not supplying PIL Images: pip install numpy")

        # I think it's better to check the image range vs the data type, since many
        # image libraries will return floats between 0 and 255

        # some images have range -1...1 or 0-1
        dmin = np.min(data)
        if dmin < 0:
            data = (data - np.min(data)) / np.ptp(data)
        if np.max(data) <= 1.0:
            data = (data * 255).astype(np.int32)

        #assert issubclass(data.dtype.type, np.integer), 'Illegal image format.'
        return data.clip(0, 255).astype(np.uint8)

    @classmethod
    def seq_to_json(cls, images, run, key, step):
        """
        Combines a list of images into a single sprite returning meta information
        """
        from PIL import Image as PILImage
        base = os.path.join(run.dir, cls.get_media_subdir())
        width, height = images[0]._image.size
        sprite = PILImage.new(
            mode='RGB',
            size=(width * len(images), height),
            color=(0, 0, 0, 0))
        for i, image in enumerate(images):
            if not image.is_bound():
                image.bind_to_run(run, key, step, id_=i)
        for i, image in enumerate(images[:cls.MAX_THUMBNAILS]):
            location = width * i
            sprite.paste(image._image, (location, 0))
        util.mkdir_exists_ok(base)
        sprite.save(os.path.join(base, '{}_{}.jpg'.format(key, step)), transparency=0)
        meta = {
            "width": width,
            "height": height,
            "count": len(images),
            "_type": "images",
            'images': [image.to_json() for image in images],
        }
        # TODO: hacky way to enable image grouping for now
        grouping = images[0]._grouping
        if grouping:
            meta["grouping"] = grouping
        captions = cls.captions(images[:cls.MAX_THUMBNAILS])
        if captions:
            meta["captions"] = captions
        return meta

    @classmethod
    def captions(cls, images):
        if images[0]._caption != None:
            return [i._caption for i in images]
        else:
            return False<|MERGE_RESOLUTION|>--- conflicted
+++ resolved
@@ -94,7 +94,6 @@
         else:
             converted = plot_to_json(val)
     elif util.is_plotly_typename(typename):
-<<<<<<< HEAD
         converted = plot_to_json(val)
     elif isinstance(val, collections.Sequence) and all(isinstance(v, WBValue) for v in val):
         # This check will break down if Image/Audio/... have child classes.
@@ -115,38 +114,6 @@
             val.bind_to_run(run, key, step)
         return val.to_json()
 
-=======
-        converted = util.convert_plots(val)
-    if isinstance(val, IterableMedia):
-        val = [val]
-
-    if isinstance(val, collections.Sequence) and len(val) > 0:
-        is_media = [isinstance(v, IterableMedia) for v in val]
-        if all(is_media):
-            cwd = wandb.run.dir if wandb.run else "."
-            if step is None:
-                step = "summary"
-            if isinstance(val[0], Image):
-                converted = Image.transform(val, cwd,
-                                            "{}_{}.jpg".format(key, step))
-            elif isinstance(val[0], Audio):
-                converted = Audio.transform(val, cwd, key, step)
-            elif isinstance(val[0], Html):
-                converted = Html.transform(val, cwd, key, step)
-            elif isinstance(val[0], Object3D):
-                converted = Object3D.transform(val, cwd, key, step)
-        elif any(is_media):
-            raise ValueError(
-                "Mixed media types in the same list aren't supported")
-    elif isinstance(val, Histogram):
-        converted = Histogram.transform(val)
-    elif isinstance(val, Graph):
-        if mode == "history":
-            raise ValueError("Graphs are only supported in summary")
-        converted = Graph.transform(val)
-    elif isinstance(val, Table):
-        converted = Table.transform(val)
->>>>>>> 1fd72535
     return converted
 
 
@@ -702,7 +669,6 @@
 
         The resulting dict lets you load this object into other W&B runs.
         """
-<<<<<<< HEAD
         if not self.is_bound():
             raise RuntimeError('Value of type {} must be bound to a run with bind_to_run() before being serialized to JSON.'.format(type(self).__name__))
 
@@ -732,9 +698,6 @@
 class Audio(BatchableMedia):
     def __init__(self, data_or_path, sample_rate=None, caption=None):
         """Accepts a path to an audio file or a numpy array of audio data. 
-=======
-        Accepts numpy array of audio data.
->>>>>>> 1fd72535
         """
         self._duration = None
         self._sample_rate = sample_rate
@@ -813,100 +776,101 @@
             return ['' if c == None else c for c in captions]
 
 
-<<<<<<< HEAD
-class Html(BatchableMedia):
-=======
-def isNumpyArray(data):
+def is_numpy_array(data):
     np = util.get_module(
         "numpy", required="Logging raw point cloud data requires numpy")
     return isinstance(data, np.ndarray)
 
 
-class Object3D(IterableMedia):
-    MAX_3D_COUNT = 20
+class Object3D(BatchableMedia):
     SUPPORTED_TYPES = set(['obj', 'gltf', 'babylon', 'stl'])
 
-    def __init__(self, data, **kwargs):
-        """
-        Accepts a numpy array or a 3D File of type: obj, gltf, babylon, stl
+    def __init__(self, data_or_path, **kwargs):
+        """
+        Accepts a path, a numpy array, or a 3D File of type: obj, gltf, babylon, stl.
 
         The shape of the numpy array must be one of either:
         [[x y z],       ...] nx3
          [x y z c],     ...] nx4 where c is a category with supported range [1, 14]
          [x y z r g b], ...] nx4 where is rgb is color"""
-        if hasattr(data, 'read'):
-            if hasattr(data, 'seek'):
-                data.seek(0)
-            self.object3D = data.read()
+        if hasattr(data_or_path, 'name'):
+            # if the file has a path, we just detect the type and copy it from there
+            data_or_path = data_or_path.name
+
+        if hasattr(data_or_path, 'read'):
+            if hasattr(data_or_path, 'seek'):
+                data_or_path.seek(0)
+            object3D = data_or_path.read()
+
             extension = kwargs.pop("file_type", None)
-            if hasattr(data, 'name'):
-                try:
-                    extension = os.path.splitext(data.name)[1][1:]
-                except:
-                    raise ValueError(
-                        "File type must have an extension")
-
             if extension == None:
                 raise ValueError(
                     "Must pass file type keyword argument when using io objects.")
-
-            if extension in Object3D.SUPPORTED_TYPES:
-                self.extension = extension
-            else:
+            if extension not in Object3D.SUPPORTED_TYPES:
                 raise ValueError("Object 3D only supports numpy arrays or files of the type: " +
                                  ", ".join(Object3D.SUPPORTED_TYPES))
-        elif isNumpyArray(data):
-            if len(data.shape) == 2 and data.shape[1] in {3, 4, 6}:
-                self.numpyData = data
-            else:
+
+            tmp_path = os.path.join(MEDIA_TMP.name, util.generate_id() + '.' + extension)
+            with open(tmp_path, "w") as f:
+                f.write(object3D)
+
+            super(Object3D, self).__init__(tmp_path, is_tmp=True)
+        elif isinstance(data_or_path, six.string_types):
+            path = data_or_path
+            try:
+                extension = os.path.splitext(data_or_path)[1][1:]
+            except:
+                raise ValueError(
+                    "File type must have an extension")
+            if extension not in Object3D.SUPPORTED_TYPES:
+                raise ValueError("Object 3D only supports numpy arrays or files of the type: " +
+                                 ", ".join(Object3D.SUPPORTED_TYPES))
+
+            super(Object3D, self).__init__(data_or_path, is_tmp=False)
+        elif is_numpy_array(data_or_path):
+            data = data_or_path
+
+            if len(data.shape) != 2 or data.shape[1] not in {3, 4, 6}:
                 raise ValueError("""The shape of the numpy array must be one of either
                                     [[x y z],       ...] nx3
                                      [x y z c],     ...] nx4 where c is a category with supported range [1, 14]
                                      [x y z r g b], ...] nx4 where is rgb is color""")
+
+            data = data.tolist()
+            tmp_path = os.path.join(MEDIA_TMP.name, util.generate_id() + '.pts.json')
+            json.dump(data, codecs.open(tmp_path, 'w', encoding='utf-8'),
+                      separators=(',', ':'), sort_keys=True, indent=4)
+            super(Object3D, self).__init__(tmp_path, is_tmp=True)
         else:
             raise ValueError("data must be a numpy or a file object")
 
-    @staticmethod
-    def transform(threeD_list, out_dir, key, step):
-        if len(threeD_list) > Object3D.MAX_3D_COUNT:
-            logging.warn(
-                "The maximum number of Object3D files to store per key is %i." % Object3D.MAX_3D_COUNT)
-        base_path = os.path.join(out_dir, "media", "object3D")
-        util.mkdir_exists_ok(base_path)
-        truncated = threeD_list[:Object3D.MAX_3D_COUNT]
-
-        filenames = []
-
-        for i, obj in enumerate(truncated):
-            # Encode the numpy array as json and send it to the server so we can use it
-            # later when needed.
-            if hasattr(obj, "numpyData"):
-                data = obj.numpyData.tolist()
-                filename = "{}_{}_{}.pts.json".format(
-                    key, step, i)
-                file_path = os.path.join(base_path, filename)
-                json.dump(data, codecs.open(file_path, 'w', encoding='utf-8'),
-                          separators=(',', ':'), sort_keys=True, indent=4)
-            else:
-                filename = "{}_{}_{}.{}".format(
-                    key, step, i, obj.extension)
-                file_path = os.path.join(base_path, filename)
-                with open(file_path, "w") as f:
-                    f.write(obj.object3D)
-
-            filenames.append(filename)
-
-        meta = {"_type": "object3D",
-                "filenames": filenames,
-                "count": len(truncated)}
-
-        return meta
-
-
-class Html(IterableMedia):
-    MAX_HTML_COUNT = 100
-
->>>>>>> 1fd72535
+    @classmethod
+    def get_media_subdir(self):
+        return os.path.join('media', 'object3D')
+
+    def to_json(self):
+        json_dict = super(Object3D, self).to_json()
+        json_dict['type'] = 'object3D'
+        return json_dict
+
+    @classmethod
+    def seq_to_json(cls, threeD_list, run, key, step):
+        threeD_list = list(threeD_list)
+        for i, obj in enumerate(threeD_list):
+            if not obj.is_bound():
+                obj.bind_to_run(run, key, step, id_=i)
+
+        jsons = [obj.to_json() for obj in threeD_list]
+
+        return {
+            "_type": "object3D",
+            "filenames": [j['path'] for j in jsons],
+            "count": len(jsons),
+            'objects': jsons,
+        }
+
+
+class Html(BatchableMedia):
     def __init__(self, data, inject=True):
         """Accepts a string or file object containing valid html
 
@@ -974,7 +938,7 @@
 
         If grouping is set to a number the interface combines N images.
         """
-<<<<<<< HEAD
+
         self._grouping = grouping
         self._caption = caption
         self._width = None
@@ -983,25 +947,6 @@
 
         if isinstance(data_or_path, six.string_types):
             super(Image, self).__init__(data_or_path, is_tmp=False)
-=======
-
-        PILImage = util.get_module(
-            "PIL.Image", required="wandb.Image requires the PIL package, to get it run: pip install pillow")
-        if util.is_matplotlib_typename(util.get_full_typename(data)):
-            buf = six.BytesIO()
-            util.ensure_matplotlib_figure(data).savefig(buf)
-            self.image = PILImage.open(buf)
-        elif isinstance(data, PILImage.Image):
-            self.image = data
-        elif util.is_pytorch_tensor_typename(util.get_full_typename(data)):
-            vis_util = util.get_module(
-                "torchvision.utils", "torchvision is required to render images")
-            if hasattr(data, "requires_grad") and data.requires_grad:
-                data = data.detach()
-            data = vis_util.make_grid(data, normalize=True)
-            self.image = PILImage.fromarray(data.mul(255).clamp(
-                0, 255).byte().permute(1, 2, 0).cpu().numpy())
->>>>>>> 1fd72535
         else:
             data = data_or_path
 
