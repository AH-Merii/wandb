import _thread as thread
import atexit
from collections.abc import Mapping
from datetime import timedelta
from enum import IntEnum
import functools
import glob
import json
import logging
import numbers
import os
import re
import sys
import threading
import time
import traceback
from types import TracebackType
from typing import (
    Any,
    Callable,
    Dict,
    List,
    NamedTuple,
    Optional,
    Sequence,
    TextIO,
    Tuple,
    Type,
    Union,
)
from typing import TYPE_CHECKING

import requests
import wandb
from wandb import errors
from wandb import trigger
from wandb._globals import _datatypes_set_callback
from wandb.apis import internal, public
from wandb.apis.internal import Api
from wandb.apis.public import Api as PublicApi
from wandb.proto.wandb_internal_pb2 import (
    MetricRecord,
    PollExitResponse,
    RunRecord,
)
from wandb.util import (
    _is_artifact_string,
    add_import_hook,
    parse_artifact_string,
    sentry_set_scope,
    to_forward_slash_path,
)
from wandb.viz import (
    create_custom_chart,
    custom_chart_panel_config,
    CustomChart,
    Visualize,
)

from . import wandb_artifacts
from . import wandb_config
from . import wandb_metric
from . import wandb_summary
from .interface.artifacts import Artifact as ArtifactInterface
from .interface.interface import InterfaceBase
from .interface.summary_record import SummaryRecord
from .lib import (
    config_util,
    deprecate,
    filenames,
    filesystem,
    ipython,
    module,
    proto_util,
    redirect,
    telemetry,
)
from .lib.exit_hooks import ExitHooks
from .lib.git import GitRepo
from .lib.printer import get_printer
from .lib.reporting import Reporter
from .wandb_artifacts import Artifact
from .wandb_settings import Settings, SettingsConsole
from .wandb_setup import _WandbSetup


if TYPE_CHECKING:
    from .data_types.base_types.wb_value import WBValue
    from .wandb_alerts import AlertLevel

    from .interface.artifacts import (
        ArtifactEntry,
        ArtifactManifest,
    )

    from .lib.printer import PrinterTerm, PrinterJupyter
    from wandb.proto.wandb_internal_pb2 import (
        CheckVersionResponse,
        GetSummaryResponse,
        SampledHistoryResponse,
    )


logger = logging.getLogger("wandb")
EXIT_TIMEOUT = 60
RE_LABEL = re.compile(r"[a-zA-Z0-9_-]+$")


class TeardownStage(IntEnum):
    EARLY = 1
    LATE = 2


class TeardownHook(NamedTuple):
    call: Callable[[], None]
    stage: TeardownStage


class RunStatusChecker:
    """Periodically polls the background process for relevant updates.

    For now, we just use this to figure out if the user has requested a stop.
    """

    def __init__(
        self,
        interface: InterfaceBase,
        stop_polling_interval: int = 15,
        retry_polling_interval: int = 5,
    ) -> None:
        self._interface = interface
        self._stop_polling_interval = stop_polling_interval
        self._retry_polling_interval = retry_polling_interval

        self._join_event = threading.Event()

        self._stop_thread = threading.Thread(target=self.check_status)
        self._stop_thread.name = "ChkStopThr"
        self._stop_thread.daemon = True
        self._stop_thread.start()

        self._retry_thread = threading.Thread(target=self.check_network_status)
        self._retry_thread.name = "NetStatThr"
        self._retry_thread.daemon = True
        self._retry_thread.start()

    def check_network_status(self) -> None:
        join_requested = False
        while not join_requested:
            status_response = self._interface.communicate_network_status()
            if status_response and status_response.network_responses:
                for hr in status_response.network_responses:
                    if (
                        hr.http_status_code == 200 or hr.http_status_code == 0
                    ):  # we use 0 for non-http errors (eg wandb errors)
                        wandb.termlog("{}".format(hr.http_response_text))
                    else:
                        wandb.termlog(
                            "{} encountered ({}), retrying request".format(
                                hr.http_status_code, hr.http_response_text.rstrip()
                            )
                        )
            join_requested = self._join_event.wait(self._retry_polling_interval)

    def check_status(self) -> None:
        join_requested = False
        while not join_requested:
            status_response = self._interface.communicate_stop_status()
            if status_response and status_response.run_should_stop:
                # TODO(frz): This check is required
                # until WB-3606 is resolved on server side.
                if not wandb.agents.pyagent.is_running():
                    thread.interrupt_main()
                    return
            join_requested = self._join_event.wait(self._stop_polling_interval)

    def stop(self) -> None:
        self._join_event.set()

    def join(self) -> None:
        self.stop()
        self._stop_thread.join()
        self._retry_thread.join()


def _attach(func: Callable) -> Callable:
    @functools.wraps(func)
    def wrapper(self: Type["Run"], *args: Any, **kwargs: Any) -> Any:

        # * `_attach_id` is only assigned in service hence for all non-service cases
        # it will be a passthrough.
        # * `_init_pid` is only assigned in __init__:
        #   - for non-fork case the object is shared through pickling so will be None.
        #   - for fork case the new process share mem space hence the value would be of parent process.
        if (
            getattr(self, "_attach_id", None)
            and getattr(self, "_init_pid", None) != os.getpid()
        ):
            if self._is_attaching:
                message = f"Trying to attach `{func.__name__}` while in the middle of attaching `{self._is_attaching}`"
                raise RuntimeError(message)
            self._is_attaching = func.__name__
            try:
                wandb._attach(run=self)
            except Exception as e:
                raise e
        self._is_attaching = ""
        return func(self, *args, **kwargs)

    return wrapper


class Run:
    """A unit of computation logged by wandb. Typically this is an ML experiment.

    Create a run with `wandb.init()`:
    <!--yeadoc-test:run-object-basic-->
    ```python
    import wandb

    run = wandb.init()
    ```

    There is only ever at most one active `wandb.Run` in any process,
    and it is accessible as `wandb.run`:
    <!--yeadoc-test:global-run-object-->
    ```python
    import wandb

    assert wandb.run is None

    wandb.init()

    assert wandb.run is not None
    ```
    anything you log with `wandb.log` will be sent to that run.

    If you want to start more runs in the same script or notebook, you'll need to
    finish the run that is in-flight. Runs can be finished with `wandb.finish` or
    by using them in a `with` block:
    <!--yeadoc-test:run-context-manager-->
    ```python
    import wandb

    wandb.init()
    wandb.finish()

    assert wandb.run is None

    with wandb.init() as run:
        pass  # log data here

    assert wandb.run is None
    ```

    See the documentation for `wandb.init` for more on creating runs, or check out
    [our guide to `wandb.init`](https://docs.wandb.ai/guides/track/launch).

    In distributed training, you can either create a single run in the rank 0 process
    and then log information only from that process or you can create a run in each process,
    logging from each separately, and group the results together with the `group` argument
    to `wandb.init`. For more details on distributed training with W&B, check out
    [our guide](https://docs.wandb.ai/guides/track/advanced/distributed-training).

    Currently there is a parallel `Run` object in the `wandb.Api`. Eventually these
    two objects will be merged.

    Attributes:
        summary: (Summary) Single values set for each `wandb.log()` key. By
            default, summary is set to the last value logged. You can manually
            set summary to the best value, like max accuracy, instead of the
            final value.
    """

    _telemetry_obj: telemetry.TelemetryRecord
    _telemetry_obj_active: bool
    _telemetry_obj_dirty: bool
    _telemetry_obj_flushed: bytes

    _teardown_hooks: List[TeardownHook]
    _tags: Optional[Tuple[Any, ...]]

    _entity: Optional[str]
    _project: Optional[str]
    _group: Optional[str]
    _job_type: Optional[str]
    _name: Optional[str]
    _notes: Optional[str]

    _run_obj: Optional[RunRecord]
    _run_obj_offline: Optional[RunRecord]
    # Use string literal annotation because of type reference loop
    _backend: Optional["wandb.sdk.backend.backend.Backend"]
    _internal_run_interface: Optional[
        Union[
            "wandb.sdk.interface.interface_queue.InterfaceQueue",
            "wandb.sdk.interface.interface_grpc.InterfaceGrpc",
        ]
    ]
    _wl: Optional[_WandbSetup]

    _out_redir: Optional[redirect.RedirectBase]
    _err_redir: Optional[redirect.RedirectBase]
    _redirect_cb: Optional[Callable[[str, str], None]]
    _output_writer: Optional["filesystem.CRDedupedFile"]
    _quiet: Optional[bool]

    _atexit_cleanup_called: bool
    _hooks: Optional[ExitHooks]
    _exit_code: Optional[int]

    _run_status_checker: Optional[RunStatusChecker]

    _check_version: Optional["CheckVersionResponse"]
    _sampled_history: Optional["SampledHistoryResponse"]
    _final_summary: Optional["GetSummaryResponse"]
    _poll_exit_response: Optional[PollExitResponse]

    _use_redirect: bool
    _stdout_slave_fd: Optional[int]
    _stderr_slave_fd: Optional[int]
    _artifact_slots: List[str]

    _init_pid: int
    _iface_pid: Optional[int]
    _iface_port: Optional[int]

    _attach_id: Optional[str]
    _is_attaching: str
    _settings: Settings

    def __init__(
        self,
        settings: Settings,
        config: Optional[Dict[str, Any]] = None,
        sweep_config: Optional[Dict[str, Any]] = None,
    ) -> None:
        self._init(settings=settings, config=config, sweep_config=sweep_config)

    def _init(
        self,
        settings: Settings,
        config: Optional[Dict[str, Any]] = None,
        sweep_config: Optional[Dict[str, Any]] = None,
    ) -> None:
        self._config = wandb_config.Config()
        self._config._set_callback(self._config_callback)
        self._config._set_artifact_callback(self._config_artifact_callback)
        self._config._set_settings(settings)
        self._backend = None
        self._internal_run_interface = None
        self.summary = wandb_summary.Summary(
            self._summary_get_current_summary_callback,
        )
        self.summary._set_update_callback(self._summary_update_callback)
        self._step = 0
        self._torch_history: Optional["wandb.wandb_torch.TorchHistory"] = None

        _datatypes_set_callback(self._datatypes_callback)

        self._settings = settings
        self._printer = get_printer(settings._jupyter)
        self._wl = None
        self._reporter: Optional[Reporter] = None

        self._entity = None
        self._project = None
        self._group = None
        self._job_type = None
        self._run_id = settings.run_id
        self._start_time = time.time()
        self._starting_step = 0
        self._name = None
        self._notes = None
        self._tags = None
        self._remote_url = None
        self._last_commit = None

        self._hooks = None
        self._teardown_hooks = []
        self._redirect_cb = None
        self._out_redir = None
        self._err_redir = None
        self.stdout_redirector = None
        self.stderr_redirector = None
        self._save_stdout = None
        self._save_stderr = None
        self._stdout_slave_fd = None
        self._stderr_slave_fd = None
        self._exit_code = None
        self._exit_result = None
        self._quiet = self._settings.quiet

        self._output_writer = None
        self._used_artifact_slots: Dict[str, str] = {}

        # Returned from backend request_run(), set from wandb_init?
        self._run_obj = None
        self._run_obj_offline = None

        # Created when the run "starts".
        self._run_status_checker = None

        self._check_version = None
        self._sampled_history = None
        self._final_summary = None
        self._poll_exit_response = None

        # Initialize telemetry object
        self._telemetry_obj = telemetry.TelemetryRecord()
        self._telemetry_obj_active = False
        self._telemetry_obj_flushed = b""
        self._telemetry_obj_dirty = False

        self._atexit_cleanup_called = False
        self._use_redirect = True

        # Pull info from settings
        self._init_from_settings(settings)

        # Initial scope setup for sentry. This might get changed when the
        # actual run comes back.
        sentry_set_scope(
            settings_dict=self._settings, process_context="user",
        )

        # Populate config
        config = config or dict()
        wandb_key = "_wandb"
        config.setdefault(wandb_key, dict())
        self._launch_artifact_mapping: Dict[str, Any] = {}
        self._unique_launch_artifact_sequence_names: Dict[str, Any] = {}
        if settings.save_code and settings.program_relpath:
            config[wandb_key]["code_path"] = to_forward_slash_path(
                os.path.join("code", settings.program_relpath)
            )
        if sweep_config:
            self._config.update_locked(
                sweep_config, user="sweep", _allow_val_change=True
            )

        if (
            self._settings.launch
            and self._settings.launch_config_path
            and os.path.exists(self._settings.launch_config_path)
        ):
            self._save(self._settings.launch_config_path)
            with open(self._settings.launch_config_path) as fp:
                launch_config = json.loads(fp.read())
            if launch_config.get("overrides", {}).get("artifacts") is not None:
                for key, item in (
                    launch_config.get("overrides").get("artifacts").items()
                ):
                    self._launch_artifact_mapping[key] = item
                    artifact_sequence_tuple_or_slot = key.split(":")

                    if len(artifact_sequence_tuple_or_slot) == 2:
                        sequence_name = artifact_sequence_tuple_or_slot[0].split("/")[
                            -1
                        ]
                        if self._unique_launch_artifact_sequence_names.get(
                            sequence_name
                        ):
                            self._unique_launch_artifact_sequence_names.pop(
                                sequence_name
                            )
                        else:
                            self._unique_launch_artifact_sequence_names[
                                sequence_name
                            ] = item

            launch_run_config = launch_config.get("overrides", {}).get("run_config")
            if launch_run_config:
                self._config.update_locked(
                    launch_run_config, user="launch", _allow_val_change=True
                )
        self._config._update(config, ignore_locked=True)

        # pid is set so we know if this run object was initialized by this process
        self._init_pid = os.getpid()

        # interface pid and port configured when backend is configured (See _hack_set_run)
        # TODO: using pid isnt the best for windows as pid reuse can happen more often than unix
        self._iface_pid = None
        self._iface_port = None
        self._attach_id = None
        self._is_attaching = ""

        # for now, use runid as attach id, this could/should be versioned in the future
        if self._settings._require_service:
            self._attach_id = self._settings.run_id

    def _set_iface_pid(self, iface_pid: int) -> None:
        self._iface_pid = iface_pid

    def _set_iface_port(self, iface_port: int) -> None:
        self._iface_port = iface_port

    def _telemetry_callback(self, telem_obj: telemetry.TelemetryRecord) -> None:
        self._telemetry_obj.MergeFrom(telem_obj)
        self._telemetry_obj_dirty = True
        self._telemetry_flush()

    def _telemetry_flush(self) -> None:
        if not self._telemetry_obj_active:
            return
        if not self._telemetry_obj_dirty:
            return
        if self._backend and self._backend.interface:
            serialized = self._telemetry_obj.SerializeToString()
            if serialized == self._telemetry_obj_flushed:
                return
            self._backend.interface._publish_telemetry(self._telemetry_obj)
            self._telemetry_obj_flushed = serialized
            self._telemetry_obj_dirty = False

    def _freeze(self) -> None:
        self._frozen = True

    def __setattr__(self, attr: str, value: object) -> None:
        if getattr(self, "_frozen", None) and not hasattr(self, attr):
            raise Exception("Attribute {} is not supported on Run object.".format(attr))
        super(Run, self).__setattr__(attr, value)

    @staticmethod
    def _telemetry_imports(imp: telemetry.TelemetryImports) -> None:
        telem_map = dict(
            pytorch_ignite="ignite", transformers_huggingface="transformers",
        )

        # calculate mod_map, a mapping from module_name to telem_name
        mod_map = dict()
        for desc in imp.DESCRIPTOR.fields:
            if desc.type != desc.TYPE_BOOL:
                continue
            telem_name = desc.name
            mod_name = telem_map.get(telem_name, telem_name)
            mod_map[mod_name] = telem_name

        # set telemetry field for every module loaded that we track
        mods_set = set(sys.modules)
        for mod in mods_set.intersection(mod_map):
            setattr(imp, mod_map[mod], True)

    def _update_settings(self, settings: Settings) -> None:
        self._settings = settings
        self._init_from_settings(settings)

    def _init_from_settings(self, settings: Settings) -> None:
        if settings.entity is not None:
            self._entity = settings.entity
        if settings.project is not None:
            self._project = settings.project
        if settings.run_group is not None:
            self._group = settings.run_group
        if settings.run_job_type is not None:
            self._job_type = settings.run_job_type
        if settings.run_name is not None:
            self._name = settings.run_name
        if settings.run_notes is not None:
            self._notes = settings.run_notes
        if settings.run_tags is not None:
            self._tags = settings.run_tags

    def _make_proto_run(self, run: RunRecord) -> None:
        """Populate protocol buffer RunData for interface/interface."""
        if self._entity is not None:
            run.entity = self._entity
        if self._project is not None:
            run.project = self._project
        if self._group is not None:
            run.run_group = self._group
        if self._job_type is not None:
            run.job_type = self._job_type
        if self._run_id is not None:
            run.run_id = self._run_id
        if self._name is not None:
            run.display_name = self._name
        if self._notes is not None:
            run.notes = self._notes
        if self._tags is not None:
            for tag in self._tags:
                run.tags.append(tag)
        if self._start_time is not None:
            run.start_time.FromSeconds(int(self._start_time))
        if self._remote_url is not None:
            run.git.remote_url = self._remote_url
        if self._last_commit is not None:
            run.git.last_commit = self._last_commit
        # Note: run.config is set in interface/interface:_make_run()

    def _populate_git_info(self) -> None:
        try:
            repo = GitRepo(remote=self._settings.git_remote, lazy=False)
        except Exception:
            wandb.termwarn("Cannot find valid git repo associated with this directory.")
            return
        self._remote_url, self._last_commit = repo.remote_url, repo.last_commit

    def __getstate__(self) -> Any:
        """Custom pickler."""
        # We only pickle in service mode
        if not self._settings or not self._settings._require_service:
            return

        _attach_id = self._attach_id
        if not _attach_id:
            return

        return dict(_attach_id=_attach_id, _init_pid=self._init_pid)

    def __setstate__(self, state: Any) -> None:
        """Custom unpickler."""
        if not state:
            return

        _attach_id = state.get("_attach_id")
        if not _attach_id:
            return

        if state["_init_pid"] == os.getpid():
            raise RuntimeError("attach in the same process is not supported")

        self._is_attaching = ""
        self._attach_id = _attach_id

    @property
    def _torch(self) -> "wandb.wandb_torch.TorchHistory":
        if self._torch_history is None:
            self._torch_history = wandb.wandb_torch.TorchHistory()
        return self._torch_history

    @property  # type: ignore
    @_attach
    def settings(self) -> Settings:
        """Returns a frozen copy of run's Settings object."""
        cp = self._settings.copy()
        cp.freeze()
        return cp

    @property  # type: ignore
    @_attach
    def dir(self) -> str:
        """Returns the directory where files associated with the run are saved."""
        return self._settings.files_dir

    @property  # type: ignore
    @_attach
    def config(self) -> wandb_config.Config:
        """Returns the config object associated with this run."""
        return self._config

    @property  # type: ignore
    @_attach
    def config_static(self) -> wandb_config.ConfigStatic:
        return wandb_config.ConfigStatic(self._config)

    @property  # type: ignore
    @_attach
    def name(self) -> Optional[str]:
        """Returns the display name of the run.

        Display names are not guaranteed to be unique and may be descriptive.
        By default, they are randomly generated.
        """
        if self._name:
            return self._name
        if not self._run_obj:
            return None
        return self._run_obj.display_name

    @name.setter
    def name(self, name: str) -> None:
        with telemetry.context(run=self) as tel:
            tel.feature.set_run_name = True
        self._name = name
        if self._backend and self._backend.interface:
            self._backend.interface.publish_run(self)

    @property  # type: ignore
    @_attach
    def notes(self) -> Optional[str]:
        """Returns the notes associated with the run, if there are any.

        Notes can be a multiline string and can also use markdown and latex equations
        inside `$$`, like `$x + 3$`.
        """
        if self._notes:
            return self._notes
        if not self._run_obj:
            return None
        return self._run_obj.notes

    @notes.setter
    def notes(self, notes: str) -> None:
        self._notes = notes
        if self._backend and self._backend.interface:
            self._backend.interface.publish_run(self)

    @property  # type: ignore
    @_attach
    def tags(self) -> Optional[Tuple]:
        """Returns the tags associated with the run, if there are any."""
        if self._tags:
            return self._tags
        run_obj = self._run_obj or self._run_obj_offline
        if run_obj:
            return tuple(run_obj.tags)
        return None

    @tags.setter
    def tags(self, tags: Sequence) -> None:
        with telemetry.context(run=self) as tel:
            tel.feature.set_run_tags = True
        self._tags = tuple(tags)
        if self._backend and self._backend.interface:
            self._backend.interface.publish_run(self)

    @property  # type: ignore
    @_attach
    def id(self) -> str:
        """Returns the identifier for this run."""
        if TYPE_CHECKING:
            assert self._run_id is not None
        return self._run_id

    @property  # type: ignore
    @_attach
    def sweep_id(self) -> Optional[str]:
        """Returns the ID of the sweep associated with the run, if there is one."""
        if not self._run_obj:
            return None
        return self._run_obj.sweep_id or None

    def _get_path(self) -> str:
        parts = [
            e for e in [self._entity, self._project, self._run_id] if e is not None
        ]
        return "/".join(parts)

    @property  # type: ignore
    @_attach
    def path(self) -> str:
        """Returns the path to the run.

        Run paths include entity, project, and run ID, in the format
        `entity/project/run_id`.
        """
        return self._get_path()

    def _get_start_time(self) -> float:
        return (
            self._start_time
            if not self._run_obj
            else self._run_obj.start_time.ToSeconds()
        )

    @property  # type: ignore
    @_attach
    def start_time(self) -> float:
        """Returns the unix time stamp, in seconds, when the run started."""
        return self._get_start_time()

    def _get_starting_step(self) -> int:
        return self._starting_step if not self._run_obj else self._run_obj.starting_step

    @property  # type: ignore
    @_attach
    def starting_step(self) -> int:
        """Returns the first step of the run."""
        return self._get_starting_step()

    @property  # type: ignore
    @_attach
    def resumed(self) -> bool:
        """Returns True if the run was resumed, False otherwise."""
        return self._run_obj.resumed if self._run_obj else False

    @property  # type: ignore
    @_attach
    def step(self) -> int:
        """Returns the current value of the step.

        This counter is incremented by `wandb.log`.
        """
        return self._step

    def project_name(self) -> str:
        run_obj = self._run_obj or self._run_obj_offline
        return run_obj.project if run_obj else ""

    @property  # type: ignore
    @_attach
    def mode(self) -> str:
        """For compatibility with `0.9.x` and earlier, deprecate eventually."""
        deprecate.deprecate(
            field_name=deprecate.Deprecated.run__mode,
            warning_message=(
                "The mode property of wandb.run is deprecated "
                "and will be removed in a future release."
            ),
        )
        return "dryrun" if self._settings._offline else "run"

    @property  # type: ignore
    @_attach
    def offline(self) -> bool:
        return self._settings._offline

    @property  # type: ignore
    @_attach
    def disabled(self) -> bool:
        return self._settings._noop

    def _get_group(self) -> str:
        run_obj = self._run_obj or self._run_obj_offline
        return run_obj.run_group if run_obj else ""

    @property  # type: ignore
    @_attach
    def group(self) -> str:
        """Returns the name of the group associated with the run.

        Setting a group helps the W&B UI organize runs in a sensible way.

        If you are doing a distributed training you should give all of the
            runs in the training the same group.
        If you are doing crossvalidation you should give all the crossvalidation
            folds the same group.
        """
        return self._get_group()

    @property  # type: ignore
    @_attach
    def job_type(self) -> str:
        run_obj = self._run_obj or self._run_obj_offline
        return run_obj.job_type if run_obj else ""

    @property  # type: ignore
    @_attach
    def project(self) -> str:
        """Returns the name of the W&B project associated with the run."""
        return self.project_name()

    @_attach
    def log_code(
        self,
        root: str = ".",
        name: str = None,
        include_fn: Callable[[str], bool] = lambda path: path.endswith(".py"),
        exclude_fn: Callable[[str], bool] = filenames.exclude_wandb_fn,
    ) -> Optional[Artifact]:
        """Saves the current state of your code to a W&B Artifact.

        By default it walks the current directory and logs all files that end with `.py`.

        Arguments:
            root: The relative (to `os.getcwd()`) or absolute path to recursively find code from.
            name: (str, optional) The name of our code artifact. By default we'll name
                the artifact `source-$RUN_ID`. There may be scenarios where you want
                many runs to share the same artifact. Specifying name allows you to achieve that.
            include_fn: A callable that accepts a file path and
                returns True when it should be included and False otherwise. This
                defaults to: `lambda path: path.endswith(".py")`
            exclude_fn: A callable that accepts a file path and returns `True` when it should be
                excluded and `False` otherwise. Thisdefaults to: `lambda path: False`

        Examples:
            Basic usage
            ```python
            run.log_code()
            ```

            Advanced usage
            ```python
            run.log_code("../", include_fn=lambda path: path.endswith(".py") or path.endswith(".ipynb"))
            ```

        Returns:
            An `Artifact` object if code was logged
        """
        name = name or "{}-{}".format("source", self._run_id)
        art = wandb.Artifact(name, "code")
        files_added = False
        if root is not None:
            root = os.path.abspath(root)
            for file_path in filenames.filtered_dir(root, include_fn, exclude_fn):
                files_added = True
                save_name = os.path.relpath(file_path, root)
                art.add_file(file_path, name=save_name)
        # Add any manually staged files such is ipynb notebooks
        for dirpath, _, files in os.walk(self._settings._tmp_code_dir):
            for fname in files:
                file_path = os.path.join(dirpath, fname)
                save_name = os.path.relpath(file_path, self._settings._tmp_code_dir)
                files_added = True
                art.add_file(file_path, name=save_name)
        if not files_added:
            return None
        return self._log_artifact(art)

    def get_url(self) -> Optional[str]:
        """Returns the url for the W&B run, if there is one.

        Offline runs will not have a url.
        """
        if self._settings._offline:
            wandb.termwarn("URL not available in offline run")
            return None
        return self._settings.run_url

    def get_project_url(self) -> Optional[str]:
        """Returns the url for the W&B project associated with the run, if there is one.

        Offline runs will not have a project url.
        """
        if self._settings._offline:
            wandb.termwarn("URL not available in offline run")
            return None
        return self._settings.project_url

    def get_sweep_url(self) -> Optional[str]:
        """Returns the url for the sweep associated with the run, if there is one."""
        if self._settings._offline:
            wandb.termwarn("URL not available in offline run")
            return None
        return self._settings.sweep_url

    @property  # type: ignore
    @_attach
    def url(self) -> Optional[str]:
        """Returns the W&B url associated with the run."""
        return self.get_url()

    @property  # type: ignore
    @_attach
    def entity(self) -> str:
        """Returns the name of the W&B entity associated with the run.

        Entity can be a user name or the name of a team or organization.
        """
        return self._entity or ""

    def _label_internal(
        self, code: str = None, repo: str = None, code_version: str = None
    ) -> None:
        with telemetry.context(run=self) as tel:
            if code and RE_LABEL.match(code):
                tel.label.code_string = code
            if repo and RE_LABEL.match(repo):
                tel.label.repo_string = repo
            if code_version and RE_LABEL.match(code_version):
                tel.label.code_version = code_version

    def _label(
        self,
        code: str = None,
        repo: str = None,
        code_version: str = None,
        **kwargs: str,
    ) -> None:
        if self._settings.label_disable:
            return
        for k, v in (("code", code), ("repo", repo), ("code_version", code_version)):
            if v and not RE_LABEL.match(v):
                wandb.termwarn(
                    "Label added for '{}' with invalid identifier '{}' (ignored).".format(
                        k, v
                    ),
                    repeat=False,
                )
        for v in kwargs:
            wandb.termwarn(
                "Label added for unsupported key '{}' (ignored).".format(v),
                repeat=False,
            )

        self._label_internal(code=code, repo=repo, code_version=code_version)

        # update telemetry in the backend immediately for _label() callers
        self._telemetry_flush()

    def _label_probe_lines(self, lines: List[str]) -> None:
        if not lines:
            return
        parsed = telemetry._parse_label_lines(lines)
        if not parsed:
            return
        label_dict = {}
        code = parsed.get("code") or parsed.get("c")
        if code:
            label_dict["code"] = code
        repo = parsed.get("repo") or parsed.get("r")
        if repo:
            label_dict["repo"] = repo
        code_ver = parsed.get("version") or parsed.get("v")
        if code_ver:
            label_dict["code_version"] = code_ver
        self._label_internal(**label_dict)

    def _label_probe_main(self) -> None:
        m = sys.modules.get("__main__")
        if not m:
            return
        doc = getattr(m, "__doc__", None)
        if not doc:
            return

        doclines = doc.splitlines()
        self._label_probe_lines(doclines)

    # TODO: annotate jupyter Notebook class
    def _label_probe_notebook(self, notebook: Any) -> None:
        logger.info("probe notebook")
        lines = None
        try:
            data = notebook.probe_ipynb()
            cell0 = data.get("cells", [])[0]
            lines = cell0.get("source")
            # kaggle returns a string instead of a list
            if isinstance(lines, str):
                lines = lines.split()
        except Exception as e:
            logger.info("Unable to probe notebook: {}".format(e))
            return
        if lines:
            self._label_probe_lines(lines)

    @_attach
    def display(self, height: int = 420, hidden: bool = False) -> bool:
        """Displays this run in jupyter."""
        if self._settings._jupyter and ipython.in_jupyter():
            ipython.display_html(self.to_html(height, hidden))
            return True
        else:
            wandb.termwarn(".display() only works in jupyter environments")
            return False

    @_attach
    def to_html(self, height: int = 420, hidden: bool = False) -> str:
        """Generates HTML containing an iframe displaying the current run."""
        url = self._settings.run_url + "?jupyter=true"
        style = f"border:none;width:100%;height:{height}px;"
        prefix = ""
        if hidden:
            style += "display:none;"
            prefix = ipython.toggle_button()
        return prefix + f'<iframe src="{url}" style="{style}"></iframe>'

    def _repr_mimebundle_(
        self, include: Any = None, exclude: Any = None
    ) -> Dict[str, str]:
        return {"text/html": self.to_html(hidden=True)}

    def _config_callback(
        self,
        key: Union[Tuple[str, ...], str] = None,
        val: Any = None,
        data: Dict[str, object] = None,
    ) -> None:
        logger.info("config_cb %s %s %s", key, val, data)
        if not self._backend or not self._backend.interface:
            return
        self._backend.interface.publish_config(key=key, val=val, data=data)

    def _config_artifact_callback(
        self, key: str, val: Union[str, Artifact]
    ) -> Union[Artifact, public.Artifact]:
        if _is_artifact_string(val):
            # this will never fail, but is required to make mypy happy
            assert isinstance(val, str)
            artifact_string, base_url = parse_artifact_string(val)
            overrides = {}
            if base_url is not None:
                overrides = {"base_url": base_url}
                public_api = public.Api(overrides)
            else:
                public_api = self._public_api()
            artifact = public_api.artifact(name=artifact_string)
            # in the future we'll need to support using artifacts from
            # different instances of wandb. simplest way to do that is
            # likely to convert the retrieved public.Artifact to a wandb.Artifact

            return self.use_artifact(artifact, use_as=key)
        else:
            return self.use_artifact(val, use_as=key)

    def _set_config_wandb(self, key: str, val: Any) -> None:
        self._config_callback(key=("_wandb", key), val=val)

    def _summary_update_callback(self, summary_record: SummaryRecord) -> None:
        if self._backend and self._backend.interface:
            self._backend.interface.publish_summary(summary_record)

    def _summary_get_current_summary_callback(self) -> Dict[str, Any]:
        if not self._backend or not self._backend.interface:
            return {}
        ret = self._backend.interface.communicate_get_summary()
        if not ret:
            return {}
        return proto_util.dict_from_proto_list(ret.item)

    def _metric_callback(self, metric_record: MetricRecord) -> None:
        if self._backend and self._backend.interface:
            self._backend.interface._publish_metric(metric_record)

    def _datatypes_callback(self, fname: str) -> None:
        if not self._backend or not self._backend.interface:
            return
        files = dict(files=[(glob.escape(fname), "now")])
        self._backend.interface.publish_files(files)

    def _visualization_hack(self, row: Dict[str, Any]) -> Dict[str, Any]:
        # TODO(jhr): move visualize hack somewhere else
        custom_charts = {}
        for k in row:
            if isinstance(row[k], Visualize):
                config = {
                    "id": row[k].viz_id,
                    "historyFieldSettings": {"key": k, "x-axis": "_step"},
                }
                row[k] = row[k].value
                self._config_callback(val=config, key=("_wandb", "viz", k))
            elif isinstance(row[k], CustomChart):
                custom_charts[k] = row[k]
                custom_chart = row[k]

        for k, custom_chart in custom_charts.items():
            # remove the chart key from the row
            # TODO: is this really the right move? what if the user logs
            #     a non-custom chart to this key?
            row.pop(k)
            # add the table under a different key
            table_key = k + "_table"
            row[table_key] = custom_chart.table
            # add the panel
            panel_config = custom_chart_panel_config(custom_chart, k, table_key)
            self._add_panel(k, "Vega2", panel_config)

        return row

    def _ignore_step(self) -> bool:
        if self._settings._require_service:
            return os.getpid() != self._init_pid or self._settings._attached_run
        return False

    def _partial_history_callback(
        self,
        row: Dict[str, Any],
        step: Optional[int] = None,
        commit: Optional[bool] = None,
    ) -> None:
        if row:
            row = self._visualization_hack(row)
            row["_timestamp"] = int(row.get("_timestamp", time.time()))
            row["_runtime"] = int(
                row.get("_runtime", time.time() - self._get_start_time())
            )

        if self._backend and self._backend.interface:
            not_using_tensorboard = len(wandb.patched["tensorboard"]) == 0

            self._backend.interface.publish_partial_history(
                row,
                user_step=self._step,
                step=step,
                flush=commit,
                publish_step=not_using_tensorboard and not self._ignore_step(),
            )

    def _console_callback(self, name: str, data: str) -> None:
        # logger.info("console callback: %s, %s", name, data)
        if self._backend and self._backend.interface:
            self._backend.interface.publish_output(name, data)

    def _tensorboard_callback(
        self, logdir: str, save: bool = None, root_logdir: str = None
    ) -> None:
        logger.info("tensorboard callback: %s, %s", logdir, save)
        save = True if save is None else save
        if self._backend and self._backend.interface:
            self._backend.interface.publish_tbdata(logdir, save, root_logdir)

    def _set_library(self, library: _WandbSetup) -> None:
        self._wl = library

    def _set_backend(self, backend: "wandb.sdk.backend.backend.Backend") -> None:
        self._backend = backend

    def _set_internal_run_interface(
        self,
        interface: Union[
            "wandb.sdk.interface.interface_queue.InterfaceQueue",
            "wandb.sdk.interface.interface_grpc.InterfaceGrpc",
        ],
    ) -> None:
        self._internal_run_interface = interface

    def _set_reporter(self, reporter: Reporter) -> None:
        self._reporter = reporter

    def _set_teardown_hooks(self, hooks: List[TeardownHook]) -> None:
        self._teardown_hooks = hooks

    def _set_run_obj(self, run_obj: RunRecord) -> None:
        self._run_obj = run_obj
        self._entity = run_obj.entity
        self._project = run_obj.project

        # Grab the config from resuming
        if run_obj.config:
            c_dict = config_util.dict_no_value_from_proto_list(run_obj.config.update)
            # TODO: Windows throws a wild error when this is set...
            if "_wandb" in c_dict:
                del c_dict["_wandb"]
            # We update the config object here without triggering the callback
            self._config._update(c_dict, allow_val_change=True, ignore_locked=True)
        # Update the summary, this will trigger an un-needed graphql request :(
        if run_obj.summary:
            summary_dict = {}
            for orig in run_obj.summary.update:
                summary_dict[orig.key] = json.loads(orig.value_json)
            self.summary.update(summary_dict)
<<<<<<< HEAD
        self._step = self.starting_step
=======
        self._step = self._get_starting_step()
>>>>>>> de2d07fa
        # TODO: It feels weird to call this twice..
        sentry_set_scope(
            process_context="user", settings_dict=self._settings,
        )

    def _set_run_obj_offline(self, run_obj: RunRecord) -> None:
        self._run_obj_offline = run_obj

    def _add_singleton(
        self, data_type: str, key: str, value: Dict[Union[int, str], str]
    ) -> None:
        """Stores a singleton item to wandb config.

        A singleton in this context is a piece of data that is continually
        logged with the same value in each history step, but represented
        as a single item in the config.

        We do this to avoid filling up history with a lot of repeated uneccessary data

        Add singleton can be called many times in one run and it will only be
        updated when the value changes. The last value logged will be the one
        persisted to the server.
        """
        value_extra = {"type": data_type, "key": key, "value": value}

        if data_type not in self._config["_wandb"]:
            self._config["_wandb"][data_type] = {}

        if data_type in self._config["_wandb"][data_type]:
            old_value = self._config["_wandb"][data_type][key]
        else:
            old_value = None

        if value_extra != old_value:
            self._config["_wandb"][data_type][key] = value_extra
            self._config.persist()

    def _log(
        self,
        data: Dict[str, Any],
        step: Optional[int] = None,
        commit: Optional[bool] = None,
    ) -> None:
        if not self._settings._require_service:
            current_pid = os.getpid()
            if current_pid != self._init_pid:
                message = "log() ignored (called from pid={}, init called from pid={}). See: https://docs.wandb.ai/library/init#multiprocess".format(
                    current_pid, self._init_pid
                )
                if self._settings.strict:
                    wandb.termerror(message, repeat=False)
                    raise errors.LogMultiprocessError(
                        "log() does not support multiprocessing"
                    )
                wandb.termwarn(message, repeat=False)
                return

        if not isinstance(data, Mapping):
            raise ValueError("wandb.log must be passed a dictionary")

        if any(not isinstance(key, str) for key in data.keys()):
            raise ValueError("Key values passed to `wandb.log` must be strings.")

        self._partial_history_callback(data, step, commit)

        if step is not None:
            if self._ignore_step():
                wandb.termwarn(
                    "Step cannot be set when using run in multiple processes. Please log your step values as a metric such as 'global_step'",
                    repeat=False,
                )
            # if step is passed in when tensorboard_sync is used we honor the step passed
            # to make decisions about how to close out the history record, but will strip
            # this history later on in publish_history()
            if len(wandb.patched["tensorboard"]) > 0:
                wandb.termwarn(
                    "Step cannot be set when using syncing with tensorboard. Please log your step values as a metric such as 'global_step'",
                    repeat=False,
                )
<<<<<<< HEAD
            if step > self._step:
                self._step = step

        if (step is None and commit is None) or commit:
            self._step += 1
=======
            if self._step > step:
                wandb.termwarn(
                    (
                        "Step must only increase in log calls.  "
                        "Step {} < {}; dropping {}.".format(step, self._step, data)
                    )
                )
                return
            elif step > self._step:
                self._partial_history_callback(
                    {}, self._step, commit=True,
                )
                self._step = step
        elif commit is None:  # step is None and commit is None
            commit = True

        if commit:
            self._partial_history_callback(data, self._step, commit=True)
            self._step += 1
        else:
            self._partial_history_callback(data, self._step)
>>>>>>> de2d07fa

    @_attach
    def log(
        self,
        data: Dict[str, Any],
        step: Optional[int] = None,
        commit: Optional[bool] = None,
        sync: Optional[bool] = None,
    ) -> None:
        """Logs a dictonary of data to the current run's history.

        Use `wandb.log` to log data from runs, such as scalars, images, video,
        histograms, plots, and tables.

        See our [guides to logging](https://docs.wandb.ai/guides/track/log) for
        live examples, code snippets, best practices, and more.

        The most basic usage is `wandb.log({"train-loss": 0.5, "accuracy": 0.9})`.
        This will save the loss and accuracy to the run's history and update
        the summary values for these metrics.

        Visualize logged data in the workspace at [wandb.ai](https://wandb.ai),
        or locally on a [self-hosted instance](https://docs.wandb.ai/self-hosted)
        of the W&B app, or export data to visualize and explore locally, e.g. in
        Jupyter notebooks, with [our API](https://docs.wandb.ai/guides/track/public-api-guide).

        In the UI, summary values show up in the run table to compare single values across runs.
        Summary values can also be set directly with `wandb.run.summary["key"] = value`.

        Logged values don't have to be scalars. Logging any wandb object is supported.
        For example `wandb.log({"example": wandb.Image("myimage.jpg")})` will log an
        example image which will be displayed nicely in the W&B UI.
        See the [reference documentation](https://docs.wandb.com/library/reference/data_types)
        for all of the different supported types or check out our
        [guides to logging](https://docs.wandb.ai/guides/track/log) for examples,
        from 3D molecular structures and segmentation masks to PR curves and histograms.
        `wandb.Table`s can be used to logged structured data. See our
        [guide to logging tables](https://docs.wandb.ai/guides/data-vis/log-tables)
        for details.

        Logging nested metrics is encouraged and is supported in the W&B UI.
        If you log with a nested dictionary like `wandb.log({"train":
        {"acc": 0.9}, "val": {"acc": 0.8}})`, the metrics will be organized into
        `train` and `val` sections in the W&B UI.

        wandb keeps track of a global step, which by default increments with each
        call to `wandb.log`, so logging related metrics together is encouraged.
        If it's inconvenient to log related metrics together
        calling `wandb.log({"train-loss": 0.5, commit=False})` and then
        `wandb.log({"accuracy": 0.9})` is equivalent to calling
        `wandb.log({"train-loss": 0.5, "accuracy": 0.9})`.

        `wandb.log` is not intended to be called more than a few times per second.
        If you want to log more frequently than that it's better to aggregate
        the data on the client side or you may get degraded performance.

        Arguments:
            row: (dict, optional) A dict of serializable python objects i.e `str`,
                `ints`, `floats`, `Tensors`, `dicts`, or any of the `wandb.data_types`.
            commit: (boolean, optional) Save the metrics dict to the wandb server
                and increment the step.  If false `wandb.log` just updates the current
                metrics dict with the row argument and metrics won't be saved until
                `wandb.log` is called with `commit=True`.
            step: (integer, optional) The global step in processing. This persists
                any non-committed earlier steps but defaults to not committing the
                specified step.
            sync: (boolean, True) This argument is deprecated and currently doesn't
                change the behaviour of `wandb.log`.

        Examples:
            For more and more detailed examples, see
            [our guides to logging](https://docs.wandb.com/guides/track/log).

            ### Basic usage
            <!--yeadoc-test:init-and-log-basic-->
            ```python
            import wandb
            wandb.init()
            wandb.log({'accuracy': 0.9, 'epoch': 5})
            ```

            ### Incremental logging
            <!--yeadoc-test:init-and-log-incremental-->
            ```python
            import wandb
            wandb.init()
            wandb.log({'loss': 0.2}, commit=False)
            # Somewhere else when I'm ready to report this step:
            wandb.log({'accuracy': 0.8})
            ```

            ### Histogram
            <!--yeadoc-test:init-and-log-histogram-->
            ```python
            import numpy as np
            import wandb

            # sample gradients at random from normal distribution
            gradients = np.random.randn(100, 100)
            wandb.init()
            wandb.log({"gradients": wandb.Histogram(gradients)})
            ```

            ### Image from numpy
            <!--yeadoc-test:init-and-log-image-numpy-->
            ```python
            import numpy as np
            import wandb

            wandb.init()
            examples = []
            for i in range(3):
                pixels = np.random.randint(low=0, high=256, size=(100, 100, 3))
                image = wandb.Image(pixels, caption=f"random field {i}")
                examples.append(image)
            wandb.log({"examples": examples})
            ```

            ### Image from PIL
            <!--yeadoc-test:init-and-log-image-pillow-->
            ```python
            import numpy as np
            from PIL import Image as PILImage
            import wandb

            wandb.init()
            examples = []
            for i in range(3):
                pixels = np.random.randint(low=0, high=256, size=(100, 100, 3), dtype=np.uint8)
                pil_image = PILImage.fromarray(pixels, mode="RGB")
                image = wandb.Image(pil_image, caption=f"random field {i}")
                examples.append(image)
            wandb.log({"examples": examples})
            ```

            ### Video from numpy
            <!--yeadoc-test:init-and-log-video-numpy-->
            ```python
            import numpy as np
            import wandb

            wandb.init()
            # axes are (time, channel, height, width)
            frames = np.random.randint(low=0, high=256, size=(10, 3, 100, 100), dtype=np.uint8)
            wandb.log({"video": wandb.Video(frames, fps=4)})
            ```

            ### Matplotlib Plot
            <!--yeadoc-test:init-and-log-matplotlib-->
            ```python
            from matplotlib import pyplot as plt
            import numpy as np
            import wandb

            wandb.init()
            fig, ax = plt.subplots()
            x = np.linspace(0, 10)
            y = x * x
            ax.plot(x, y)  # plot y = x^2
            wandb.log({"chart": fig})
            ```

            ### PR Curve
            ```python
            wandb.log({'pr': wandb.plots.precision_recall(y_test, y_probas, labels)})
            ```

            ### 3D Object
            ```python
            wandb.log({"generated_samples":
            [wandb.Object3D(open("sample.obj")),
                wandb.Object3D(open("sample.gltf")),
                wandb.Object3D(open("sample.glb"))]})
            ```

        Raises:
            wandb.Error: if called before `wandb.init`
            ValueError: if invalid data is passed

        """
        if sync is not None:
            deprecate.deprecate(
                field_name=deprecate.Deprecated.run__log_sync,
                warning_message=(
                    "`sync` argument is deprecated and does not affect the behaviour of `wandb.log`"
                ),
            )
        self._log(data=data, step=step, commit=commit)

    @_attach
    def save(
        self,
        glob_str: Optional[str] = None,
        base_path: Optional[str] = None,
        policy: str = "live",
    ) -> Union[bool, List[str]]:
        """Ensure all files matching `glob_str` are synced to wandb with the policy specified.

        Arguments:
            glob_str: (string) a relative or absolute path to a unix glob or regular
                path.  If this isn't specified the method is a noop.
            base_path: (string) the base path to run the glob relative to
            policy: (string) on of `live`, `now`, or `end`
                - live: upload the file as it changes, overwriting the previous version
                - now: upload the file once now
                - end: only upload file when the run ends
        """
        if glob_str is None:
            # noop for historical reasons, run.save() may be called in legacy code
            deprecate.deprecate(
                field_name=deprecate.Deprecated.run__save_no_args,
                warning_message=(
                    "Calling wandb.run.save without any arguments is deprecated."
                    "Changes to attributes are automatically persisted."
                ),
            )
            return True

        return self._save(glob_str, base_path, policy)

    def _save(
        self,
        glob_str: Optional[str] = None,
        base_path: Optional[str] = None,
        policy: str = "live",
    ) -> Union[bool, List[str]]:

        if policy not in ("live", "end", "now"):
            raise ValueError(
                'Only "live" "end" and "now" policies are currently supported.'
            )
        if isinstance(glob_str, bytes):
            glob_str = glob_str.decode("utf-8")
        if not isinstance(glob_str, str):
            raise ValueError("Must call wandb.save(glob_str) with glob_str a str")

        if base_path is None:
            if os.path.isabs(glob_str):
                base_path = os.path.dirname(glob_str)
                wandb.termwarn(
                    (
                        "Saving files without folders. If you want to preserve "
                        "sub directories pass base_path to wandb.save, i.e. "
                        'wandb.save("/mnt/folder/file.h5", base_path="/mnt")'
                    )
                )
            else:
                base_path = "."
        wandb_glob_str = os.path.relpath(glob_str, base_path)
        if ".." + os.sep in wandb_glob_str:
            raise ValueError("globs can't walk above base_path")

        with telemetry.context(run=self) as tel:
            tel.feature.save = True

        if glob_str.startswith("gs://") or glob_str.startswith("s3://"):
            wandb.termlog(
                "%s is a cloud storage url, can't save file to wandb." % glob_str
            )
            return []
        files = glob.glob(os.path.join(self._settings.files_dir, wandb_glob_str))
        warn = False
        if len(files) == 0 and "*" in wandb_glob_str:
            warn = True
        for path in glob.glob(glob_str):
            file_name = os.path.relpath(path, base_path)
            abs_path = os.path.abspath(path)
            wandb_path = os.path.join(self._settings.files_dir, file_name)
            wandb.util.mkdir_exists_ok(os.path.dirname(wandb_path))
            # We overwrite symlinks because namespaces can change in Tensorboard
            if os.path.islink(wandb_path) and abs_path != os.readlink(wandb_path):
                os.remove(wandb_path)
                os.symlink(abs_path, wandb_path)
            elif not os.path.exists(wandb_path):
                os.symlink(abs_path, wandb_path)
            files.append(wandb_path)
        if warn:
            file_str = "%i file" % len(files)
            if len(files) > 1:
                file_str += "s"
            wandb.termwarn(
                (
                    "Symlinked %s into the W&B run directory, "
                    "call wandb.save again to sync new files."
                )
                % file_str
            )
        files_dict = dict(files=[(wandb_glob_str, policy)])
        if self._backend and self._backend.interface:
            self._backend.interface.publish_files(files_dict)
        return files

    @_attach
    def restore(
        self,
        name: str,
        run_path: Optional[str] = None,
        replace: bool = False,
        root: Optional[str] = None,
    ) -> Union[None, TextIO]:
        return restore(
            name,
            run_path or self._get_path(),
            replace,
            root or self._settings.files_dir,
        )

    @_attach
    def finish(self, exit_code: int = None, quiet: Optional[bool] = None) -> None:
        """Marks a run as finished, and finishes uploading all data.

        This is used when creating multiple runs in the same process. We automatically
        call this method when your script exits or if you use the run context manager.

        Arguments:
            exit_code: Set to something other than 0 to mark a run as failed
            quiet: Set to true to minimize log output
        """
        return self._finish(exit_code, quiet)

    def _finish(self, exit_code: int = None, quiet: Optional[bool] = None) -> None:
        if quiet is not None:
            self._quiet = quiet
        with telemetry.context(run=self) as tel:
            tel.feature.finish = True
        logger.info(f"finishing run {self._get_path()}")
        # detach jupyter hooks / others that needs to happen before backend shutdown
        for hook in self._teardown_hooks:
            if hook.stage == TeardownStage.EARLY:
                hook.call()

        self._atexit_cleanup(exit_code=exit_code)
        if self._wl and len(self._wl._global_run_stack) > 0:
            self._wl._global_run_stack.pop()
        # detach logger / others meant to be run after we've shutdown the backend
        for hook in self._teardown_hooks:
            if hook.stage == TeardownStage.LATE:
                hook.call()
        self._teardown_hooks = []
        module.unset_globals()

        # inform manager this run is finished
        manager = self._wl and self._wl._get_manager()
        if manager:
            manager._inform_finish(run_id=self._run_id)

    @_attach
    def join(self, exit_code: int = None) -> None:
        """Deprecated alias for `finish()` - please use finish."""
        deprecate.deprecate(
            field_name=deprecate.Deprecated.run__join,
            warning_message=(
                "wandb.run.join() is deprecated, please use wandb.run.finish()."
            ),
        )
        self._finish(exit_code=exit_code)

    # TODO(jhr): annotate this
    @staticmethod
    def plot_table(vega_spec_name, data_table, fields, string_fields=None):  # type: ignore
        """Creates a custom plot on a table.

        Arguments:
            vega_spec_name: the name of the spec for the plot
            table_key: the key used to log the data table
            data_table: a wandb.Table object containing the data to
                be used on the visualization
            fields: a dict mapping from table keys to fields that the custom
                visualization needs
            string_fields: a dict that provides values for any string constants
                the custom visualization needs
        """
        visualization = create_custom_chart(
            vega_spec_name, data_table, fields, string_fields or {}
        )
        return visualization

    def _add_panel(
        self, visualize_key: str, panel_type: str, panel_config: dict
    ) -> None:
        config = {
            "panel_type": panel_type,
            "panel_config": panel_config,
        }
        self._config_callback(val=config, key=("_wandb", "visualize", visualize_key))

    def _redirect(
        self,
        stdout_slave_fd: Optional[int],
        stderr_slave_fd: Optional[int],
        console: SettingsConsole = None,
    ) -> None:
        if console is None:
            console = self._settings._console
        logger.info("redirect: %s", console)

        out_redir: redirect.RedirectBase
        err_redir: redirect.RedirectBase
        if console == SettingsConsole.REDIRECT:
            logger.info("Redirecting console.")
            out_redir = redirect.Redirect(
                src="stdout",
                cbs=[
                    lambda data: self._redirect_cb("stdout", data),  # type: ignore
                    self._output_writer.write,  # type: ignore
                ],
            )
            err_redir = redirect.Redirect(
                src="stderr",
                cbs=[
                    lambda data: self._redirect_cb("stderr", data),  # type: ignore
                    self._output_writer.write,  # type: ignore
                ],
            )
            if os.name == "nt":

                def wrap_fallback() -> None:
                    if self._out_redir:
                        self._out_redir.uninstall()
                    if self._err_redir:
                        self._err_redir.uninstall()
                    msg = (
                        "Tensorflow detected. Stream redirection is not supported "
                        "on Windows when tensorflow is imported. Falling back to "
                        "wrapping stdout/err."
                    )
                    wandb.termlog(msg)
                    self._redirect(None, None, console=SettingsConsole.WRAP)

                add_import_hook("tensorflow", wrap_fallback)
        elif console == SettingsConsole.WRAP:
            logger.info("Wrapping output streams.")
            out_redir = redirect.StreamWrapper(
                src="stdout",
                cbs=[
                    lambda data: self._redirect_cb("stdout", data),  # type: ignore
                    self._output_writer.write,  # type: ignore
                ],
            )
            err_redir = redirect.StreamWrapper(
                src="stderr",
                cbs=[
                    lambda data: self._redirect_cb("stderr", data),  # type: ignore
                    self._output_writer.write,  # type: ignore
                ],
            )
        elif console == SettingsConsole.OFF:
            return
        else:
            raise ValueError("unhandled console")
        try:
            out_redir.install()
            err_redir.install()
            self._out_redir = out_redir
            self._err_redir = err_redir
            logger.info("Redirects installed.")
        except Exception as e:
            print(e)
            logger.error("Failed to redirect.", exc_info=e)
        return

    def _restore(self) -> None:
        logger.info("restore")
        # TODO(jhr): drain and shutdown all threads
        if self._use_redirect:
            if self._out_redir:
                self._out_redir.uninstall()
            if self._err_redir:
                self._err_redir.uninstall()
            return

        if self.stdout_redirector:
            self.stdout_redirector.restore()
        if self.stderr_redirector:
            self.stderr_redirector.restore()
        if self._save_stdout:
            sys.stdout = self._save_stdout
        if self._save_stderr:
            sys.stderr = self._save_stderr
        logger.info("restore done")

    def _atexit_cleanup(self, exit_code: int = None) -> None:
        if self._backend is None:
            logger.warning("process exited without backend configured")
            return
        if self._atexit_cleanup_called:
            return
        self._atexit_cleanup_called = True

        exit_code = exit_code or self._hooks.exit_code if self._hooks else 0
        logger.info(f"got exitcode: {exit_code}")
        if exit_code == 0:
            # Cleanup our resume file on a clean exit
            if os.path.exists(self._settings.resume_fname):
                os.remove(self._settings.resume_fname)

        self._exit_code = exit_code
        report_failure = False
        try:
            self._on_finish()
        except KeyboardInterrupt as ki:
            if wandb.wandb_agent._is_running():
                raise ki
            wandb.termerror("Control-C detected -- Run data was not synced")
            if not self._settings._jupyter:
                os._exit(-1)
        except Exception as e:
            if not self._settings._jupyter:
                report_failure = True
            self._console_stop()
            self._backend.cleanup()
            logger.error("Problem finishing run", exc_info=e)
            wandb.termerror("Problem finishing run")
            traceback.print_exception(*sys.exc_info())
        else:
            self._on_final()
        finally:
            if report_failure:
                os._exit(-1)

    def _console_start(self) -> None:
        logger.info("atexit reg")
        self._hooks = ExitHooks()
        self._hooks.hook()

        manager = self._wl and self._wl._get_manager()
        if not manager:
            # NB: manager will perform atexit hook like behavior for outstanding runs
            atexit.register(lambda: self._atexit_cleanup())

        if self._use_redirect:
            # setup fake callback
            self._redirect_cb = self._console_callback

        output_log_path = os.path.join(self._settings.files_dir, filenames.OUTPUT_FNAME)
        self._output_writer = filesystem.CRDedupedFile(open(output_log_path, "wb"))
        self._redirect(self._stdout_slave_fd, self._stderr_slave_fd)

    def _console_stop(self) -> None:
        self._restore()
        if self._output_writer:
            self._output_writer.close()
            self._output_writer = None

    def _on_init(self) -> None:

        if self._backend and self._backend.interface:
            logger.info("communicating current version")
            self._check_version = self._backend.interface.communicate_check_version(
                current_version=wandb.__version__
            )
        logger.info(f"got version response {self._check_version}")

    def _on_start(self) -> None:

        self._header(
            self._check_version, settings=self._settings, printer=self._printer
        )

        if self._settings.save_code and self._settings.code_dir is not None:
            self.log_code(self._settings.code_dir)

        # TODO(wandb-service) RunStatusChecker not supported yet (WB-7352)
        if self._backend and self._backend.interface and not self._settings._offline:
            self._run_status_checker = RunStatusChecker(self._backend.interface)
        self._console_start()
        self._on_ready()

    def _on_attach(self) -> None:
        """Event triggered when run is attached to another run."""
        with telemetry.context(run=self) as tel:
            tel.feature.attach = True

        self._on_ready()

    def _on_ready(self) -> None:
        """Event triggered when run is ready for the user."""
        # start reporting any telemetry changes
        self._telemetry_obj_active = True
        self._telemetry_flush()

        # object is about to be returned to the user, dont let them modify it
        self._freeze()

    def _on_finish(self) -> None:
        trigger.call("on_finished")

        # populate final import telemetry
        with telemetry.context(run=self) as tel:
            self._telemetry_imports(tel.imports_finish)

        if self._run_status_checker:
            self._run_status_checker.stop()

<<<<<<< HEAD
=======
        # make sure all uncommitted history is flushed
        self._partial_history_callback(
            {}, self._step, commit=True,
        )

>>>>>>> de2d07fa
        self._console_stop()  # TODO: there's a race here with jupyter console logging

        if self._backend and self._backend.interface:
            # telemetry could have changed, publish final data
            self._telemetry_flush()

            # TODO: we need to handle catastrophic failure better
            # some tests were timing out on sending exit for reasons not clear to me
            self._backend.interface.publish_exit(self._exit_code)

        print("")
        self._footer_exit_status_info(
            self._exit_code, settings=self._settings, printer=self._printer
        )

        while not (self._poll_exit_response and self._poll_exit_response.done):
            if self._backend and self._backend.interface:
                self._poll_exit_response = (
                    self._backend.interface.communicate_poll_exit()
                )
                logger.info(f"got exit ret: {self._poll_exit_response}")
                self._footer_file_pusher_status_info(
                    self._poll_exit_response, printer=self._printer,
                )
            time.sleep(0.1)

        if self._backend and self._backend.interface:
            self._sampled_history = (
                self._backend.interface.communicate_sampled_history()
            )
            self._final_summary = self._backend.interface.communicate_get_summary()

        if self._backend:
            self._backend.cleanup()

        if self._run_status_checker:
            self._run_status_checker.join()

    def _on_final(self) -> None:
        self._footer(
            self._sampled_history,
            self._final_summary,
            self._poll_exit_response,
            self._check_version,
            self._reporter,
            self._quiet,
            settings=self._settings,
            printer=self._printer,
        )

    def _save_job_spec(self) -> None:
        envdict = dict(python="python3.6", requirements=[],)
        varsdict = {"WANDB_DISABLE_CODE": "True"}
        source = dict(
            git="git@github.com:wandb/examples.git", branch="master", commit="bbd8d23",
        )
        execdict = dict(
            program="train.py",
            directory="keras-cnn-fashion",
            envvars=varsdict,
            args=[],
        )
        configdict = (dict(self._config),)
        artifactsdict = dict(dataset="v1",)
        inputdict = dict(config=configdict, artifacts=artifactsdict,)
        job_spec = {
            "kind": "WandbJob",
            "version": "v0",
            "environment": envdict,
            "source": source,
            "exec": execdict,
            "input": inputdict,
        }

        s = json.dumps(job_spec, indent=4)
        spec_filename = filenames.JOBSPEC_FNAME
        with open(spec_filename, "w") as f:
            print(s, file=f)
        self._save(spec_filename)

    @_attach
    def define_metric(
        self,
        name: str,
        step_metric: Union[str, wandb_metric.Metric, None] = None,
        step_sync: bool = None,
        hidden: bool = None,
        summary: str = None,
        goal: str = None,
        overwrite: bool = None,
        **kwargs: Any,
    ) -> wandb_metric.Metric:
        """Define metric properties which will later be logged with `wandb.log()`.

        Arguments:
            name: Name of the metric.
            step_metric: Independent variable associated with the metric.
            step_sync: Automatically add `step_metric` to history if needed.
                Defaults to True if step_metric is specified.
            hidden: Hide this metric from automatic plots.
            summary: Specify aggregate metrics added to summary.
                Supported aggregations: "min,max,mean,best,last,none"
                Default aggregation is `copy`
                Aggregation `best` defaults to `goal`==`minimize`
            goal: Specify direction for optimizing the metric.
                Supported directions: "minimize,maximize"

        Returns:
            A metric object is returned that can be further specified.

        """
        if not name:
            raise wandb.Error("define_metric() requires non-empty name argument")
        for k in kwargs:
            wandb.termwarn("Unhandled define_metric() arg: {}".format(k))
        if isinstance(step_metric, wandb_metric.Metric):
            step_metric = step_metric.name
        for arg_name, arg_val, exp_type in (
            ("name", name, str),
            ("step_metric", step_metric, str),
            ("step_sync", step_sync, bool),
            ("hidden", hidden, bool),
            ("summary", summary, str),
            ("goal", goal, str),
            ("overwrite", overwrite, bool),
        ):
            # NOTE: type checking is broken for isinstance and str
            if arg_val is not None and not isinstance(arg_val, exp_type):
                arg_type = type(arg_val).__name__
                raise wandb.Error(
                    "Unhandled define_metric() arg: {} type: {}".format(
                        arg_name, arg_type
                    )
                )
        stripped = name[:-1] if name.endswith("*") else name
        if "*" in stripped:
            raise wandb.Error(
                "Unhandled define_metric() arg: name (glob suffixes only): {}".format(
                    name
                )
            )
        summary_ops: Optional[Sequence[str]] = None
        if summary:
            summary_items = [s.lower() for s in summary.split(",")]
            summary_ops = []
            valid = {"min", "max", "mean", "best", "last", "copy", "none"}
            for i in summary_items:
                if i not in valid:
                    raise wandb.Error(
                        "Unhandled define_metric() arg: summary op: {}".format(i)
                    )
                summary_ops.append(i)
        goal_cleaned: Optional[str] = None
        if goal is not None:
            goal_cleaned = goal[:3].lower()
            valid_goal = {"min", "max"}
            if goal_cleaned not in valid_goal:
                raise wandb.Error(
                    "Unhandled define_metric() arg: goal: {}".format(goal)
                )
        m = wandb_metric.Metric(
            name=name,
            step_metric=step_metric,
            step_sync=step_sync,
            summary=summary_ops,
            hidden=hidden,
            goal=goal_cleaned,
            overwrite=overwrite,
        )
        m._set_callback(self._metric_callback)
        m._commit()
        with telemetry.context(run=self) as tel:
            tel.feature.metric = True
        return m

    # TODO(jhr): annotate this
    @_attach
    def watch(self, models, criterion=None, log="gradients", log_freq=100, idx=None, log_graph=False) -> None:  # type: ignore
        wandb.watch(models, criterion, log, log_freq, idx, log_graph)

    # TODO(jhr): annotate this
    @_attach
    def unwatch(self, models=None) -> None:  # type: ignore
        wandb.unwatch(models=models)

    def _swap_artifact_name(self, artifact_name: str, use_as: Optional[str]) -> str:
        artifact_key_string = use_as or artifact_name
        replacement_artifact_info = self._launch_artifact_mapping.get(
            artifact_key_string
        )
        if replacement_artifact_info is not None:
            new_name = replacement_artifact_info.get("name")
            entity = replacement_artifact_info.get("entity")
            project = replacement_artifact_info.get("project")
            if new_name is None or entity is None or project is None:
                raise ValueError(
                    "Misconfigured artifact in launch config. Must include name, project and entity keys."
                )
            return f"{entity}/{project}/{new_name}"
        elif replacement_artifact_info is None and use_as is None:
            wandb.termwarn(
                f"Could not find {artifact_name} in launch artifact mapping. Searching for unique artifacts with sequence name: {artifact_name}"
            )
            sequence_name = artifact_name.split(":")[0].split("/")[-1]
            unique_artifact_replacement_info = self._unique_launch_artifact_sequence_names.get(
                sequence_name
            )
            if unique_artifact_replacement_info is not None:
                new_name = unique_artifact_replacement_info.get("name")
                entity = unique_artifact_replacement_info.get("entity")
                project = unique_artifact_replacement_info.get("project")
                if new_name is None or entity is None or project is None:
                    raise ValueError(
                        "Misconfigured artifact in launch config. Must include name, project and entity keys."
                    )
                return f"{entity}/{project}/{new_name}"

        else:
            wandb.termwarn(
                f"Could not find swappable artifact at key: {use_as}. Using {artifact_name}"
            )
            return artifact_name

        wandb.termwarn(
            f"Could not find {artifact_key_string} in launch artifact mapping. Using {artifact_name}"
        )
        return artifact_name

    def _detach(self) -> None:
        pass

    @_attach
    def use_artifact(
        self,
        artifact_or_name: Union[str, public.Artifact, Artifact],
        type: Optional[str] = None,
        aliases: Optional[List[str]] = None,
        use_as: Optional[str] = None,
    ) -> Union[public.Artifact, Artifact]:
        """Declare an artifact as an input to a run.

        Call `download` or `file` on the returned object to get the contents locally.

        Arguments:
            artifact_or_name: (str or Artifact) An artifact name.
                May be prefixed with entity/project/. Valid names
                can be in the following forms:
                    - name:version
                    - name:alias
                    - digest
                You can also pass an Artifact object created by calling `wandb.Artifact`
            type: (str, optional) The type of artifact to use.
            aliases: (list, optional) Aliases to apply to this artifact
            use_as: (string, optional) Optional string indicating what purpose the artifact was used with.
                                       Will be shown in UI.

        Returns:
            An `Artifact` object.
        """
        if self._settings._offline:
            raise TypeError("Cannot use artifact when in offline mode.")
        r = self._run_obj
        assert r is not None
        api = internal.Api(default_settings={"entity": r.entity, "project": r.project})
        api.set_current_run_id(self._run_id)

        if isinstance(artifact_or_name, str):
            if self._launch_artifact_mapping:
                name = self._swap_artifact_name(artifact_or_name, use_as)
            else:
                name = artifact_or_name
            public_api = self._public_api()
            artifact = public_api.artifact(type=type, name=name)
            if type is not None and type != artifact.type:
                raise ValueError(
                    "Supplied type {} does not match type {} of artifact {}".format(
                        type, artifact.type, artifact.name
                    )
                )
            artifact._use_as = use_as or artifact_or_name
            if use_as:
                if (
                    use_as in self._used_artifact_slots.keys()
                    and self._used_artifact_slots[use_as] != artifact.id
                ):
                    raise ValueError(
                        "Cannot call use_artifact with the same use_as argument more than once"
                    )
                elif ":" in use_as or "/" in use_as:
                    raise ValueError(
                        "use_as cannot contain special characters ':' or '/'"
                    )
                self._used_artifact_slots[use_as] = artifact.id
            api.use_artifact(
                artifact.id, use_as=use_as or artifact_or_name,
            )
            return artifact
        else:
            artifact = artifact_or_name
            if aliases is None:
                aliases = []
            elif isinstance(aliases, str):
                aliases = [aliases]
            if isinstance(artifact_or_name, wandb.Artifact):
                if use_as is not None:
                    wandb.termwarn(
                        "Indicating use_as is not supported when using an artifact with an instance of `wandb.Artifact`"
                    )
                self._log_artifact(
                    artifact,
                    aliases=aliases,
                    is_user_created=True,
                    use_after_commit=True,
                )
                artifact.wait()
                artifact._use_as = use_as or artifact.name
                return artifact
            elif isinstance(artifact, public.Artifact):
                if (
                    self._launch_artifact_mapping
                    and artifact.name in self._launch_artifact_mapping.keys()
                ):
                    wandb.termwarn(
                        "Swapping artifacts is not supported when using an instance of `public.Artifact`. "
                        f"Using {artifact.name}."
                    )
                artifact._use_as = use_as or artifact.name
                api.use_artifact(
                    artifact.id, use_as=use_as or artifact._use_as or artifact.name
                )
                return artifact
            else:
                raise ValueError(
                    'You must pass an artifact name (e.g. "pedestrian-dataset:v1"), '
                    "an instance of `wandb.Artifact`, or `wandb.Api().artifact()` to `use_artifact`"  # noqa: E501
                )

    @_attach
    def log_artifact(
        self,
        artifact_or_path: Union[wandb_artifacts.Artifact, str],
        name: Optional[str] = None,
        type: Optional[str] = None,
        aliases: Optional[List[str]] = None,
    ) -> wandb_artifacts.Artifact:
        """Declare an artifact as an output of a run.

        Arguments:
            artifact_or_path: (str or Artifact) A path to the contents of this artifact,
                can be in the following forms:
                    - `/local/directory`
                    - `/local/directory/file.txt`
                    - `s3://bucket/path`
                You can also pass an Artifact object created by calling
                `wandb.Artifact`.
            name: (str, optional) An artifact name. May be prefixed with entity/project.
                Valid names can be in the following forms:
                    - name:version
                    - name:alias
                    - digest
                This will default to the basename of the path prepended with the current
                run id  if not specified.
            type: (str) The type of artifact to log, examples include `dataset`, `model`
            aliases: (list, optional) Aliases to apply to this artifact,
                defaults to `["latest"]`

        Returns:
            An `Artifact` object.
        """
        return self._log_artifact(
            artifact_or_path, name=name, type=type, aliases=aliases
        )

    @_attach
    def upsert_artifact(
        self,
        artifact_or_path: Union[wandb_artifacts.Artifact, str],
        name: Optional[str] = None,
        type: Optional[str] = None,
        aliases: Optional[List[str]] = None,
        distributed_id: Optional[str] = None,
    ) -> wandb_artifacts.Artifact:
        """Declare (or append to) a non-finalized artifact as output of a run.

        Note that you must call run.finish_artifact() to finalize the artifact.
        This is useful when distributed jobs need to all contribute to the same artifact.

        Arguments:
            artifact_or_path: (str or Artifact) A path to the contents of this artifact,
                can be in the following forms:
                    - `/local/directory`
                    - `/local/directory/file.txt`
                    - `s3://bucket/path`
                You can also pass an Artifact object created by calling
                `wandb.Artifact`.
            name: (str, optional) An artifact name. May be prefixed with entity/project.
                Valid names can be in the following forms:
                    - name:version
                    - name:alias
                    - digest
                This will default to the basename of the path prepended with the current
                run id  if not specified.
            type: (str) The type of artifact to log, examples include `dataset`, `model`
            aliases: (list, optional) Aliases to apply to this artifact,
                defaults to `["latest"]`
            distributed_id: (string, optional) Unique string that all distributed jobs share. If None,
                defaults to the run's group name.

        Returns:
            An `Artifact` object.
        """
        if self._get_group() == "" and distributed_id is None:
            raise TypeError(
                "Cannot upsert artifact unless run is in a group or distributed_id is provided"
            )
        if distributed_id is None:
            distributed_id = self._get_group()
        return self._log_artifact(
            artifact_or_path,
            name=name,
            type=type,
            aliases=aliases,
            distributed_id=distributed_id,
            finalize=False,
        )

    @_attach
    def finish_artifact(
        self,
        artifact_or_path: Union[wandb_artifacts.Artifact, str],
        name: Optional[str] = None,
        type: Optional[str] = None,
        aliases: Optional[List[str]] = None,
        distributed_id: Optional[str] = None,
    ) -> wandb_artifacts.Artifact:
        """Finishes a non-finalized artifact as output of a run.

        Subsequent "upserts" with the same distributed ID will result in a new version.

        Arguments:
            artifact_or_path: (str or Artifact) A path to the contents of this artifact,
                can be in the following forms:
                    - `/local/directory`
                    - `/local/directory/file.txt`
                    - `s3://bucket/path`
                You can also pass an Artifact object created by calling
                `wandb.Artifact`.
            name: (str, optional) An artifact name. May be prefixed with entity/project.
                Valid names can be in the following forms:
                    - name:version
                    - name:alias
                    - digest
                This will default to the basename of the path prepended with the current
                run id  if not specified.
            type: (str) The type of artifact to log, examples include `dataset`, `model`
            aliases: (list, optional) Aliases to apply to this artifact,
                defaults to `["latest"]`
            distributed_id: (string, optional) Unique string that all distributed jobs share. If None,
                defaults to the run's group name.

        Returns:
            An `Artifact` object.
        """
        if self._get_group() == "" and distributed_id is None:
            raise TypeError(
                "Cannot finish artifact unless run is in a group or distributed_id is provided"
            )
        if distributed_id is None:
            distributed_id = self._get_group()

        return self._log_artifact(
            artifact_or_path,
            name,
            type,
            aliases,
            distributed_id=distributed_id,
            finalize=True,
        )

    def _log_artifact(
        self,
        artifact_or_path: Union[wandb_artifacts.Artifact, str],
        name: Optional[str] = None,
        type: Optional[str] = None,
        aliases: Optional[List[str]] = None,
        distributed_id: Optional[str] = None,
        finalize: bool = True,
        is_user_created: bool = False,
        use_after_commit: bool = False,
    ) -> wandb_artifacts.Artifact:
        api = internal.Api()
        if api.settings().get("anonymous") == "true":
            wandb.termwarn(
                "Artifacts logged anonymously cannot be claimed and expire after 7 days."
            )
        if not finalize and distributed_id is None:
            raise TypeError("Must provide distributed_id if artifact is not finalize")
        if aliases is not None:
            if any(invalid in alias for alias in aliases for invalid in ["/", ":"]):
                raise ValueError(
                    "Aliases must not contain any of the following characters: /, :"
                )
        artifact, aliases = self._prepare_artifact(
            artifact_or_path, name, type, aliases
        )
        artifact.distributed_id = distributed_id
        self._assert_can_log_artifact(artifact)
        if self._backend and self._backend.interface:
            if not self._settings._offline:
                future = self._backend.interface.communicate_artifact(
                    self,
                    artifact,
                    aliases,
                    finalize=finalize,
                    is_user_created=is_user_created,
                    use_after_commit=use_after_commit,
                )
                artifact._logged_artifact = _LazyArtifact(self._public_api(), future)
            else:
                self._backend.interface.publish_artifact(
                    self,
                    artifact,
                    aliases,
                    finalize=finalize,
                    is_user_created=is_user_created,
                    use_after_commit=use_after_commit,
                )
        elif self._internal_run_interface:
            self._internal_run_interface.publish_artifact(
                self,
                artifact,
                aliases,
                finalize=finalize,
                is_user_created=is_user_created,
                use_after_commit=use_after_commit,
            )
        return artifact

    def _public_api(self, overrides: Optional[Dict[str, str]] = None) -> PublicApi:
        overrides = {"run": self._run_id}
        run_obj = self._run_obj
        if run_obj is not None:
            overrides["entity"] = run_obj.entity
            overrides["project"] = run_obj.project
        return public.Api(overrides)

    # TODO(jhr): annotate this
    def _assert_can_log_artifact(self, artifact) -> None:  # type: ignore
        if not self._settings._offline:
            try:
                public_api = self._public_api()
                expected_type = public.Artifact.expected_type(
                    public_api.client,
                    artifact.name,
                    public_api.settings["entity"],
                    public_api.settings["project"],
                )
            except requests.exceptions.RequestException:
                # Just return early if there is a network error. This is
                # ok, as this function is intended to help catch an invalid
                # type early, but not a hard requirement for valid operation.
                return
            if expected_type is not None and artifact.type != expected_type:
                raise ValueError(
                    "Expected artifact type {}, got {}".format(
                        expected_type, artifact.type
                    )
                )

    def _prepare_artifact(
        self,
        artifact_or_path: Union[wandb_artifacts.Artifact, str],
        name: Optional[str] = None,
        type: Optional[str] = None,
        aliases: Optional[List[str]] = None,
    ) -> Tuple[wandb_artifacts.Artifact, List[str]]:
        aliases = aliases or ["latest"]
        if isinstance(artifact_or_path, str):
            if name is None:
                name = "run-%s-%s" % (self._run_id, os.path.basename(artifact_or_path))
            artifact = wandb.Artifact(name, type)
            if os.path.isfile(artifact_or_path):
                artifact.add_file(artifact_or_path)
            elif os.path.isdir(artifact_or_path):
                artifact.add_dir(artifact_or_path)
            elif "://" in artifact_or_path:
                artifact.add_reference(artifact_or_path)
            else:
                raise ValueError(
                    "path must be a file, directory or external"
                    "reference like s3://bucket/path"
                )
        else:
            artifact = artifact_or_path
        if not isinstance(artifact, wandb.Artifact):
            raise ValueError(
                "You must pass an instance of wandb.Artifact or a "
                "valid file path to log_artifact"
            )
        if isinstance(aliases, str):
            aliases = [aliases]
        artifact.finalize()
        return artifact, aliases

    @_attach
    def alert(
        self,
        title: str,
        text: str,
        level: Union[str, "AlertLevel"] = None,
        wait_duration: Union[int, float, timedelta, None] = None,
    ) -> None:
        """Launch an alert with the given title and text.

        Arguments:
            title: (str) The title of the alert, must be less than 64 characters long.
            text: (str) The text body of the alert.
            level: (str or wandb.AlertLevel, optional) The alert level to use, either: `INFO`, `WARN`, or `ERROR`.
            wait_duration: (int, float, or timedelta, optional) The time to wait (in seconds) before sending another
                alert with this title.
        """
        level = level or wandb.AlertLevel.INFO
        level_str: str = level.value if isinstance(level, wandb.AlertLevel) else level
        if level_str not in {lev.value for lev in wandb.AlertLevel}:
            raise ValueError("level must be one of 'INFO', 'WARN', or 'ERROR'")

        wait_duration = wait_duration or timedelta(minutes=1)
        if isinstance(wait_duration, int) or isinstance(wait_duration, float):
            wait_duration = timedelta(seconds=wait_duration)
        elif not callable(getattr(wait_duration, "total_seconds", None)):
            raise ValueError(
                "wait_duration must be an int, float, or datetime.timedelta"
            )
        wait_duration = int(wait_duration.total_seconds() * 1000)

        if self._backend and self._backend.interface:
            self._backend.interface.publish_alert(title, text, level_str, wait_duration)

    def __enter__(self) -> "Run":
        return self

    def __exit__(
        self,
        exc_type: Type[BaseException],
        exc_val: BaseException,
        exc_tb: TracebackType,
    ) -> bool:
        exit_code = 0 if exc_type is None else 1
        self._finish(exit_code)
        return exc_type is None

    @_attach
    def mark_preempting(self) -> None:
        """Marks this run as preempting.

        Also tells the internal process to immediately report this to server.
        """
        if self._backend and self._backend.interface:
            self._backend.interface.publish_preempting()

    # ------------------------------------------------------------------------------
    # HEADER
    # ------------------------------------------------------------------------------
    # Note: All the header methods are static methods since we want to share the printing logic
    # with the service execution path that doesn't have acess to the run instance
    @staticmethod
    def _header(
        check_version: Optional["CheckVersionResponse"] = None,
        *,
        settings: "Settings",
        printer: Union["PrinterTerm", "PrinterJupyter"],
    ) -> None:
        # printer = printer or get_printer(settings._jupyter)
        Run._header_version_check_info(
            check_version, settings=settings, printer=printer
        )
        Run._header_wandb_version_info(settings=settings, printer=printer)
        Run._header_sync_info(settings=settings, printer=printer)
        Run._header_run_info(settings=settings, printer=printer)

    @staticmethod
    def _header_version_check_info(
        check_version: Optional["CheckVersionResponse"] = None,
        *,
        settings: "Settings",
        printer: Union["PrinterTerm", "PrinterJupyter"],
    ) -> None:

        if not check_version or settings._offline:
            return

        # printer = printer or get_printer(settings._jupyter)
        if check_version.delete_message:
            printer.display(check_version.delete_message, status="error")
        elif check_version.yank_message:
            printer.display(check_version.yank_message, status="warn")

        printer.display(
            check_version.upgrade_message, off=not check_version.upgrade_message
        )

    @staticmethod
    def _header_wandb_version_info(
        *, settings: "Settings", printer: Union["PrinterTerm", "PrinterJupyter"],
    ) -> None:
        if settings.quiet or settings.silent:
            return

        # printer = printer or get_printer(settings._jupyter)
        printer.display(f"Tracking run with wandb version {wandb.__version__}")

    @staticmethod
    def _header_sync_info(
        *, settings: "Settings", printer: Union["PrinterTerm", "PrinterJupyter"],
    ) -> None:

        # printer = printer or get_printer(settings._jupyter)
        if settings._offline:
            printer.display(
                [
                    f"W&B syncing is set to {printer.code('`offline`')} in this directory.  ",
                    f"Run {printer.code('`wandb online`')} or set {printer.code('WANDB_MODE=online')} "
                    "to enable cloud syncing.",
                ]
            )
        else:
            info = [f"Run data is saved locally in {printer.files(settings.sync_dir)}"]
            if not printer._html:
                info.append(
                    f"Run {printer.code('`wandb offline`')} to turn off syncing."
                )
            printer.display(info, off=settings.quiet or settings.silent)

    @staticmethod
    def _header_run_info(
        *, settings: "Settings", printer: Union["PrinterTerm", "PrinterJupyter"],
    ) -> None:

        if settings._offline or settings.silent:
            return

        run_url = settings.run_url
        project_url = settings.project_url
        sweep_url = settings.sweep_url

        run_state_str = "Resuming run" if settings.resumed else "Syncing run"
        run_name = settings.run_name

        # printer = printer or get_printer(settings._jupyter)
        if printer._html:
            if not wandb.jupyter.maybe_display():

                run_line = f"<strong>{printer.link(run_url, run_name)}</strong>"
                project_line, sweep_line = "", ""

                # TODO(settings): make settings the source of truth
                if not wandb.jupyter.quiet():

                    doc_html = printer.link("https://wandb.me/run", "docs")

                    project_html = printer.link(project_url, "Weights & Biases")
                    project_line = f"to {project_html} ({doc_html})"

                    if sweep_url:
                        sweep_line = (
                            f"Sweep page:  {printer.link(sweep_url, sweep_url)}"
                        )

                printer.display(
                    [f"{run_state_str} {run_line} {project_line}", sweep_line]
                )

        else:
            printer.display(f"{run_state_str} {printer.name(run_name)}")
            if not settings.quiet:
                printer.display(
                    f'{printer.emoji("star")} View project at {printer.link(project_url)}'
                )
                if sweep_url:
                    printer.display(
                        f'{printer.emoji("broom")} View sweep at {printer.link(sweep_url)}'
                    )
            printer.display(
                f'{printer.emoji("rocket")} View run at {printer.link(run_url)}'
            )

            # TODO(settings) use `wandb_settings` (if self.settings.anonymous == "true":)
            if Api().api.settings().get("anonymous") == "true":
                printer.display(
                    "Do NOT share these links with anyone. They can be used to claim your runs.",
                    status="warn",
                )

    # ------------------------------------------------------------------------------
    # FOOTER
    # ------------------------------------------------------------------------------
    # Note: All the footer methods are static methods since we want to share the printing logic
    # with the service execution path that doesn't have acess to the run instance
    @staticmethod
    def _footer(
        sampled_history: Optional["SampledHistoryResponse"] = None,
        final_summary: Optional["GetSummaryResponse"] = None,
        poll_exit_response: Optional[PollExitResponse] = None,
        check_version: Optional["CheckVersionResponse"] = None,
        reporter: Optional[Reporter] = None,
        quiet: Optional[bool] = None,
        *,
        settings: "Settings",
        printer: Union["PrinterTerm", "PrinterJupyter"],
    ) -> None:
        Run._footer_history_summary_info(
            history=sampled_history,
            summary=final_summary,
            quiet=quiet,
            settings=settings,
            printer=printer,
        )

        Run._footer_sync_info(
            pool_exit_response=poll_exit_response,
            quiet=quiet,
            settings=settings,
            printer=printer,
        )
        Run._footer_log_dir_info(quiet=quiet, settings=settings, printer=printer)
        Run._footer_version_check_info(
            check_version=check_version, quiet=quiet, settings=settings, printer=printer
        )
        Run._footer_local_warn(
            poll_exit_response=poll_exit_response,
            quiet=quiet,
            settings=settings,
            printer=printer,
        )
        Run._footer_reporter_warn_err(
            reporter=reporter, quiet=quiet, settings=settings, printer=printer
        )

    @staticmethod
    def _footer_exit_status_info(
        exit_code: Optional[int],
        *,
        settings: "Settings",
        printer: Union["PrinterTerm", "PrinterJupyter"],
    ) -> None:

        if settings.silent:
            return

        status = "(success)." if not exit_code else f"(failed {exit_code})."
        info = [
            f"Waiting for W&B process to finish... {printer.status(status, bool(exit_code))}"
        ]

        if not settings._offline and exit_code:
            info.append(f"Press {printer.abort()} to abort syncing.")

        printer.display(f'{" ".join(info)}')

    # fixme: Temporary hack until we move to rich which allows multiple spinners
    @staticmethod
    def _footer_file_pusher_status_info(
        poll_exit_responses: Optional[
            Union[PollExitResponse, Dict[str, Optional[PollExitResponse]]]
        ] = None,
        *,
        printer: Union["PrinterTerm", "PrinterJupyter"],
    ) -> None:
        if not poll_exit_responses:
            return
        if isinstance(poll_exit_responses, PollExitResponse):
            Run._footer_single_run_file_pusher_status_info(
                poll_exit_responses, printer=printer
            )
        elif isinstance(poll_exit_responses, dict):
            poll_exit_responses_list = [
                response for response in poll_exit_responses.values()
            ]
            assert all(
                response is None or isinstance(response, PollExitResponse)
                for response in poll_exit_responses_list
            )
            if len(poll_exit_responses_list) == 0:
                return
            elif len(poll_exit_responses_list) == 1:
                Run._footer_single_run_file_pusher_status_info(
                    poll_exit_responses_list[0], printer=printer
                )
            else:
                Run._footer_multiple_runs_file_pusher_status_info(
                    poll_exit_responses_list, printer=printer
                )
        else:
            raise ValueError(
                f"Got the type `{type(poll_exit_responses)}` for `poll_exit_responses`. "
                "Expected either None, PollExitResponse or a Dict[str, Union[PollExitResponse, None]]"
            )

    @staticmethod
    def _footer_single_run_file_pusher_status_info(
        poll_exit_response: Optional[PollExitResponse] = None,
        *,
        printer: Union["PrinterTerm", "PrinterJupyter"],
    ) -> None:
        # todo: is this same as settings._offline?
        if not poll_exit_response:
            return

        progress = poll_exit_response.pusher_stats
        done = poll_exit_response.done

        megabyte = wandb.util.POW_2_BYTES[2][1]
        line = (
            f"{progress.uploaded_bytes / megabyte :.3f} MB of {progress.total_bytes / megabyte:.3f} MB uploaded "
            f"({progress.deduped_bytes / megabyte:.3f} MB deduped)\r"
        )

        percent_done = (
            1.0
            if progress.total_bytes == 0
            else progress.uploaded_bytes / progress.total_bytes
        )

        printer.progress_update(line, percent_done)
        if done:
            printer.progress_close()

            dedupe_fraction = (
                progress.deduped_bytes / float(progress.total_bytes)
                if progress.total_bytes > 0
                else 0
            )
            if dedupe_fraction > 0.01:
                printer.display(
                    f"W&B sync reduced upload amount by {dedupe_fraction * 100:.1f}%             "
                )

    @staticmethod
    def _footer_multiple_runs_file_pusher_status_info(
        poll_exit_responses: List[Optional[PollExitResponse]],
        *,
        printer: Union["PrinterTerm", "PrinterJupyter"],
    ) -> None:

        # todo: is this same as settings._offline?
        if not all(poll_exit_responses):
            return

        megabyte = wandb.util.POW_2_BYTES[2][1]
        total_files = sum(
            [
                sum(
                    [
                        response.file_counts.wandb_count,
                        response.file_counts.media_count,
                        response.file_counts.artifact_count,
                        response.file_counts.other_count,
                    ]
                )
                for response in poll_exit_responses
                if response and response.file_counts
            ]
        )
        uploaded = sum(
            [
                response.pusher_stats.uploaded_bytes
                for response in poll_exit_responses
                if response and response.pusher_stats
            ]
        )
        total = sum(
            [
                response.pusher_stats.total_bytes
                for response in poll_exit_responses
                if response and response.pusher_stats
            ]
        )

        line = f"Processing {len(poll_exit_responses)} runs with {total_files} files ({uploaded/megabyte :.2f} MB/{total/megabyte :.2f} MB)\r"
        # line = "{}{:<{max_len}}\r".format(line, " ", max_len=(80 - len(line)))
        printer.progress_update(line)  # type: ignore [call-arg]

        done = all(
            [
                poll_exit_response.done
                for poll_exit_response in poll_exit_responses
                if poll_exit_response
            ]
        )
        if done:
            printer.progress_close()

    @staticmethod
    def _footer_sync_info(
        pool_exit_response: Optional[PollExitResponse] = None,
        quiet: Optional[bool] = None,
        *,
        settings: "Settings",
        printer: Union["PrinterTerm", "PrinterJupyter"],
    ) -> None:

        if settings.silent:
            return

        # printer = printer or get_printer(settings._jupyter)

        if settings._offline:
            printer.display(
                [
                    "You can sync this run to the cloud by running:",
                    printer.code(f"wandb sync {settings.sync_dir}"),
                ],
                off=(quiet or settings.quiet),
            )
        else:
            info = [
                f"Synced {printer.name(settings.run_name)}: {printer.link(settings.run_url)}"
            ]
            if pool_exit_response and pool_exit_response.file_counts:

                logger.info("logging synced files")
                file_counts = pool_exit_response.file_counts
                info.append(
                    f"Synced {file_counts.wandb_count} W&B file(s), {file_counts.media_count} media file(s), "
                    f"{file_counts.artifact_count} artifact file(s) and {file_counts.other_count} other file(s)",
                )
            printer.display(info)

    @staticmethod
    def _footer_log_dir_info(
        quiet: Optional[bool] = None,
        *,
        settings: "Settings",
        printer: Union["PrinterTerm", "PrinterJupyter"],
    ) -> None:

        if (quiet or settings.quiet) or settings.silent:
            return

        log_dir = settings.log_user or settings.log_internal
        if log_dir:
            # printer = printer or get_printer(settings._jupyter)
            log_dir = os.path.dirname(log_dir.replace(os.getcwd(), "."))
            printer.display(f"Find logs at: {printer.files(log_dir)}",)

    @staticmethod
    def _footer_history_summary_info(
        history: Optional["SampledHistoryResponse"] = None,
        summary: Optional["GetSummaryResponse"] = None,
        quiet: Optional[bool] = None,
        *,
        settings: "Settings",
        printer: Union["PrinterTerm", "PrinterJupyter"],
    ) -> None:

        if (quiet or settings.quiet) or settings.silent:
            return

        # printer = printer or get_printer(settings._jupyter)
        panel = []

        # Render history if available
        if history:
            logger.info("rendering history")

            sampled_history = {
                item.key: wandb.util.downsample(
                    item.values_float or item.values_int, 40
                )
                for item in history.item
                if not item.key.startswith("_")
            }

            history_rows = []
            for key, values in sorted(sampled_history.items()):
                if any((not isinstance(value, numbers.Number) for value in values)):
                    continue
                sparkline = printer.sparklines(values)
                if sparkline:
                    history_rows.append([key, sparkline])
            if history_rows:
                history_grid = printer.grid(history_rows, "Run history:",)
                panel.append(history_grid)

        # Render summary if available
        if summary:
            final_summary = {
                item.key: json.loads(item.value_json)
                for item in summary.item
                if not item.key.startswith("_")
            }

            logger.info("rendering summary")
            summary_rows = []
            for key, value in sorted(final_summary.items()):
                # arrays etc. might be too large. for now we just don't print them
                if isinstance(value, str):
                    value = value[:20] + "..." * (len(value) >= 20)
                    summary_rows.append([key, value])
                elif isinstance(value, numbers.Number):
                    value = round(value, 5) if isinstance(value, float) else value
                    summary_rows.append([key, str(value)])
                else:
                    continue

            if summary_rows:
                summary_grid = printer.grid(summary_rows, "Run summary:",)
                panel.append(summary_grid)

        if panel:
            printer.display(printer.panel(panel))

    @staticmethod
    def _footer_local_warn(
        poll_exit_response: Optional[PollExitResponse] = None,
        quiet: Optional[bool] = None,
        *,
        settings: "Settings",
        printer: Union["PrinterTerm", "PrinterJupyter"],
    ) -> None:

        if (quiet or settings.quiet) or settings.silent:
            return

        if settings._offline:
            return

        if not poll_exit_response or not poll_exit_response.local_info:
            return

        if settings.is_local:
            local_info = poll_exit_response.local_info
            latest_version, out_of_date = local_info.version, local_info.out_of_date
            if out_of_date:
                # printer = printer or get_printer(settings._jupyter)
                printer.display(
                    f"Upgrade to the {latest_version} version of W&B Local to get the latest features. "
                    f"Learn more: {printer.link('https://wandb.me/local-upgrade')}",
                    status="warn",
                )

    @staticmethod
    def _footer_version_check_info(
        check_version: Optional["CheckVersionResponse"] = None,
        quiet: Optional[bool] = None,
        *,
        settings: "Settings",
        printer: Union["PrinterTerm", "PrinterJupyter"],
    ) -> None:

        if not check_version:
            return

        if settings._offline:
            return

        if (quiet or settings.quiet) or settings.silent:
            return

        # printer = printer or get_printer(settings._jupyter)
        if check_version.delete_message:
            printer.display(check_version.delete_message, status="error")
        elif check_version.yank_message:
            printer.display(check_version.yank_message, status="warn")

        # only display upgrade message if packages are bad
        package_problem = check_version.delete_message or check_version.yank_message
        if package_problem and check_version.upgrade_message:
            printer.display(check_version.upgrade_message)

    @staticmethod
    def _footer_reporter_warn_err(
        reporter: Optional[Reporter] = None,
        quiet: Optional[bool] = None,
        *,
        settings: "Settings",
        printer: Union["PrinterTerm", "PrinterJupyter"],
    ) -> None:

        if (quiet or settings.quiet) or settings.silent:
            return

        if not reporter:
            return

        # printer = printer or get_printer(settings._jupyter)

        warning_lines = reporter.warning_lines
        if warning_lines:
            warnings = ["Warnings:"] + [f"{line}" for line in warning_lines]
            if len(warning_lines) < reporter.warning_count:
                warnings.append("More warnings...")
            printer.display(warnings)

        error_lines = reporter.error_lines
        if error_lines:
            errors = ["Errors:"] + [f"{line}" for line in error_lines]
            if len(error_lines) < reporter.error_count:
                errors.append("More errors...")
            printer.display(errors)


# We define this outside of the run context to support restoring before init
def restore(
    name: str,
    run_path: Optional[str] = None,
    replace: bool = False,
    root: Optional[str] = None,
) -> Union[None, TextIO]:
    """Downloads the specified file from cloud storage.

    File is placed into the current directory or run directory.
    By default will only download the file if it doesn't already exist.

    Arguments:
        name: the name of the file
        run_path: optional path to a run to pull files from, i.e. `username/project_name/run_id`
            if wandb.init has not been called, this is required.
        replace: whether to download the file even if it already exists locally
        root: the directory to download the file to.  Defaults to the current
            directory or the run directory if wandb.init was called.

    Returns:
        None if it can't find the file, otherwise a file object open for reading

    Raises:
        wandb.CommError: if we can't connect to the wandb backend
        ValueError: if the file is not found or can't find run_path
    """
    is_disabled = wandb.run is not None and wandb.run.disabled
    run = None if is_disabled else wandb.run
    if run_path is None:
        if run is not None:
            run_path = run.path
        else:
            raise ValueError(
                "run_path required when calling wandb.restore before wandb.init"
            )
    if root is None:
        if run is not None:
            root = run.dir
    api = public.Api()
    api_run = api.run(run_path)
    if root is None:
        root = os.getcwd()
    path = os.path.join(root, name)
    if os.path.exists(path) and replace is False:
        return open(path, "r")
    if is_disabled:
        return None
    files = api_run.files([name])
    if len(files) == 0:
        return None
    # if the file does not exist, the file has an md5 of 0
    if files[0].md5 == "0":
        raise ValueError("File {} not found in {}.".format(name, run_path or root))
    return files[0].download(root=root, replace=True)


# propigate our doc string to the runs restore method
try:
    Run.restore.__doc__ = restore.__doc__
# py2 doesn't let us set a doc string, just pass
except AttributeError:
    pass


def finish(exit_code: int = None, quiet: bool = None) -> None:
    """Marks a run as finished, and finishes uploading all data.

    This is used when creating multiple runs in the same process.
    We automatically call this method when your script exits.

    Arguments:
        exit_code: Set to something other than 0 to mark a run as failed
        quiet: Set to true to minimize log output
    """
    if wandb.run:
        wandb.run.finish(exit_code=exit_code, quiet=quiet)


class _LazyArtifact(ArtifactInterface):

    _api: PublicApi
    _instance: Optional[ArtifactInterface] = None
    _future: Any

    def __init__(self, api: PublicApi, future: Any):
        self._api = api
        self._future = future

    def _assert_instance(self) -> ArtifactInterface:
        if not self._instance:
            raise ValueError(
                "Must call wait() before accessing logged artifact properties"
            )
        return self._instance

    def __getattr__(self, item: str) -> Any:
        self._assert_instance()
        return getattr(self._instance, item)

    def wait(self) -> ArtifactInterface:
        if not self._instance:
            resp = self._future.get().response.log_artifact_response
            if resp.error_message:
                raise ValueError(resp.error_message)
            self._instance = public.Artifact.from_id(resp.artifact_id, self._api.client)
        assert isinstance(
            self._instance, ArtifactInterface
        ), "Insufficient permissions to fetch Artifact with id {} from {}".format(
            resp.artifact_id, self._api.client.app_url
        )
        return self._instance

    @property
    def id(self) -> Optional[str]:
        return self._assert_instance().id

    @property
    def version(self) -> str:
        return self._assert_instance().version

    @property
    def name(self) -> str:
        return self._assert_instance().name

    @property
    def type(self) -> str:
        return self._assert_instance().type

    @property
    def entity(self) -> str:
        return self._assert_instance().entity

    @property
    def project(self) -> str:
        return self._assert_instance().project

    @property
    def manifest(self) -> "ArtifactManifest":
        return self._assert_instance().manifest

    @property
    def digest(self) -> str:
        return self._assert_instance().digest

    @property
    def state(self) -> str:
        return self._assert_instance().state

    @property
    def size(self) -> int:
        return self._assert_instance().size

    @property
    def commit_hash(self) -> str:
        return self._assert_instance().commit_hash

    @property
    def description(self) -> Optional[str]:
        return self._assert_instance().description

    @description.setter
    def description(self, desc: Optional[str]) -> None:
        self._assert_instance().description = desc

    @property
    def metadata(self) -> dict:
        return self._assert_instance().metadata

    @metadata.setter
    def metadata(self, metadata: dict) -> None:
        self._assert_instance().metadata = metadata

    @property
    def aliases(self) -> List[str]:
        return self._assert_instance().aliases

    @aliases.setter
    def aliases(self, aliases: List[str]) -> None:
        self._assert_instance().aliases = aliases

    def used_by(self) -> List["wandb.apis.public.Run"]:
        return self._assert_instance().used_by()

    def logged_by(self) -> "wandb.apis.public.Run":
        return self._assert_instance().logged_by()

    # Commenting this block out since this code is unreachable since LocalArtifact
    # overrides them and therefore untestable.
    # Leaving behind as we may want to support these in the future.

    # def new_file(self, name: str, mode: str = "w") -> Any:  # TODO: Refine Type
    #     return self._assert_instance().new_file(name, mode)

    # def add_file(
    #     self,
    #     local_path: str,
    #     name: Optional[str] = None,
    #     is_tmp: Optional[bool] = False,
    # ) -> Any:  # TODO: Refine Type
    #     return self._assert_instance().add_file(local_path, name, is_tmp)

    # def add_dir(self, local_path: str, name: Optional[str] = None) -> None:
    #     return self._assert_instance().add_dir(local_path, name)

    # def add_reference(
    #     self,
    #     uri: Union["ArtifactEntry", str],
    #     name: Optional[str] = None,
    #     checksum: bool = True,
    #     max_objects: Optional[int] = None,
    # ) -> Any:  # TODO: Refine Type
    #     return self._assert_instance().add_reference(uri, name, checksum, max_objects)

    # def add(self, obj: "WBValue", name: str) -> Any:  # TODO: Refine Type
    #     return self._assert_instance().add(obj, name)

    def get_path(self, name: str) -> "ArtifactEntry":
        return self._assert_instance().get_path(name)

    def get(self, name: str) -> "WBValue":
        return self._assert_instance().get(name)

    def download(self, root: Optional[str] = None, recursive: bool = False) -> str:
        return self._assert_instance().download(root, recursive)

    def checkout(self, root: Optional[str] = None) -> str:
        return self._assert_instance().checkout(root)

    def verify(self, root: Optional[str] = None) -> Any:
        return self._assert_instance().verify(root)

    def save(self) -> None:
        return self._assert_instance().save()

    def delete(self) -> None:
        return self._assert_instance().delete()<|MERGE_RESOLUTION|>--- conflicted
+++ resolved
@@ -1221,11 +1221,7 @@
             for orig in run_obj.summary.update:
                 summary_dict[orig.key] = json.loads(orig.value_json)
             self.summary.update(summary_dict)
-<<<<<<< HEAD
-        self._step = self.starting_step
-=======
         self._step = self._get_starting_step()
->>>>>>> de2d07fa
         # TODO: It feels weird to call this twice..
         sentry_set_scope(
             process_context="user", settings_dict=self._settings,
@@ -1305,35 +1301,11 @@
                     "Step cannot be set when using syncing with tensorboard. Please log your step values as a metric such as 'global_step'",
                     repeat=False,
                 )
-<<<<<<< HEAD
             if step > self._step:
                 self._step = step
 
         if (step is None and commit is None) or commit:
             self._step += 1
-=======
-            if self._step > step:
-                wandb.termwarn(
-                    (
-                        "Step must only increase in log calls.  "
-                        "Step {} < {}; dropping {}.".format(step, self._step, data)
-                    )
-                )
-                return
-            elif step > self._step:
-                self._partial_history_callback(
-                    {}, self._step, commit=True,
-                )
-                self._step = step
-        elif commit is None:  # step is None and commit is None
-            commit = True
-
-        if commit:
-            self._partial_history_callback(data, self._step, commit=True)
-            self._step += 1
-        else:
-            self._partial_history_callback(data, self._step)
->>>>>>> de2d07fa
 
     @_attach
     def log(
@@ -1928,14 +1900,6 @@
         if self._run_status_checker:
             self._run_status_checker.stop()
 
-<<<<<<< HEAD
-=======
-        # make sure all uncommitted history is flushed
-        self._partial_history_callback(
-            {}, self._step, commit=True,
-        )
-
->>>>>>> de2d07fa
         self._console_stop()  # TODO: there's a race here with jupyter console logging
 
         if self._backend and self._backend.interface:
