import datetime
import functools
import logging
import os
import random
import threading
import time
from typing import Any, Callable, Generic, Optional, Tuple, Type, TypeVar

from requests import HTTPError

import wandb
from wandb.errors import ContextCancelledError
from wandb.util import CheckRetryFnType

logger = logging.getLogger(__name__)


# To let tests mock out the retry logic's now()/sleep() funcs, this file
# should only use these variables, not call the stdlib funcs directly.
NOW_FN = datetime.datetime.now
SLEEP_FN = time.sleep


class TransientError(Exception):
    """Exception type designated for errors that may only be temporary

    Can have its own message and/or wrap another exception.
    """

    def __init__(
        self, msg: Optional[str] = None, exc: Optional[BaseException] = None
    ) -> None:
        super().__init__(msg)
        self.message = msg
        self.exception = exc


_R = TypeVar("_R")


class Retry(Generic[_R]):
    """Creates a retryable version of a function.

    Calling this will call the passed function, retrying if any exceptions in
    retryable_exceptions are caught, with exponential backoff.
    """

    MAX_SLEEP_SECONDS = 5 * 60

    def __init__(
        self,
        call_fn: Callable[..., _R],
        retry_timedelta: Optional[datetime.timedelta] = None,
        retry_cancel_event: Optional[threading.Event] = None,
        num_retries: Optional[int] = None,
        check_retry_fn: CheckRetryFnType = lambda e: True,
        retryable_exceptions: Optional[Tuple[Type[Exception], ...]] = None,
        error_prefix: str = "Network error",
        retry_callback: Optional[Callable[[int, str], Any]] = None,
    ) -> None:
        self._call_fn = call_fn
        self._check_retry_fn = check_retry_fn
        self._error_prefix = error_prefix
        self._last_print = datetime.datetime.now() - datetime.timedelta(minutes=1)
        self._retry_timedelta = retry_timedelta
        self._retry_cancel_event = retry_cancel_event
        self._num_retries = num_retries
        if retryable_exceptions is not None:
            self._retryable_exceptions = retryable_exceptions
        else:
            self._retryable_exceptions = (TransientError,)
        self._index = 0
        self.retry_callback = retry_callback

    def _sleep_check_cancelled(
        self, wait_seconds: float, cancel_event: Optional[threading.Event]
    ) -> bool:
        if not cancel_event:
            # print("REGULAR")
            self._sleep_fn(wait_seconds)
            return False
        # print("CANCELLABLE", cancel_event)
        cancelled = cancel_event.wait(wait_seconds)
        # print("CANCELLED", cancel_event, cancelled)
        return cancelled

    @property
    def num_iters(self) -> int:
        """The number of iterations the previous __call__ retried."""
        return self._num_iter

    def __call__(self, *args: Any, **kwargs: Any) -> _R:  # noqa: C901
        """Call the wrapped function, with retries.

        Arguments:
           retry_timedelta (kwarg): amount of time to retry before giving up.
           sleep_base (kwarg): amount of time to sleep upon first failure, all other sleeps
               are derived from this one.
        """

        retry_timedelta = kwargs.pop("retry_timedelta", self._retry_timedelta)
        if retry_timedelta is None:
            retry_timedelta = datetime.timedelta(days=365)

        retry_cancel_event = kwargs.pop("retry_cancel_event", self._retry_cancel_event)

        num_retries = kwargs.pop("num_retries", self._num_retries)
        if num_retries is None:
            num_retries = 1000000

        if os.environ.get("WANDB_TEST"):
            num_retries = 0

        sleep_base: float = kwargs.pop("retry_sleep_base", 1)

        # an extra function to allow performing more logic on the filtered exception
        check_retry_fn: CheckRetryFnType = kwargs.pop(
            "check_retry_fn", self._check_retry_fn
        )

        sleep = sleep_base
        now = NOW_FN()
        start_time = now
        start_time_triggered = None

        self._num_iter = 0

        while True:
            try:
                result = self._call_fn(*args, **kwargs)
                # Only print resolved attempts once every minute
                if self._num_iter > 2 and now - self._last_print > datetime.timedelta(
                    minutes=1
                ):
                    self._last_print = NOW_FN()
                    if self.retry_callback:
                        self.retry_callback(
                            200,
                            "{} resolved after {}, resuming normal operation.".format(
                                self._error_prefix, NOW_FN() - start_time
                            ),
                        )
                return result
            except self._retryable_exceptions as e:
                # if the secondary check fails, re-raise
                retry_timedelta_triggered = check_retry_fn(e)
                if not retry_timedelta_triggered:
                    raise

                # always enforce num_retries no matter which type of exception was seen
                if self._num_iter >= num_retries:
                    raise

                now = NOW_FN()

                # handle a triggered secondary check which could have a shortened timeout
                if isinstance(retry_timedelta_triggered, datetime.timedelta):
                    # save the time of the first secondary trigger
                    if not start_time_triggered:
                        start_time_triggered = now

                    # make sure that we havent run out of time from secondary trigger
                    if now - start_time_triggered >= retry_timedelta_triggered:
                        raise

                # always enforce the default timeout from start of retries
                if now - start_time >= retry_timedelta:
                    raise

                if self._num_iter == 2:
                    logger.info("Retry attempt failed:", exc_info=e)
                    if (
                        isinstance(e, HTTPError)
                        and e.response is not None
                        and self.retry_callback is not None
                    ):
                        self.retry_callback(e.response.status_code, e.response.text)
                    else:
                        # todo: would like to catch other errors, eg wandb.errors.Error, ConnectionError etc
                        # but some of these can be raised before the retry handler thread (RunStatusChecker) is
                        # spawned in wandb_init
                        wandb.termlog(
                            "{} ({}), entering retry loop.".format(
                                self._error_prefix, e.__class__.__name__
                            )
                        )
                # if wandb.env.is_debug():
                #     traceback.print_exc()
<<<<<<< HEAD
            cancelled = self._sleep_check_cancelled(
                sleep + random.random() * 0.25 * sleep, cancel_event=retry_cancel_event
            )
            if cancelled:
                raise ContextCancelledError("retry timeout")
=======
            SLEEP_FN(sleep + random.random() * 0.25 * sleep)
>>>>>>> a76ddcef
            sleep *= 2
            if sleep > self.MAX_SLEEP_SECONDS:
                sleep = self.MAX_SLEEP_SECONDS
            now = NOW_FN()

            self._num_iter += 1


_F = TypeVar("_F", bound=Callable)


def retriable(*args: Any, **kargs: Any) -> Callable[[_F], _F]:
    def decorator(fn: _F) -> _F:
        retrier: Retry[Any] = Retry(fn, *args, **kargs)

        @functools.wraps(fn)
        def wrapped_fn(*args: Any, **kargs: Any) -> Any:
            return retrier(*args, **kargs)

        return wrapped_fn  # type: ignore

    return decorator<|MERGE_RESOLUTION|>--- conflicted
+++ resolved
@@ -77,12 +77,9 @@
         self, wait_seconds: float, cancel_event: Optional[threading.Event]
     ) -> bool:
         if not cancel_event:
-            # print("REGULAR")
-            self._sleep_fn(wait_seconds)
+            SLEEP_FN(wait_seconds)
             return False
-        # print("CANCELLABLE", cancel_event)
         cancelled = cancel_event.wait(wait_seconds)
-        # print("CANCELLED", cancel_event, cancelled)
         return cancelled
 
     @property
@@ -187,15 +184,11 @@
                         )
                 # if wandb.env.is_debug():
                 #     traceback.print_exc()
-<<<<<<< HEAD
             cancelled = self._sleep_check_cancelled(
                 sleep + random.random() * 0.25 * sleep, cancel_event=retry_cancel_event
             )
             if cancelled:
                 raise ContextCancelledError("retry timeout")
-=======
-            SLEEP_FN(sleep + random.random() * 0.25 * sleep)
->>>>>>> a76ddcef
             sleep *= 2
             if sleep > self.MAX_SLEEP_SECONDS:
                 sleep = self.MAX_SLEEP_SECONDS
