--- conflicted
+++ resolved
@@ -1221,190 +1221,14 @@
     in real-time. When you're done logging data, call `wandb.finish()` to end the run.
     If you don't call `wandb.finish()`, the run will end when your script exits.
 
-    Call `wandb.init()` to start a run before logging data with `wandb.log()`:
+    Run IDs must not contain any of the following special characters `/ \ # ? % :`
 
     Args:
-        project: The name of the project where you're sending
-            the new run. If the project is not specified, we will try to infer
-            the project name from git root or the current program file. If we
-            can't infer the project name, we will default to `"uncategorized"`.
-        entity: An entity is a username or team name where
-            you're sending runs. This entity must exist before you can send runs
-            there, so make sure to create your account or team in the UI before
-            starting to log runs. If you don't specify an entity, the run is
-            sent to your default entity.
-        config: This sets `wandb.config`,
-            a dictionary-like object for saving inputs
-            to your job, like hyperparameters for a model or settings for a data
-            preprocessing job. The config will show up in a table in the UI that
-            you can use to group, filter, and sort runs. Keys should not contain
-            `.` in their names, and values should be under 10 MB.
-            If `dict`, argparse or `absl.flags` will load the key value pairs into
-                the `wandb.config` object.
-            If `str`, will look for a yaml file by that name, and load config from
-                that file into the `wandb.config` object.
-        save_code: Turn this on to save the main script or
-            notebook to W&B. This is valuable for improving experiment
-            reproducibility and to diff code across experiments in the UI. By
-            default this is off, but you can flip the default behavior to on
-            in your account's settings page.
-        group: Specify a group to organize individual runs into
-            a larger experiment. For example, you might be doing cross
-            validation, or you might have multiple jobs that train and evaluate
-            a model against different test sets. Group gives you a way to
-            organize runs together into a larger whole, and you can toggle this
-            on and off in the UI.
-        job_type: Specify the type of run, which is useful when
-            you're grouping runs together into larger experiments using group.
-            For example, you might have multiple jobs in a group, with job types
-            like train and eval. Setting this makes it easy to filter and group
-            similar runs together in the UI so you can compare apples to apples.
-        tags: A list of strings, which will populate the list
-            of tags on this run in the UI. Tags are useful for organizing runs
-            together, or applying temporary labels like "baseline" or
-            "production". It's easy to add and remove tags in the UI, or filter
-            down to just runs with a specific tag.
-            If you are resuming a run, its tags will be overwritten by the tags
-            you pass to `wandb.init()`. If you want to add tags to a resumed run
-            without overwriting its existing tags, use `run.tags += ["new_tag"]`
-            after `wandb.init()`.
-        name: A short display name for this run, which is how
-            you'll identify this run in the UI. By default, we generate a random
-            two-word name that lets you easily cross-reference runs from the
-            table to charts. Keeping these run names short makes the chart
-            legends and tables easier to read. If you're looking for a place to
-            save your hyperparameters, we recommend saving those in config.
-        notes: A longer description of the run, like a `-m` commit
-            message in git. This helps you remember what you were doing when you
-            ran this run.
-        dir: An absolute path to a directory where
-            metadata will be stored. When you call `download()` on an artifact,
-            this is the directory where downloaded files will be saved. By default,
-            this is the `./wandb` directory.
-        resume: Sets the resuming behavior. Options:
-            `"allow"`, `"must"`, `"never"`, `"auto"` or `None`. Defaults to `None`.
-        - `None` (default): If the new run has the same ID as a previous run,
-            this run overwrites that data.
-        - `"auto"` (or `True`): if the previous run on this machine crashed,
-            automatically resume it. Otherwise, start a new run.
-        - `"allow"`: if id is set with `init(id="UNIQUE_ID")` or
-            `WANDB_RUN_ID="UNIQUE_ID"` and it is identical to a previous run,
-            wandb will automatically resume the run with that id. Otherwise,
-            wandb will start a new run.
-        - `"never"`: if id is set with `init(id="UNIQUE_ID")` or
-            `WANDB_RUN_ID="UNIQUE_ID"` and it is identical to a previous run,
-            wandb will crash.
-        - `"must"`: if id is set with `init(id="UNIQUE_ID")` or
-            `WANDB_RUN_ID="UNIQUE_ID"` and it is identical to a previous run,
-            wandb will automatically resume the run with the id. Otherwise,
-            wandb will crash.
-        reinit: Allow multiple `wandb.init()` calls in the same
-            process. Defaults to `False`.
-        config_exclude_keys: string keys to exclude from
-            `wandb.config`.
-        config_include_keys: string keys to include in
-            `wandb.config`.
-        anonymous: Controls anonymous data logging.
-        - `"never"` By default, you must link your W&B account before
-            tracking the run, so you don't accidentally create an anonymous
-            run.
-        - `"allow"`: lets a logged-in user track runs with their account, but
-            lets someone who is running the script without a W&B account see
-            the charts in the UI.
-        - `"must"`: sends the run to an anonymous account instead of to a
-            signed-up user account.
-        mode: Can be `"online"`, `"offline"` or `"disabled"`. Defaults to
-            online.
-        allow_val_change: Whether to allow config values to
-            change after setting the keys once. By default, we throw an exception
-            if a config value is overwritten. If you want to track something
-            like a varying learning rate at multiple times during training, use
-            `wandb.log()` instead. By default, set to `False` in scripts,
-            `True` in Jupyter.
-        force: If `True`, this crashes the script if a user isn't
-            logged in to W&B. If `False`, this will let the script run in
-            offline mode if a user isn't logged in to W&B. Default to `False`.
-        sync_tensorboard: Synchronize wandb logs from tensorboard or
-            tensorboardX and save the relevant events file. Defaults to `False`.
-        tensorboard: Alias for `sync_tensorboard`, deprecated.
-        monitor_gym: Automatically log videos of environment when
-            using OpenAI Gym. Defaults to `False`.
-        id: A unique ID for this run, used for resuming. It must
-            be unique in the project, and if you delete a run you can't reuse
-            the ID. Use the `name` field for a short descriptive name, or `config`
-            for saving hyperparameters to compare across runs. The ID cannot
-            contain the following special characters `/\#?%` or :.
-        fork_from: A string with the format `{run_id}?_step={step}` describing
-            a moment in a previous run to fork a new run from. Creates a new
-            run that picks up logging history from the specified run at the
-            specified moment. The target run must be in the current project.
-        resume_from: A string with the format `{run_id}?_step={step}`
-            describing a moment in a previous run to resume a run from.
-            This allows users to truncate the history logged to a run at an
-            intermediate step and resume logging from that step. It uses run
-            forking under the hood. The target run must be in the current
-            project.
-        settings: Settings to use for this run. Defaults to `None`.
-
-    Raises:
-        Error: if some unknown or internal error happened during the run
-            initialization.
-        AuthenticationError: if the user failed to provide valid credentials.
-        CommError: if there was a problem communicating with the WandB server.
-        UsageError: if the user provided invalid arguments.
-        KeyboardInterrupt: if user interrupts the run.
-
-    Returns:
-        A `Run` object.
-
-
-    Examples:
-    ```python
-    import wandb
-
-    wandb.init()
-    # ... calculate metrics, generate media
-    wandb.log({"accuracy": 0.9})
-    ```
-
-    `wandb.init()` returns a run object, and you can also access the run object
-    with `wandb.run`:
-
-    ```python
-    import wandb
-
-    run = wandb.init()
-
-    assert run is wandb.run
-    ```
-
-    You can change where the run is logged, just like changing
-    the organization, repository, and branch in git:
-
-    ```python
-    # Set where the run is logged
-    import wandb
-
-        config = {"lr": 0.01, "batch_size": 32}
-        with wandb.init(config=config) as run:
-            run.config.update({"architecture": "resnet", "depth": 34})
-
-            # ... your training code here ...
-    ```
-
-<<<<<<< HEAD
-    Pass a dictionary-style object as the `config` keyword argument to add
-    metadata, like hyperparameters, to your run.
-=======
-        Note that you can use `wandb.init()` as a context manager to automatically
-        call `wandb.finish()` at the end of the block.
-
-    Args:
-        entity: The username or team name under which the runs will be logged.
-            The entity must already exist, so ensure you’ve created your account
+        entity: The username or team name the runs are logged to.
+            The entity must already exist, so ensure you create your account
             or team in the UI before starting to log runs. If not specified, the
             run will default your default entity. To change the default entity,
-            go to [your settings](https://wandb.ai/settings) and update the
+            go to your settings and update the
             "Default location to create new projects" under "Default team".
         project: The name of the project under which this run will be logged.
             If not specified, we use a heuristic to infer the project name based
@@ -1416,9 +1240,8 @@
             to the `./wandb` directory. Note that this does not affect the
             location where artifacts are stored when calling `download()`.
         id: A unique identifier for this run, used for resuming. It must be unique
-            within the project and cannot be reused once a run is deleted. The
-            identifier must not contain any of the following special characters:
-            `/ \ # ? % :`. For a short descriptive name, use the `name` field,
+            within the project and cannot be reused once a run is deleted. For
+            a short descriptive name, use the `name` field,
             or for saving hyperparameters to compare across runs, use `config`.
         name: A short display name for this run, which appears in the UI to help
             you identify it. By default, we generate a random two-word name
@@ -1459,54 +1282,50 @@
             multiple jobs that train and evaluate a model on different test sets.
             Grouping allows you to manage related runs collectively in the UI,
             making it easy to toggle and review results as a unified experiment.
-            For more information, refer to our
-            [guide to grouping runs](https://docs.wandb.com/guides/runs/grouping).
         job_type: Specify the type of run, especially helpful when organizing runs
             within a group as part of a larger experiment. For example, in a group,
             you might label runs with job types such as "train" and "eval".
             Defining job types enables you to easily filter and group similar runs
             in the UI, facilitating direct comparisons.
         mode: Specifies how run data is managed, with the following options:
-            - `"online"` (default): Enables live syncing with W&B when a network
-                connection is available, with real-time updates to visualizations.
-            - `"offline"`: Suitable for air-gapped or offline environments; data
-                is saved locally and can be synced later. Ensure the run folder
-                is preserved to enable future syncing.
-            - `"disabled"`: Disables all W&B functionality, making the run’s methods
-                no-ops. Typically used in testing to bypass W&B operations.
+        - `"online"` (default): Enables live syncing with W&B when a network
+            connection is available, with real-time updates to visualizations.
+        - `"offline"`: Suitable for air-gapped or offline environments; data
+            is saved locally and can be synced later. Ensure the run folder
+            is preserved to enable future syncing.
+        - `"disabled"`: Disables all W&B functionality, making the run’s methods
+            no-ops. Typically used in testing to bypass W&B operations.
         force: Determines if a W&B login is required to run the script. If `True`,
             the user must be logged in to W&B; otherwise, the script will not
             proceed. If `False` (default), the script can proceed without a login,
             switching to offline mode if the user is not logged in.
         anonymous: Specifies the level of control over anonymous data logging.
             Available options are:
-            - `"never"` (default): Requires you to link your W&B account before
-                tracking the run. This prevents unintentional creation of anonymous
-                runs by ensuring each run is associated with an account.
-            - `"allow"`: Enables a logged-in user to track runs with their account,
-                but also allows someone running the script without a W&B account
-                to view the charts and data in the UI.
-            - `"must"`: Forces the run to be logged to an anonymous account, even
-                if the user is logged in.
+        - `"never"` (default): Requires you to link your W&B account before
+            tracking the run. This prevents unintentional creation of anonymous
+            runs by ensuring each run is associated with an account.
+        - `"allow"`: Enables a logged-in user to track runs with their account,
+            but also allows someone running the script without a W&B account
+            to view the charts and data in the UI.
+        - `"must"`: Forces the run to be logged to an anonymous account, even
+            if the user is logged in.
         reinit: Shorthand for the "reinit" setting. Determines the behavior of
             `wandb.init()` when a run is active.
         resume: Controls the behavior when resuming a run with the specified `id`.
             Available options are:
-            - `"allow"`: If a run with the specified `id` exists, it will resume
-                from the last step; otherwise, a new run will be created.
-            - `"never"`: If a run with the specified `id` exists, an error will
-                be raised. If no such run is found, a new run will be created.
-            - `"must"`: If a run with the specified `id` exists, it will resume
-                from the last step. If no run is found, an error will be raised.
-            - `"auto"`: Automatically resumes the previous run if it crashed on
-                this machine; otherwise, starts a new run.
-            - `True`: Deprecated. Use `"auto"` instead.
-            - `False`: Deprecated. Use the default behavior (leaving `resume`
-                unset) to always start a new run.
-            Note: If `resume` is set, `fork_from` and `resume_from` cannot be
+        - `"allow"`: If a run with the specified `id` exists, it will resume
+            from the last step; otherwise, a new run will be created.
+        - `"never"`: If a run with the specified `id` exists, an error will
+            be raised. If no such run is found, a new run will be created.
+        - `"must"`: If a run with the specified `id` exists, it will resume
+            from the last step. If no run is found, an error will be raised.
+        - `"auto"`: Automatically resumes the previous run if it crashed on
+            this machine; otherwise, starts a new run.
+        - `True`: Deprecated. Use `"auto"` instead.
+        - `False`: Deprecated. Use the default behavior (leaving `resume`
+            unset) to always start a new run.
+            If `resume` is set, `fork_from` and `resume_from` cannot be
             used. When `resume` is unset, the system will always start a new run.
-            For more details, see our
-            [guide to resuming runs](https://docs.wandb.com/guides/runs/resuming).
         resume_from: Specifies a moment in a previous run to resume a run from,
             using the format `{run_id}?_step={step}`. This allows users to truncate
             the history logged to a run at an intermediate step and resume logging
@@ -1515,7 +1334,7 @@
             take precedence.
             `resume`, `resume_from` and `fork_from` cannot be used together, only
             one of them can be used at a time.
-            Note: This feature is in beta and may change in the future.
+            Note that this feature is in beta and may change in the future.
         fork_from: Specifies a point in a previous run from which to fork a new
             run, using the format `{id}?_step={step}`. This creates a new run that
             resumes logging from the specified step in the target run’s history.
@@ -1524,29 +1343,44 @@
             `fork_from` argument, an error will be raised if they are the same.
             `resume`, `resume_from` and `fork_from` cannot be used together, only
             one of them can be used at a time.
-            Note: This feature is in beta and may change in the future.
+            Note that this feature is in beta and may change in the future.
         save_code: Enables saving the main script or notebook to W&B, aiding in
             experiment reproducibility and allowing code comparisons across runs in
             the UI. By default, this is disabled, but you can change the default to
-            enable on your [settings page](https://wandb.ai/settings).
+            enable on your settings page.
         tensorboard: Deprecated. Use `sync_tensorboard` instead.
         sync_tensorboard: Enables automatic syncing of W&B logs from TensorBoard
             or TensorBoardX, saving relevant event files for viewing in the W&B UI.
             saving relevant event files for viewing in the W&B UI. (Default: `False`)
         monitor_gym: Enables automatic logging of videos of the environment when
-            using OpenAI Gym. For additional details, see our
-            [guide for gym integration](https://docs.wandb.com/guides/integrations/openai-gym).
+            using OpenAI Gym.
         settings: Specifies a dictionary or `wandb.Settings` object with advanced
             settings for the run.
->>>>>>> 7b2a13cb
+
+    Raises:
+        Error: if some unknown or internal error happened during the run
+            initialization.
+        AuthenticationError: if the user failed to provide valid credentials.
+        CommError: if there was a problem communicating with the WandB server.
+        UsageError: if the user provided invalid arguments.
+        KeyboardInterrupt: if user interrupts the run.
+
+    Returns:
+        A `Run` object.
+
+
+    Examples:
+    `wandb.init()` returns a run object, and you can also access the run object
+    with `wandb.run`:
 
     ```python
-    # Add metadata about the run to the config
     import wandb
 
-    config = {"lr": 3e-4, "batch_size": 32}
-    config.update({"architecture": "resnet", "depth": 34})
-    wandb.init(config=config)
+    config = {"lr": 0.01, "batch_size": 32}
+    with wandb.init(config=config) as run:
+        run.config.update({"architecture": "resnet", "depth": 34})
+
+        # ... your training code here ...
     ```
     """
     wandb._assert_is_user_process()  # type: ignore
