--- conflicted
+++ resolved
@@ -587,19 +587,6 @@
             if not entry_key.startswith("media") and entry_key.endswith("table.json")
         }
 
-<<<<<<< HEAD
-        # Sort by increment number first, then by resume timestamp if present
-        # Format is either "{incr_num}.{key}.table.json" or "{incr_num}-resumed-{timestamp}.{key}.table.json"
-        def get_sort_key(key: str) -> tuple:
-            parts = key.split(".")
-            increment_parts = parts[0].split("-resumed-")
-            increment_num = int(increment_parts[0])
-            # Non-resumed entries sort before resumed ones due to tuple ordering
-            resume_time = int(increment_parts[1]) if len(increment_parts) > 1 else 0
-            return (increment_num, resume_time)
-
-        sorted_increment_keys = sorted(increment_entries.keys(), key=get_sort_key)
-=======
         # Sort by increment number first, then by timestamp if present
         # Format of  is: "{incr_num}-{timestamp_ms}.{key}.table.json"
         def get_sort_key(key: str) -> tuple:
@@ -612,7 +599,6 @@
 
         sorted_increment_keys = sorted(increment_entries.keys(), key=get_sort_key)
 
->>>>>>> 60a56079
         for entry_key in sorted_increment_keys:
             with open(increment_entries[entry_key].download()) as f:
                 table_data = json.load(f)
