import hashlib
import logging
import os
from io import BytesIO
from typing import TYPE_CHECKING, Any, Dict, List, Optional, Sequence, Type, Union, cast
from urllib import parse

import wandb
from wandb import util
from wandb.sdk.lib import hashutil, runid
from wandb.sdk.lib.paths import LogicalPath

from . import _dtypes
from ._private import MEDIA_TMP
from .base_types.media import BatchableMedia, Media
from .helper_types.bounding_boxes_2d import BoundingBoxes2D
from .helper_types.classes import Classes
from .helper_types.image_mask import ImageMask

if TYPE_CHECKING:  # pragma: no cover
    import matplotlib  # type: ignore
    import numpy as np
    import torch  # type: ignore
    from PIL.Image import Image as PILImage

    from wandb.sdk.artifacts.artifact import Artifact

    from ..wandb_run import Run as LocalRun

    ImageDataType = Union[
        "matplotlib.artist.Artist", "PILImage", "TorchTensorType", "np.ndarray"
    ]
    ImageDataOrPathType = Union[str, "Image", ImageDataType]
    TorchTensorType = Union["torch.Tensor", "torch.Variable"]


def _server_accepts_image_filenames() -> bool:
    if util._is_offline():
        return True

    # Newer versions of wandb accept large image filenames arrays
    # but older versions would have issues with this.
    max_cli_version = util._get_max_cli_version()
    if max_cli_version is None:
        return False
    from wandb.util import parse_version

    accepts_image_filenames: bool = parse_version("0.12.10") <= parse_version(
        max_cli_version
    )
    return accepts_image_filenames


def _server_accepts_artifact_path() -> bool:
    from wandb.util import parse_version

    target_version = "0.12.14"
    max_cli_version = util._get_max_cli_version() if not util._is_offline() else None
    accepts_artifact_path: bool = max_cli_version is not None and parse_version(
        target_version
    ) <= parse_version(max_cli_version)
    return accepts_artifact_path


class Image(BatchableMedia):
    """Format images for logging to W&B.

    See https://pillow.readthedocs.io/en/stable/handbook/concepts.html#modes
    for more information on modes.

    Args:
        data_or_path: Accepts numpy array of image data, or a PIL image.
            The class attempts to infer the data format and converts it.
        mode: The PIL mode for an image. Most common are "L", "RGB", "RGBA".
        caption: Label for display of image.

    When logging a `torch.Tensor` as a `wandb.Image`, images are normalized.
    If you do not want to normalize your images, convert your tensors
    to a PIL Image.

    Examples:
    ```python
    # Create a wandb.Image from a numpy array
    import numpy as np
    import wandb

    with wandb.init() as run:
        examples = []
        for i in range(3):
            pixels = np.random.randint(low=0, high=256, size=(100, 100, 3))
            image = wandb.Image(pixels, caption=f"random field {i}")
            examples.append(image)
        run.log({"examples": examples})
    ```

    ```python
    # Create a wandb.Image from a PILImage
    import numpy as np
    from PIL import Image as PILImage
    import wandb

    with wandb.init() as run:
        examples = []
        for i in range(3):
            pixels = np.random.randint(
                low=0, high=256, size=(100, 100, 3), dtype=np.uint8
            )
            pil_image = PILImage.fromarray(pixels, mode="RGB")
            image = wandb.Image(pil_image, caption=f"random field {i}")
            examples.append(image)
        run.log({"examples": examples})
    ```

    ```python
    # log .jpg rather than .png (default)
    import numpy as np
    import wandb

    with wandb.init() as run:
        examples = []
        for i in range(3):
            pixels = np.random.randint(low=0, high=256, size=(100, 100, 3))
            image = wandb.Image(pixels, caption=f"random field {i}", file_type="jpg")
            examples.append(image)
        run.log({"examples": examples})
    ```
    """

    MAX_ITEMS = 108

    # PIL limit
    MAX_DIMENSION = 65500

    _log_type = "image-file"

    format: Optional[str]
    _grouping: Optional[int]
    _caption: Optional[str]
    _width: Optional[int]
    _height: Optional[int]
    _image: Optional["PILImage"]
    _classes: Optional["Classes"]
    _boxes: Optional[Dict[str, "BoundingBoxes2D"]]
    _masks: Optional[Dict[str, "ImageMask"]]
    _file_type: Optional[str]

    def __init__(
        self,
        data_or_path: "ImageDataOrPathType",
        mode: Optional[str] = None,
        caption: Optional[str] = None,
        grouping: Optional[int] = None,
        classes: Optional[Union["Classes", Sequence[dict]]] = None,
        boxes: Optional[Union[Dict[str, "BoundingBoxes2D"], Dict[str, dict]]] = None,
        masks: Optional[Union[Dict[str, "ImageMask"], Dict[str, dict]]] = None,
        file_type: Optional[str] = None,
    ) -> None:
        super().__init__()
        # TODO: We should remove grouping, it's a terrible name and I don't
        # think anyone uses it.

        self._grouping = None
        self._caption = None
        self._width = None
        self._height = None
        self._image = None
        self._classes = None
        self._boxes = None
        self._masks = None
        self._file_type = None

        # Allows the user to pass an Image object as the first parameter and have a perfect copy,
        # only overriding additional metadata passed in. If this pattern is compelling, we can generalize.
        if isinstance(data_or_path, Image):
            self._initialize_from_wbimage(data_or_path)
        elif isinstance(data_or_path, str):
            if self.path_is_reference(data_or_path):
                self._initialize_from_reference(data_or_path)
            else:
                self._initialize_from_path(data_or_path)
        else:
            self._initialize_from_data(data_or_path, mode, file_type)
        self._set_initialization_meta(
            grouping, caption, classes, boxes, masks, file_type
        )

    def _set_initialization_meta(
        self,
        grouping: Optional[int] = None,
        caption: Optional[str] = None,
        classes: Optional[Union["Classes", Sequence[dict]]] = None,
        boxes: Optional[Union[Dict[str, "BoundingBoxes2D"], Dict[str, dict]]] = None,
        masks: Optional[Union[Dict[str, "ImageMask"], Dict[str, dict]]] = None,
        file_type: Optional[str] = None,
    ) -> None:
        if grouping is not None:
            self._grouping = grouping

        if caption is not None:
            self._caption = caption

        total_classes = {}

        if boxes:
            if not isinstance(boxes, dict):
                raise ValueError('Images "boxes" argument must be a dictionary')
            boxes_final: Dict[str, BoundingBoxes2D] = {}
            for key in boxes:
                box_item = boxes[key]
                if isinstance(box_item, BoundingBoxes2D):
                    boxes_final[key] = box_item
                elif isinstance(box_item, dict):
                    # TODO: Consider injecting top-level classes if user-provided is empty
                    boxes_final[key] = BoundingBoxes2D(box_item, key)
                total_classes.update(boxes_final[key]._class_labels)
            self._boxes = boxes_final

        if masks:
            if not isinstance(masks, dict):
                raise ValueError('Images "masks" argument must be a dictionary')
            masks_final: Dict[str, ImageMask] = {}
            for key in masks:
                mask_item = masks[key]
                if isinstance(mask_item, ImageMask):
                    masks_final[key] = mask_item
                elif isinstance(mask_item, dict):
                    # TODO: Consider injecting top-level classes if user-provided is empty
                    masks_final[key] = ImageMask(mask_item, key)
                if hasattr(masks_final[key], "_val"):
                    total_classes.update(masks_final[key]._val["class_labels"])
            self._masks = masks_final

        if classes is not None:
            if isinstance(classes, Classes):
                total_classes.update(
                    {val["id"]: val["name"] for val in classes._class_set}
                )
            else:
                total_classes.update({val["id"]: val["name"] for val in classes})

        if len(total_classes.keys()) > 0:
            self._classes = Classes(
                [
                    {"id": key, "name": total_classes[key]}
                    for key in total_classes.keys()
                ]
            )
        if self.image is not None:
            self._width, self._height = self.image.size
        self._free_ram()

    def _initialize_from_wbimage(self, wbimage: "Image") -> None:
        self._grouping = wbimage._grouping
        self._caption = wbimage._caption
        self._width = wbimage._width
        self._height = wbimage._height
        self._image = wbimage._image
        self._classes = wbimage._classes
        self._path = wbimage._path
        self._is_tmp = wbimage._is_tmp
        self._extension = wbimage._extension
        self._sha256 = wbimage._sha256
        self._size = wbimage._size
        self.format = wbimage.format
        self._file_type = wbimage._file_type
        self._artifact_source = wbimage._artifact_source
        self._artifact_target = wbimage._artifact_target

        # We do not want to implicitly copy boxes or masks, just the image-related data.
        # self._boxes = wbimage._boxes
        # self._masks = wbimage._masks

    def _initialize_from_path(self, path: str) -> None:
        pil_image = util.get_module(
            "PIL.Image",
            required='wandb.Image needs the PIL package. To get it, run "pip install pillow".',
        )
        self._set_file(path, is_tmp=False)
        self._image = pil_image.open(path)
        assert self._image is not None
        self._image.load()
        ext = os.path.splitext(path)[1][1:]
        self.format = ext

    def _initialize_from_reference(self, path: str) -> None:
        self._path = path
        self._is_tmp = False
        self._sha256 = hashlib.sha256(path.encode("utf-8")).hexdigest()
        path = parse.urlparse(path).path
        ext = path.split("/")[-1].split(".")[-1]
        self.format = ext

    def _initialize_from_data(
        self,
        data: "ImageDataType",
        mode: Optional[str] = None,
        file_type: Optional[str] = None,
    ) -> None:
        pil_image = util.get_module(
            "PIL.Image",
            required='wandb.Image needs the PIL package. To get it, run "pip install pillow".',
        )

        accepted_formats = ["png", "jpg", "jpeg", "bmp"]
        self.format = file_type or "png"

        if self.format not in accepted_formats:
            raise ValueError(f"file_type must be one of {accepted_formats}")

        tmp_path = os.path.join(MEDIA_TMP.name, runid.generate_id() + "." + self.format)

        if util.is_matplotlib_typename(util.get_full_typename(data)):
            buf = BytesIO()
            util.ensure_matplotlib_figure(data).savefig(buf, format=self.format)
            self._image = pil_image.open(buf)
        elif isinstance(data, pil_image.Image):
            self._image = data
        elif util.is_pytorch_tensor_typename(util.get_full_typename(data)):
            vis_util = util.get_module(
                "torchvision.utils", "torchvision is required to render images"
            )
            if hasattr(data, "requires_grad") and data.requires_grad:
                data = data.detach()  # type: ignore
            if hasattr(data, "dtype") and str(data.dtype) == "torch.uint8":
                data = data.to(float)
            data = vis_util.make_grid(data, normalize=True)
            mode = mode or self.guess_mode(data, file_type)
            self._image = pil_image.fromarray(
                data.mul(255).clamp(0, 255).byte().permute(1, 2, 0).cpu().numpy(),
                mode=mode,
            )
        else:
            if hasattr(data, "numpy"):  # TF data eager tensors
                data = data.numpy()
            if data.ndim > 2:
                data = data.squeeze()  # get rid of trivial dimensions as a convenience

            mode = mode or self.guess_mode(data, file_type)
            self._image = pil_image.fromarray(
                self.to_uint8(data),
                mode=mode,
            )

        assert self._image is not None
        self._image.save(tmp_path, transparency=None)
        self._set_file(tmp_path, is_tmp=True)

    @classmethod
    def from_json(
        cls: Type["Image"], json_obj: dict, source_artifact: "Artifact"
    ) -> "Image":
        """Factory method to create an Audio object from a JSON object.

        <!-- lazydoc-ignore: internal -->
        """
        classes: Optional[Classes] = None
        if json_obj.get("classes") is not None:
            value = source_artifact.get(json_obj["classes"]["path"])
            assert isinstance(value, (type(None), Classes))
            classes = value

        masks = json_obj.get("masks")
        _masks: Optional[Dict[str, ImageMask]] = None
        if masks:
            _masks = {}
            for key in masks:
                _masks[key] = ImageMask.from_json(masks[key], source_artifact)
                _masks[key]._set_artifact_source(source_artifact)
                _masks[key]._key = key

        boxes = json_obj.get("boxes")
        _boxes: Optional[Dict[str, BoundingBoxes2D]] = None
        if boxes:
            _boxes = {}
            for key in boxes:
                _boxes[key] = BoundingBoxes2D.from_json(boxes[key], source_artifact)
                _boxes[key]._key = key

        return cls(
            source_artifact.get_entry(json_obj["path"]).download(),
            caption=json_obj.get("caption"),
            grouping=json_obj.get("grouping"),
            classes=classes,
            boxes=_boxes,
            masks=_masks,
        )

    @classmethod
    def get_media_subdir(cls: Type["Image"]) -> str:
        """Get media subdirectory.

        <!-- lazydoc-ignore: internal -->
        """
        return os.path.join("media", "images")

    def bind_to_run(
        self,
        run: "LocalRun",
        key: Union[int, str],
        step: Union[int, str],
        id_: Optional[Union[int, str]] = None,
        ignore_copy_err: Optional[bool] = None,
    ) -> None:
        """Bind this object to a run.

        <!-- lazydoc-ignore: internal -->
        """
        # For Images, we are going to avoid copying the image file to the run.
        # We should make this common functionality for all media types, but that
        # requires a broader UI refactor. This model can easily be moved to the
        # higher level Media class, but that will require every UI surface area
        # that depends on the `path` to be able to instead consume
        # `artifact_path`. I (Tim) think the media panel makes up most of this
        # space, but there are also custom charts, and maybe others. Let's
        # commit to getting all that fixed up before moving this to  the top
        # level Media class.
        if self.path_is_reference(self._path):
            raise ValueError(
                "Image media created by a reference to external storage cannot currently be added to a run"
            )

        if (
            not _server_accepts_artifact_path()
            or self._get_artifact_entry_ref_url() is None
        ):
            super().bind_to_run(run, key, step, id_, ignore_copy_err=ignore_copy_err)
        if self._boxes is not None:
            for i, k in enumerate(self._boxes):
                id_ = f"{id_}{i}" if id_ is not None else None
                self._boxes[k].bind_to_run(
                    run, key, step, id_, ignore_copy_err=ignore_copy_err
                )

        if self._masks is not None:
            for i, k in enumerate(self._masks):
                id_ = f"{id_}{i}" if id_ is not None else None
                self._masks[k].bind_to_run(
                    run, key, step, id_, ignore_copy_err=ignore_copy_err
                )

    def to_json(self, run_or_artifact: Union["LocalRun", "Artifact"]) -> dict:
        """Returns the JSON representation expected by the backend.

        <!-- lazydoc-ignore: internal -->
        """
        from wandb.sdk.wandb_run import Run

        json_dict = super().to_json(run_or_artifact)
        json_dict["_type"] = Image._log_type
        json_dict["format"] = self.format

        if self._width is not None:
            json_dict["width"] = self._width
        if self._height is not None:
            json_dict["height"] = self._height
        if self._grouping:
            json_dict["grouping"] = self._grouping
        if self._caption:
            json_dict["caption"] = self._caption

        if isinstance(run_or_artifact, wandb.Artifact):
            artifact = run_or_artifact
            if (
                self._masks is not None or self._boxes is not None
            ) and self._classes is None:
                raise ValueError(
                    "classes must be passed to wandb.Image which have masks or bounding boxes when adding to artifacts"
                )

            if self._classes is not None:
                class_id = hashutil._md5(
                    str(self._classes._class_set).encode("utf-8")
                ).hexdigest()
                class_name = os.path.join(
                    "media",
                    "classes",
                    class_id + "_cls",
                )
                classes_entry = artifact.add(self._classes, class_name)
                json_dict["classes"] = {
                    "type": "classes-file",
                    "path": classes_entry.path,
                    "digest": classes_entry.digest,
                }

        elif not isinstance(run_or_artifact, Run):
            raise ValueError("to_json accepts wandb_run.Run or wandb_artifact.Artifact")

        if self._boxes:
            json_dict["boxes"] = {
                k: box.to_json(run_or_artifact) for (k, box) in self._boxes.items()
            }
        if self._masks:
            json_dict["masks"] = {
                k: mask.to_json(run_or_artifact) for (k, mask) in self._masks.items()
            }
        return json_dict

<<<<<<< HEAD
    def guess_mode(self, data: "np.ndarray") -> str:
        """Guess what type of image the np.array is representing.

        <!-- lazydoc-ignore: internal -->
        """
=======
    def guess_mode(
        self,
        data: Union["np.ndarray", "torch.Tensor"],
        file_type: Optional[str] = None,
    ) -> str:
        """Guess what type of image the np.array is representing."""
>>>>>>> 7b2a13cb
        # TODO: do we want to support dimensions being at the beginning of the array?
        ndims = data.ndim
        if util.is_pytorch_tensor_typename(util.get_full_typename(data)):
            # Torch tenors typically have the channels dimension first
            num_channels = data.shape[0]
        else:
            num_channels = data.shape[-1]

        if ndims == 2:
            return "L"
        elif num_channels == 3:
            return "RGB"
        elif num_channels == 4:
            if file_type in ["jpg", "jpeg"]:
                wandb.termwarn(
                    "JPEG format does not support transparency. "
                    "Ignoring alpha channel.",
                    repeat=False,
                )
                return "RGB"
            else:
                return "RGBA"
        else:
            raise ValueError(
                "Un-supported shape for image conversion {}".format(list(data.shape))
            )

    @classmethod
    def to_uint8(cls, data: "np.ndarray") -> "np.ndarray":
        """Convert image data to uint8.

        Convert floating point image on the range [0,1] and integer images on the range
        [0,255] to uint8, clipping if necessary.

        <!-- lazydoc-ignore: internal -->
        """
        np = util.get_module(
            "numpy",
            required="wandb.Image requires numpy if not supplying PIL Images: pip install numpy",
        )

        # I think it's better to check the image range vs the data type, since many
        # image libraries will return floats between 0 and 255

        # some images have range -1...1 or 0-1
        dmin = np.min(data)
        if dmin < 0:
            data = (data - np.min(data)) / np.ptp(data)
        if np.max(data) <= 1.0:
            data = (data * 255).astype(np.int32)

        # assert issubclass(data.dtype.type, np.integer), 'Illegal image format.'
        return data.clip(0, 255).astype(np.uint8)

    @classmethod
    def seq_to_json(
        cls: Type["Image"],
        seq: Sequence["BatchableMedia"],
        run: "LocalRun",
        key: str,
        step: Union[int, str],
    ) -> dict:
        """Convert a sequence of Image objects to a JSON representation.

        <!-- lazydoc-ignore: internal -->
        """
        if TYPE_CHECKING:
            seq = cast(Sequence["Image"], seq)

        jsons = [obj.to_json(run) for obj in seq]

        media_dir = cls.get_media_subdir()

        for obj in jsons:
            expected = LogicalPath(media_dir)
            if "path" in obj and not obj["path"].startswith(expected):
                raise ValueError(
                    "Files in an array of Image's must be in the {} directory, not {}".format(
                        cls.get_media_subdir(), obj["path"]
                    )
                )

        num_images_to_log = len(seq)
        width, height = seq[0].image.size  # type: ignore
        format = jsons[0]["format"]

        def size_equals_image(image: "Image") -> bool:
            img_width, img_height = image.image.size  # type: ignore
            return img_width == width and img_height == height

        sizes_match = all(size_equals_image(img) for img in seq)
        if not sizes_match:
            logging.warning(
                "Images sizes do not match. This will causes images to be display incorrectly in the UI."
            )

        meta = {
            "_type": "images/separated",
            "width": width,
            "height": height,
            "format": format,
            "count": num_images_to_log,
        }
        if _server_accepts_image_filenames():
            meta["filenames"] = [
                obj.get("path", obj.get("artifact_path")) for obj in jsons
            ]
        else:
            wandb.termwarn(
                "Unable to log image array filenames. In some cases, this can prevent images from being "
                "viewed in the UI. Please upgrade your wandb server",
                repeat=False,
            )

        captions = Image.all_captions(seq)

        if captions:
            meta["captions"] = captions

        all_masks = Image.all_masks(seq, run, key, step)

        if all_masks:
            meta["all_masks"] = all_masks

        all_boxes = Image.all_boxes(seq, run, key, step)

        if all_boxes:
            meta["all_boxes"] = all_boxes

        return meta

    @classmethod
    def all_masks(
        cls: Type["Image"],
        images: Sequence["Image"],
        run: "LocalRun",
        run_key: str,
        step: Union[int, str],
    ) -> Union[List[Optional[dict]], bool]:
        """Collect all masks from a list of images.

        <!-- lazydoc-ignore: internal -->
        """
        all_mask_groups: List[Optional[dict]] = []
        for image in images:
            if image._masks:
                mask_group = {}
                for k in image._masks:
                    mask = image._masks[k]
                    mask_group[k] = mask.to_json(run)
                all_mask_groups.append(mask_group)
            else:
                all_mask_groups.append(None)
        if all_mask_groups and not all(x is None for x in all_mask_groups):
            return all_mask_groups
        else:
            return False

    @classmethod
    def all_boxes(
        cls: Type["Image"],
        images: Sequence["Image"],
        run: "LocalRun",
        run_key: str,
        step: Union[int, str],
    ) -> Union[List[Optional[dict]], bool]:
        """Collect all boxes from a list of images.

        <!-- lazydoc-ignore: internal -->
        """
        all_box_groups: List[Optional[dict]] = []
        for image in images:
            if image._boxes:
                box_group = {}
                for k in image._boxes:
                    box = image._boxes[k]
                    box_group[k] = box.to_json(run)
                all_box_groups.append(box_group)
            else:
                all_box_groups.append(None)
        if all_box_groups and not all(x is None for x in all_box_groups):
            return all_box_groups
        else:
            return False

    @classmethod
    def all_captions(
        cls: Type["Image"], images: Sequence["Media"]
    ) -> Union[bool, Sequence[Optional[str]]]:
        """Get captions from a list of images.

        <!-- lazydoc-ignore: internal -->
        """
        return cls.captions(images)

    def __ne__(self, other: object) -> bool:
        return not self.__eq__(other)

    def __eq__(self, other: object) -> bool:
        if not isinstance(other, Image):
            return False
        else:
            if self.path_is_reference(self._path) and self.path_is_reference(
                other._path
            ):
                return self._path == other._path
            self_image = self.image
            other_image = other.image
            if self_image is not None:
                self_image = list(self_image.getdata())  # type: ignore
            if other_image is not None:
                other_image = list(other_image.getdata())  # type: ignore

            return (
                self._grouping == other._grouping
                and self._caption == other._caption
                and self._width == other._width
                and self._height == other._height
                and self_image == other_image
                and self._classes == other._classes
            )

    def to_data_array(self) -> List[Any]:
        """Convert to data array.

        <!-- lazydoc-ignore: internal -->
        """
        res = []
        if self.image is not None:
            data = list(self.image.getdata())
            for i in range(self.image.height):
                res.append(data[i * self.image.width : (i + 1) * self.image.width])
        self._free_ram()
        return res

    def _free_ram(self) -> None:
        if self._path is not None:
            self._image = None

    @property
    def image(self) -> Optional["PILImage"]:
        if self._image is None:
            if self._path is not None and not self.path_is_reference(self._path):
                pil_image = util.get_module(
                    "PIL.Image",
                    required='wandb.Image needs the PIL package. To get it, run "pip install pillow".',
                )
                self._image = pil_image.open(self._path)
                self._image.load()
        return self._image


# Custom dtypes for typing system
class _ImageFileType(_dtypes.Type):
    name = "image-file"
    legacy_names = ["wandb.Image"]
    types = [Image]

    def __init__(
        self,
        box_layers=None,
        box_score_keys=None,
        mask_layers=None,
        class_map=None,
        **kwargs,
    ):
        box_layers = box_layers or {}
        box_score_keys = box_score_keys or []
        mask_layers = mask_layers or {}
        class_map = class_map or {}

        if isinstance(box_layers, _dtypes.ConstType):
            box_layers = box_layers._params["val"]
        if not isinstance(box_layers, dict):
            raise TypeError("box_layers must be a dict")
        else:
            box_layers = _dtypes.ConstType(
                {layer_key: set(box_layers[layer_key]) for layer_key in box_layers}
            )

        if isinstance(mask_layers, _dtypes.ConstType):
            mask_layers = mask_layers._params["val"]
        if not isinstance(mask_layers, dict):
            raise TypeError("mask_layers must be a dict")
        else:
            mask_layers = _dtypes.ConstType(
                {layer_key: set(mask_layers[layer_key]) for layer_key in mask_layers}
            )

        if isinstance(box_score_keys, _dtypes.ConstType):
            box_score_keys = box_score_keys._params["val"]
        if not isinstance(box_score_keys, list) and not isinstance(box_score_keys, set):
            raise TypeError("box_score_keys must be a list or a set")
        else:
            box_score_keys = _dtypes.ConstType(set(box_score_keys))

        if isinstance(class_map, _dtypes.ConstType):
            class_map = class_map._params["val"]
        if not isinstance(class_map, dict):
            raise TypeError("class_map must be a dict")
        else:
            class_map = _dtypes.ConstType(class_map)

        self.params.update(
            {
                "box_layers": box_layers,
                "box_score_keys": box_score_keys,
                "mask_layers": mask_layers,
                "class_map": class_map,
            }
        )

    def assign_type(self, wb_type=None):
        if isinstance(wb_type, _ImageFileType):
            box_layers_self = self.params["box_layers"].params["val"] or {}
            box_score_keys_self = self.params["box_score_keys"].params["val"] or []
            mask_layers_self = self.params["mask_layers"].params["val"] or {}
            class_map_self = self.params["class_map"].params["val"] or {}

            box_layers_other = wb_type.params["box_layers"].params["val"] or {}
            box_score_keys_other = wb_type.params["box_score_keys"].params["val"] or []
            mask_layers_other = wb_type.params["mask_layers"].params["val"] or {}
            class_map_other = wb_type.params["class_map"].params["val"] or {}

            # Merge the class_ids from each set of box_layers
            box_layers = {
                str(key): set(
                    list(box_layers_self.get(key, []))
                    + list(box_layers_other.get(key, []))
                )
                for key in set(
                    list(box_layers_self.keys()) + list(box_layers_other.keys())
                )
            }

            # Merge the class_ids from each set of mask_layers
            mask_layers = {
                str(key): set(
                    list(mask_layers_self.get(key, []))
                    + list(mask_layers_other.get(key, []))
                )
                for key in set(
                    list(mask_layers_self.keys()) + list(mask_layers_other.keys())
                )
            }

            # Merge the box score keys
            box_score_keys = set(list(box_score_keys_self) + list(box_score_keys_other))

            # Merge the class_map
            class_map = {
                str(key): class_map_self.get(key, class_map_other.get(key, None))
                for key in set(
                    list(class_map_self.keys()) + list(class_map_other.keys())
                )
            }

            return _ImageFileType(box_layers, box_score_keys, mask_layers, class_map)

        return _dtypes.InvalidType()

    @classmethod
    def from_obj(cls, py_obj):
        if not isinstance(py_obj, Image):
            raise TypeError("py_obj must be a wandb.Image")
        else:
            if hasattr(py_obj, "_boxes") and py_obj._boxes:
                box_layers = {
                    str(key): set(py_obj._boxes[key]._class_labels.keys())
                    for key in py_obj._boxes.keys()
                }
                box_score_keys = {
                    key
                    for val in py_obj._boxes.values()
                    for box in val._val
                    for key in box.get("scores", {}).keys()
                }

            else:
                box_layers = {}
                box_score_keys = set()

            if hasattr(py_obj, "_masks") and py_obj._masks:
                mask_layers = {
                    str(key): set(
                        py_obj._masks[key]._val["class_labels"].keys()
                        if hasattr(py_obj._masks[key], "_val")
                        else []
                    )
                    for key in py_obj._masks.keys()
                }
            else:
                mask_layers = {}

            if hasattr(py_obj, "_classes") and py_obj._classes:
                class_set = {
                    str(item["id"]): item["name"] for item in py_obj._classes._class_set
                }
            else:
                class_set = {}

            return cls(box_layers, box_score_keys, mask_layers, class_set)


_dtypes.TypeRegistry.add(_ImageFileType)<|MERGE_RESOLUTION|>--- conflicted
+++ resolved
@@ -496,20 +496,12 @@
             }
         return json_dict
 
-<<<<<<< HEAD
-    def guess_mode(self, data: "np.ndarray") -> str:
-        """Guess what type of image the np.array is representing.
-
-        <!-- lazydoc-ignore: internal -->
-        """
-=======
     def guess_mode(
         self,
         data: Union["np.ndarray", "torch.Tensor"],
         file_type: Optional[str] = None,
     ) -> str:
         """Guess what type of image the np.array is representing."""
->>>>>>> 7b2a13cb
         # TODO: do we want to support dimensions being at the beginning of the array?
         ndims = data.ndim
         if util.is_pytorch_tensor_typename(util.get_full_typename(data)):
