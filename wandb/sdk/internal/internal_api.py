--- conflicted
+++ resolved
@@ -1968,17 +1968,12 @@
             else:
                 util.sentry_reraise(e)
 
-<<<<<<< HEAD
-=======
-        return response
-
     def upload_file_retry(
         self, *args: Any, **kwargs: Any
     ) -> Optional[requests.Response]:
         """Uploads a file, like upload_file, but retries on failure"""
         return self._upload_file_retrier(*args, **kwargs)
 
->>>>>>> 363747e5
     @normalize_exceptions
     def register_agent(
         self,
