import ast
import base64
import datetime
import json
import logging
import os
import re
import socket
import sys
import threading
from abc import ABC
from copy import deepcopy
from typing import (
    IO,
    TYPE_CHECKING,
    Any,
    Callable,
    Dict,
    Iterable,
    List,
    Mapping,
    MutableMapping,
    Optional,
    Sequence,
    TextIO,
    Tuple,
    TypeVar,
    Union,
)

import click
import requests
import yaml
from wandb_gql import Client, gql  # type: ignore
from wandb_gql.client import RetryError  # type: ignore
from wandb_gql.transport.requests import RequestsHTTPTransport  # type: ignore

import wandb
from wandb import __version__, env, util
from wandb.apis.normalize import normalize_exceptions
from wandb.errors import CommError, UsageError
from wandb.integration.sagemaker import parse_sm_secrets
from wandb.old.settings import Settings

from ..lib import retry
from ..lib.filenames import DIFF_FNAME, METADATA_FNAME
from ..lib.git import GitRepo
from . import context
from .progress import Progress

logger = logging.getLogger(__name__)

if TYPE_CHECKING:
    if sys.version_info >= (3, 8):
        from typing import Literal, Protocol, TypedDict
    else:
        from typing_extensions import Literal, Protocol, TypedDict

    from .progress import ProgressFn

    class CreateArtifactFileSpecInput(TypedDict, total=False):
        """Corresponds to `type CreateArtifactFileSpecInput` in schema.graphql"""

        artifactID: str
        name: str
        md5: str
        mimetype: Optional[str]
        artifactManifestID: Optional[str]

    class CreateArtifactFilesResponseFile(TypedDict):
        id: str
        name: str
        displayName: str
        uploadUrl: Optional[str]
        uploadHeaders: Sequence[str]
        artifact: "CreateArtifactFilesResponseFileNode"

    class CreateArtifactFilesResponseFileNode(TypedDict):
        id: str

    class DefaultSettings(TypedDict):
        section: str
        git_remote: str
        ignore_globs: Optional[List[str]]
        base_url: Optional[str]
        root_dir: Optional[str]
        api_key: Optional[str]
        entity: Optional[str]
        project: Optional[str]

    _Response = TypeVar("_Response", bound=MutableMapping)
    _ArtifactVersion = TypeVar("_ArtifactVersion", bound=MutableMapping)
    SweepState = Literal["RUNNING", "PAUSED", "CANCELED", "FINISHED"]
    Number = Union[int, float]


# class _MappingSupportsCopy(Protocol):
#     def copy(self) -> "_MappingSupportsCopy": ...
#     def keys(self) -> Iterable: ...
#     def __getitem__(self, name: str) -> Any: ...


class _ThreadLocalData(threading.local):
    context: Optional[context.Context]

    def __init__(self) -> None:
        self.context = None


class Api:
    """W&B Internal Api wrapper

    Note:
        Settings are automatically overridden by looking for
        a `wandb/settings` file in the current working directory or its parent
        directory. If none can be found, we look in the current user's home
        directory.

    Arguments:
        default_settings(dict, optional): If you aren't using a settings
        file, or you wish to override the section to use in the settings file
        Override the settings here.
    """

    HTTP_TIMEOUT = env.get_http_timeout(10)
    _global_context: context.Context
    _local_data: _ThreadLocalData

    def __init__(
        self,
        default_settings: Optional[
            Union[
                "wandb.sdk.wandb_settings.Settings",
                "wandb.sdk.internal.settings_static.SettingsStatic",
                Settings,
                dict,
            ]
        ] = None,
        load_settings: bool = True,
        retry_timedelta: datetime.timedelta = datetime.timedelta(days=7),
        environ: MutableMapping = os.environ,
        retry_callback: Optional[Callable[[int, str], Any]] = None,
    ) -> None:
        self._environ = environ
        self._global_context = context.Context()
        self._local_data = _ThreadLocalData()
        self.default_settings: "DefaultSettings" = {
            "section": "default",
            "git_remote": "origin",
            "ignore_globs": [],
            "base_url": "https://api.wandb.ai",
            "root_dir": None,
            "api_key": None,
            "entity": None,
            "project": None,
        }
        self.retry_timedelta = retry_timedelta
        # todo: Old Settings do not follow the SupportsKeysAndGetItem Protocol
        self.default_settings.update(default_settings or {})  # type: ignore
        self.retry_uploads = 10
        self._settings = Settings(
            load_settings=load_settings,
            root_dir=self.default_settings.get("root_dir"),
        )
        self.git = GitRepo(remote=self.settings("git_remote"))
        # Mutable settings set by the _file_stream_api
        self.dynamic_settings = {
            "system_sample_seconds": 2,
            "system_samples": 15,
            "heartbeat_seconds": 30,
        }
        self.client = Client(
            transport=RequestsHTTPTransport(
                headers={
                    "User-Agent": self.user_agent,
                    "X-WANDB-USERNAME": env.get_username(env=self._environ),
                    "X-WANDB-USER-EMAIL": env.get_user_email(env=self._environ),
                },
                use_json=True,
                # this timeout won't apply when the DNS lookup fails. in that case, it will be 60s
                # https://bugs.python.org/issue22889
                timeout=self.HTTP_TIMEOUT,
                auth=("api", self.api_key or ""),
                url=f"{self.settings('base_url')}/graphql",
            )
        )
        self.retry_callback = retry_callback
        self._retry_gql = retry.Retry(
            self.execute,
            retry_timedelta=retry_timedelta,
            check_retry_fn=util.no_retry_auth,
            retryable_exceptions=(RetryError, requests.RequestException),
            retry_callback=retry_callback,
        )
        self._current_run_id: Optional[str] = None
        self._file_stream_api = None
        # This Retry class is initialized once for each Api instance, so this
        # defaults to retrying 1 million times per process or 7 days
        self.upload_file_retry = normalize_exceptions(
            retry.retriable(retry_timedelta=retry_timedelta)(self.upload_file)
        )
        self._client_id_mapping: Dict[str, str] = {}
        # Large file uploads to azure can optionally use their SDK
        self._azure_blob_module = util.get_module("azure.storage.blob")

        self.query_types: Optional[List[str]] = None
        self.server_info_types: Optional[List[str]] = None
        self.server_use_artifact_input_info: Optional[List[str]] = None
        self._max_cli_version: Optional[str] = None
        self._server_settings_type: Optional[List[str]] = None

    def gql(self, *args: Any, **kwargs: Any) -> Any:
        ret = self._retry_gql(
            *args,
            retry_cancel_event=self.context.cancel_event,
            **kwargs,
        )
        return ret

    def set_local_context(self, api_context: Optional[context.Context]) -> None:
        self._local_data.context = api_context

    def clear_local_context(self) -> None:
        self._local_data.context = None

    @property
    def context(self) -> context.Context:
        return self._local_data.context or self._global_context

    def reauth(self) -> None:
        """Ensures the current api key is set in the transport"""
        self.client.transport.auth = ("api", self.api_key or "")

    def relocate(self) -> None:
        """Ensures the current api points to the right server"""
        self.client.transport.url = "%s/graphql" % self.settings("base_url")

    def execute(self, *args: Any, **kwargs: Any) -> "_Response":
        """Wrapper around execute that logs in cases of failure."""
        try:
            return self.client.execute(*args, **kwargs)  # type: ignore
        except requests.exceptions.HTTPError as err:
            res = err.response
            logger.error(f"{res.status_code} response executing GraphQL.")
            logger.error(res.text)
            self.display_gorilla_error_if_found(res)
            raise

    def display_gorilla_error_if_found(self, res: requests.Response) -> None:
        try:
            data = res.json()
        except ValueError:
            return

        if "errors" in data and isinstance(data["errors"], list):
            for err in data["errors"]:
                # Our tests and potentially some api endpoints return a string error?
                if isinstance(err, str):
                    err = {"message": err}
                if not err.get("message"):
                    continue
                wandb.termerror(
                    "Error while calling W&B API: {} ({})".format(err["message"], res)
                )

    def disabled(self) -> Union[str, bool]:
        return self._settings.get(Settings.DEFAULT_SECTION, "disabled", fallback=False)  # type: ignore

    def set_current_run_id(self, run_id: str) -> None:
        self._current_run_id = run_id

    @property
    def current_run_id(self) -> Optional[str]:
        return self._current_run_id

    @property
    def user_agent(self) -> str:
        return f"W&B Internal Client {__version__}"

    @property
    def api_key(self) -> Optional[str]:
        auth = requests.utils.get_netrc_auth(self.api_url)
        key = None
        if auth:
            key = auth[-1]

        # Environment should take precedence
        env_key: Optional[str] = self._environ.get(env.API_KEY)
        sagemaker_key: Optional[str] = parse_sm_secrets().get(env.API_KEY)
        default_key: Optional[str] = self.default_settings.get("api_key")
        return env_key or key or sagemaker_key or default_key

    @property
    def api_url(self) -> str:
        return self.settings("base_url")  # type: ignore

    @property
    def app_url(self) -> str:
        return wandb.util.app_url(self.api_url)

    @property
    def default_entity(self) -> str:
        return self.viewer().get("entity")  # type: ignore

    def settings(self, key: Optional[str] = None, section: Optional[str] = None) -> Any:
        """The settings overridden from the wandb/settings file.

        Arguments:
            key (str, optional): If provided only this setting is returned
            section (str, optional): If provided this section of the setting file is
            used, defaults to "default"

        Returns:
            A dict with the current settings

                {
                    "entity": "models",
                    "base_url": "https://api.wandb.ai",
                    "project": None
                }
        """
        result = self.default_settings.copy()
        result.update(self._settings.items(section=section))  # type: ignore
        result.update(
            {
                "entity": env.get_entity(
                    self._settings.get(
                        Settings.DEFAULT_SECTION,
                        "entity",
                        fallback=result.get("entity"),
                    ),
                    env=self._environ,
                ),
                "project": env.get_project(
                    self._settings.get(
                        Settings.DEFAULT_SECTION,
                        "project",
                        fallback=result.get("project"),
                    ),
                    env=self._environ,
                ),
                "base_url": env.get_base_url(
                    self._settings.get(
                        Settings.DEFAULT_SECTION,
                        "base_url",
                        fallback=result.get("base_url"),
                    ),
                    env=self._environ,
                ),
                "ignore_globs": env.get_ignore(
                    self._settings.get(
                        Settings.DEFAULT_SECTION,
                        "ignore_globs",
                        fallback=result.get("ignore_globs"),
                    ),
                    env=self._environ,
                ),
            }
        )

        return result if key is None else result[key]  # type: ignore

    def clear_setting(
        self, key: str, globally: bool = False, persist: bool = False
    ) -> None:
        self._settings.clear(
            Settings.DEFAULT_SECTION, key, globally=globally, persist=persist
        )

    def set_setting(
        self, key: str, value: Any, globally: bool = False, persist: bool = False
    ) -> None:
        self._settings.set(
            Settings.DEFAULT_SECTION, key, value, globally=globally, persist=persist
        )
        if key == "entity":
            env.set_entity(value, env=self._environ)
        elif key == "project":
            env.set_project(value, env=self._environ)
        elif key == "base_url":
            self.relocate()

    def parse_slug(
        self, slug: str, project: Optional[str] = None, run: Optional[str] = None
    ) -> Tuple[str, str]:
        """Parses a slug into a project and run.

        Arguments:
            slug (str): The slug to parse
            project (str, optional): The project to use, if not provided it will be
            inferred from the slug
            run (str, optional): The run to use, if not provided it will be inferred
            from the slug

        Returns:
            A dict with the project and run
        """
        if slug and "/" in slug:
            parts = slug.split("/")
            project = parts[0]
            run = parts[1]
        else:
            project = project or self.settings().get("project")
            if project is None:
                raise CommError("No default project configured.")
            run = run or slug or self.current_run_id or env.get_run(env=self._environ)
            assert run, "run must be specified"
        return project, run

    @normalize_exceptions
    def server_info_introspection(self) -> Tuple[List[str], List[str]]:
        query_string = """
           query ProbeServerCapabilities {
               QueryType: __type(name: "Query") {
                   ...fieldData
                }
               ServerInfoType: __type(name: "ServerInfo") {
                   ...fieldData
                }
            }

            fragment fieldData on __Type {
                fields {
                    name
                }
            }
        """
        if self.query_types is None or self.server_info_types is None:
            query = gql(query_string)
            res = self.gql(query)

            self.query_types = [
                field.get("name", "")
                for field in res.get("QueryType", {}).get("fields", [{}])
            ]
            self.server_info_types = [
                field.get("name", "")
                for field in res.get("ServerInfoType", {}).get("fields", [{}])
            ]
        return self.query_types, self.server_info_types

    @normalize_exceptions
    def server_settings_introspection(self) -> None:
        query_string = """
           query ProbeServerSettings {
               ServerSettingsType: __type(name: "ServerSettings") {
                   ...fieldData
                }
            }

            fragment fieldData on __Type {
                fields {
                    name
                }
            }
        """
        if self._server_settings_type is None:
            query = gql(query_string)
            res = self.gql(query)
            self._server_settings_type = (
                [
                    field.get("name", "")
                    for field in res.get("ServerSettingsType", {}).get("fields", [{}])
                ]
                if res
                else []
            )

    def server_use_artifact_input_introspection(self) -> List:
        query_string = """
           query ProbeServerUseArtifactInput {
               UseArtifactInputInfoType: __type(name: "UseArtifactInput") {
                   name
                   inputFields {
                       name
                   }
                }
            }
        """

        if self.server_use_artifact_input_info is None:
            query = gql(query_string)
            res = self.gql(query)
            self.server_use_artifact_input_info = [
                field.get("name", "")
                for field in res.get("UseArtifactInputInfoType", {}).get(
                    "inputFields", [{}]
                )
            ]
        return self.server_use_artifact_input_info

    @normalize_exceptions
    def launch_agent_introspection(self) -> Optional[str]:
        query = gql(
            """
            query LaunchAgentIntrospection {
                LaunchAgentType: __type(name: "LaunchAgent") {
                    name
                }
            }
        """
        )

        res = self.gql(query)
        return res.get("LaunchAgentType") or None

    @normalize_exceptions
    def viewer(self) -> Dict[str, Any]:
        query = gql(
            """
        query Viewer{
            viewer {
                id
                entity
                flags
                teams {
                    edges {
                        node {
                            name
                        }
                    }
                }
            }
        }
        """
        )
        res = self.gql(query)
        return res.get("viewer") or {}

    @normalize_exceptions
    def max_cli_version(self) -> Optional[str]:

        if self._max_cli_version is not None:
            return self._max_cli_version

        query_types, server_info_types = self.server_info_introspection()
        cli_version_exists = (
            "serverInfo" in query_types and "cliVersionInfo" in server_info_types
        )
        if not cli_version_exists:
            return None

        _, server_info = self.viewer_server_info()
        self._max_cli_version = server_info.get("cliVersionInfo", {}).get(
            "max_cli_version"
        )
        return self._max_cli_version

    @normalize_exceptions
    def viewer_server_info(self) -> Tuple[Dict[str, Any], Dict[str, Any]]:
        local_query = """
            latestLocalVersionInfo {
                outOfDate
                latestVersionString
            }
        """
        cli_query = """
            serverInfo {
                cliVersionInfo
                _LOCAL_QUERY_
            }
        """
        query_template = """
        query Viewer{
            viewer {
                id
                entity
                username
                email
                flags
                teams {
                    edges {
                        node {
                            name
                        }
                    }
                }
            }
            _CLI_QUERY_
        }
        """
        query_types, server_info_types = self.server_info_introspection()

        cli_version_exists = (
            "serverInfo" in query_types and "cliVersionInfo" in server_info_types
        )

        local_version_exists = (
            "serverInfo" in query_types
            and "latestLocalVersionInfo" in server_info_types
        )

        cli_query_string = "" if not cli_version_exists else cli_query
        local_query_string = "" if not local_version_exists else local_query

        query_string = query_template.replace("_CLI_QUERY_", cli_query_string).replace(
            "_LOCAL_QUERY_", local_query_string
        )
        query = gql(query_string)
        res = self.gql(query)
        return res.get("viewer") or {}, res.get("serverInfo") or {}

    @normalize_exceptions
    def list_projects(self, entity: Optional[str] = None) -> List[Dict[str, str]]:
        """Lists projects in W&B scoped by entity.

        Arguments:
            entity (str, optional): The entity to scope this project to.

        Returns:
                [{"id","name","description"}]
        """
        query = gql(
            """
        query EntityProjects($entity: String) {
            models(first: 10, entityName: $entity) {
                edges {
                    node {
                        id
                        name
                        description
                    }
                }
            }
        }
        """
        )
        project_list: List[Dict[str, str]] = self._flatten_edges(
            self.gql(
                query, variable_values={"entity": entity or self.settings("entity")}
            )["models"]
        )
        return project_list

    @normalize_exceptions
    def project(self, project: str, entity: Optional[str] = None) -> "_Response":
        """Retrieve project

        Arguments:
            project (str): The project to get details for
            entity (str, optional): The entity to scope this project to.

        Returns:
                [{"id","name","repo","dockerImage","description"}]
        """
        query = gql(
            """
        query ProjectDetails($entity: String, $project: String) {
            model(name: $project, entityName: $entity) {
                id
                name
                repo
                dockerImage
                description
            }
        }
        """
        )
        response: "_Response" = self.gql(
            query, variable_values={"entity": entity, "project": project}
        )["model"]
        return response

    @normalize_exceptions
    def sweep(
        self,
        sweep: str,
        specs: str,
        project: Optional[str] = None,
        entity: Optional[str] = None,
    ) -> Dict[str, Any]:
        """Retrieve sweep.

        Arguments:
            sweep (str): The sweep to get details for
            specs (str): history specs
            project (str, optional): The project to scope this sweep to.
            entity (str, optional): The entity to scope this sweep to.

        Returns:
                [{"id","name","repo","dockerImage","description"}]
        """
        query = gql(
            """
        query SweepWithRuns($entity: String, $project: String, $sweep: String!, $specs: [JSONString!]!) {
            project(name: $project, entityName: $entity) {
                sweep(sweepName: $sweep) {
                    id
                    name
                    method
                    state
                    description
                    config
                    createdAt
                    heartbeatAt
                    updatedAt
                    earlyStopJobRunning
                    bestLoss
                    controller
                    scheduler
                    runs {
                        edges {
                            node {
                                name
                                state
                                config
                                exitcode
                                heartbeatAt
                                shouldStop
                                failed
                                stopped
                                running
                                summaryMetrics
                                sampledHistory(specs: $specs)
                            }
                        }
                    }
                }
            }
        }
        """
        )
        entity = entity or self.settings("entity")
        project = project or self.settings("project")
        response = self.gql(
            query,
            variable_values={
                "entity": entity,
                "project": project,
                "sweep": sweep,
                "specs": specs,
            },
        )
        if response["project"] is None or response["project"]["sweep"] is None:
            raise ValueError(f"Sweep {entity}/{project}/{sweep} not found")
        data: Dict[str, Any] = response["project"]["sweep"]
        if data:
            data["runs"] = self._flatten_edges(data["runs"])
        return data

    @normalize_exceptions
    def list_runs(
        self, project: str, entity: Optional[str] = None
    ) -> List[Dict[str, str]]:
        """Lists runs in W&B scoped by project.

        Arguments:
            project (str): The project to scope the runs to
            entity (str, optional): The entity to scope this project to.  Defaults to public models

        Returns:
                [{"id","name","description"}]
        """
        query = gql(
            """
        query ProjectRuns($model: String!, $entity: String) {
            model(name: $model, entityName: $entity) {
                buckets(first: 10) {
                    edges {
                        node {
                            id
                            name
                            displayName
                            description
                        }
                    }
                }
            }
        }
        """
        )
        return self._flatten_edges(
            self.gql(
                query,
                variable_values={
                    "entity": entity or self.settings("entity"),
                    "model": project or self.settings("project"),
                },
            )["model"]["buckets"]
        )

    @normalize_exceptions
    def run_config(
        self, project: str, run: Optional[str] = None, entity: Optional[str] = None
    ) -> Tuple[str, Dict[str, Any], Optional[str], Dict[str, Any]]:
        """Get the relevant configs for a run

        Arguments:
            project (str): The project to download, (can include bucket)
            run (str, optional): The run to download
            entity (str, optional): The entity to scope this project to.
        """
        query = gql(
            """
        query RunConfigs(
            $name: String!,
            $entity: String,
            $run: String!,
            $pattern: String!,
            $includeConfig: Boolean!,
        ) {
            model(name: $name, entityName: $entity) {
                bucket(name: $run) {
                    config @include(if: $includeConfig)
                    commit @include(if: $includeConfig)
                    files(pattern: $pattern) {
                        pageInfo {
                            hasNextPage
                            endCursor
                        }
                        edges {
                            node {
                                name
                                directUrl
                            }
                        }
                    }
                }
            }
        }
        """
        )

        variable_values = {
            "name": project,
            "run": run,
            "entity": entity,
            "includeConfig": True,
        }

        commit: str = ""
        config: Dict[str, Any] = {}
        patch: Optional[str] = None
        metadata: Dict[str, Any] = {}

        # If we use the `names` parameter on the `files` node, then the server
        # will helpfully give us and 'open' file handle to the files that don't
        # exist. This is so that we can upload data to it. However, in this
        # case, we just want to download that file and not upload to it, so
        # let's instead query for the files that do exist using `pattern`
        # (with no wildcards).
        #
        # Unfortunately we're unable to construct a single pattern that matches
        # our 2 files, we would need something like regex for that.
        for filename in [DIFF_FNAME, METADATA_FNAME]:
            variable_values["pattern"] = filename
            response = self.gql(query, variable_values=variable_values)
            if response["model"] is None:
                raise CommError(f"Run {entity}/{project}/{run} not found")
            run_obj: Dict = response["model"]["bucket"]
            # we only need to fetch this config once
            if variable_values["includeConfig"]:
                commit = run_obj["commit"]
                config = json.loads(run_obj["config"] or "{}")
                variable_values["includeConfig"] = False
            if run_obj["files"] is not None:
                for file_edge in run_obj["files"]["edges"]:
                    name = file_edge["node"]["name"]
                    url = file_edge["node"]["directUrl"]
                    res = requests.get(url)
                    res.raise_for_status()
                    if name == METADATA_FNAME:
                        metadata = res.json()
                    elif name == DIFF_FNAME:
                        patch = res.text

        return commit, config, patch, metadata

    @normalize_exceptions
    def run_resume_status(
        self, entity: str, project_name: str, name: str
    ) -> Optional[Dict[str, Any]]:
        """Check if a run exists and get resume information.

        Arguments:
            entity (str): The entity to scope this project to.
            project_name (str): The project to download, (can include bucket)
            name (str): The run to download
        """
        query = gql(
            """
        query RunResumeStatus($project: String, $entity: String, $name: String!) {
            model(name: $project, entityName: $entity) {
                id
                name
                entity {
                    id
                    name
                }

                bucket(name: $name, missingOk: true) {
                    id
                    name
                    summaryMetrics
                    displayName
                    logLineCount
                    historyLineCount
                    eventsLineCount
                    historyTail
                    eventsTail
                    config
                }
            }
        }
        """
        )

        response = self.gql(
            query,
            variable_values={
                "entity": entity,
                "project": project_name,
                "name": name,
            },
        )

        if "model" not in response or "bucket" not in (response["model"] or {}):
            return None

        project = response["model"]
        self.set_setting("project", project_name)
        if "entity" in project:
            self.set_setting("entity", project["entity"]["name"])

        result: Dict[str, Any] = project["bucket"]

        return result

    @normalize_exceptions
    def check_stop_requested(
        self, project_name: str, entity_name: str, run_id: str
    ) -> bool:
        query = gql(
            """
        query RunStoppedStatus($projectName: String, $entityName: String, $runId: String!) {
            project(name:$projectName, entityName:$entityName) {
                run(name:$runId) {
                    stopped
                }
            }
        }
        """
        )

        response = self.gql(
            query,
            variable_values={
                "projectName": project_name,
                "entityName": entity_name,
                "runId": run_id,
            },
        )

        project = response.get("project", None)
        if not project:
            return False
        run = project.get("run", None)
        if not run:
            return False

        status: bool = run["stopped"]
        return status

    def format_project(self, project: str) -> str:
        return re.sub(r"\W+", "-", project.lower()).strip("-_")

    @normalize_exceptions
    def upsert_project(
        self,
        project: str,
        id: Optional[str] = None,
        description: Optional[str] = None,
        entity: Optional[str] = None,
    ) -> Dict[str, Any]:
        """Create a new project

        Arguments:
            project (str): The project to create
            description (str, optional): A description of this project
            entity (str, optional): The entity to scope this project to.
        """
        mutation = gql(
            """
        mutation UpsertModel($name: String!, $id: String, $entity: String!, $description: String, $repo: String)  {
            upsertModel(input: { id: $id, name: $name, entityName: $entity, description: $description, repo: $repo }) {
                model {
                    name
                    description
                }
            }
        }
        """
        )
        response = self.gql(
            mutation,
            variable_values={
                "name": self.format_project(project),
                "entity": entity or self.settings("entity"),
                "description": description,
                "id": id,
            },
        )
        # TODO(jhr): Commenting out 'repo' field for cling, add back
        #   'description': description, 'repo': self.git.remote_url, 'id': id})
        result: Dict[str, Any] = response["upsertModel"]["model"]
        return result

    @normalize_exceptions
    def get_project_run_queues(self, entity: str, project: str) -> List[Dict[str, str]]:
        query = gql(
            """
        query ProjectRunQueues($entity: String!, $projectName: String!){
            project(entityName: $entity, name: $projectName) {
                runQueues {
                    id
                    name
                    createdBy
                    access
                }
            }
        }
        """
        )
        variable_values = {
            "projectName": project,
            "entity": entity,
        }

        res = self.gql(query, variable_values)
        if res.get("project") is None:
            raise Exception(
                f"Error fetching run queues for {entity}/{project} "
                "check that you have access to this entity and project"
            )

        project_run_queues: List[Dict[str, str]] = res["project"]["runQueues"]
        return project_run_queues

    @normalize_exceptions
    def create_run_queue(
        self, entity: str, project: str, queue_name: str, access: str
    ) -> Optional[Dict[str, Any]]:
        query = gql(
            """
        mutation createRunQueue($entity: String!, $project: String!, $queueName: String!, $access: RunQueueAccessType!){
            createRunQueue(
                input: {
                    entityName: $entity,
                    projectName: $project,
                    queueName: $queueName,
                    access: $access
                }
            ) {
                success
                queueID
            }
        }
        """
        )
        variable_values = {
            "project": project,
            "entity": entity,
            "access": access,
            "queueName": queue_name,
        }
        result: Optional[Dict[str, Any]] = self.gql(query, variable_values)[
            "createRunQueue"
        ]
        return result

    @normalize_exceptions
    def push_to_run_queue_by_name(
        self, entity: str, project: str, queue_name: str, run_spec: str
    ) -> Optional[Dict[str, Any]]:
        """
        Queryless mutation, should be used before legacy fallback method
        """

        mutation = gql(
            """
        mutation pushToRunQueueByName(
            $entityName: String!,
            $projectName: String!,
            $queueName: String!,
            $runSpec: JSONString!,
        ) {
            pushToRunQueueByName(
                input: {
                    entityName: $entityName,
                    projectName: $projectName,
                    queueName: $queueName,
                    runSpec: $runSpec
                }
            ) {
                runQueueItemId
            }
        }
        """
        )
        variables = {
            "entityName": entity,
            "projectName": project,
            "queueName": queue_name,
            "runSpec": run_spec,
        }
        try:
            result: Optional[Dict[str, Any]] = self.gql(
                mutation, variables, check_retry_fn=util.no_retry_4xx
            ).get("pushToRunQueueByName")
        except Exception:
            result = None

        return result

    @normalize_exceptions
    def push_to_run_queue(
        self, queue_name: str, launch_spec: Dict[str, str]
    ) -> Optional[Dict[str, Any]]:
        entity = launch_spec["entity"]
        project = launch_spec["project"]
        run_spec = json.dumps(launch_spec)

        push_result = self.push_to_run_queue_by_name(
            entity, project, queue_name, run_spec
        )

        if push_result:
            return push_result

        """ Legacy Method """
        queues_found = self.get_project_run_queues(entity, project)
        matching_queues = [
            q
            for q in queues_found
            if q["name"] == queue_name
            # ensure user has access to queue
            and (
                # TODO: User created queues in the UI have USER access
                q["access"] in ["PROJECT", "USER"]
                or q["createdBy"] == self.default_entity
            )
        ]
        if not matching_queues:
            # in the case of a missing default queue. create it
            if queue_name == "default":
                wandb.termlog(
                    f"No default queue existing for entity: {entity} in project: {project}, creating one."
                )
                res = self.create_run_queue(
                    launch_spec["entity"],
                    launch_spec["project"],
                    queue_name,
                    access="PROJECT",
                )

                if res is None or res.get("queueID") is None:
                    wandb.termerror(
                        f"Unable to create default queue for entity: {entity} on project: {project}. Run could not be added to a queue"
                    )
                    return None
                queue_id = res["queueID"]

            else:
                wandb.termwarn(
                    f"Unable to push to run queue {queue_name}. Queue not found."
                )
                return None
        elif len(matching_queues) > 1:
            wandb.termerror(
                f"Unable to push to run queue {queue_name}. More than one queue found with this name."
            )
            return None
        else:
            queue_id = matching_queues[0]["id"]

        mutation = gql(
            """
        mutation pushToRunQueue($queueID: ID!, $runSpec: JSONString!) {
            pushToRunQueue(
                input: {
                    queueID: $queueID,
                    runSpec: $runSpec
                }
            ) {
                runQueueItemId
            }
        }
        """
        )
        spec_json = json.dumps(launch_spec)
        response = self.gql(
            mutation, variable_values={"queueID": queue_id, "runSpec": spec_json}
        )
        result: Optional[Dict[str, Any]] = response["pushToRunQueue"]
        return result

    @normalize_exceptions
    def pop_from_run_queue(
        self,
        queue_name: str,
        entity: Optional[str] = None,
        project: Optional[str] = None,
        agent_id: Optional[str] = None,
    ) -> Optional[Dict[str, Any]]:
        mutation = gql(
            """
        mutation popFromRunQueue($entity: String!, $project: String!, $queueName: String!, $launchAgentId: ID)  {
            popFromRunQueue(input: {
                entityName: $entity,
                projectName: $project,
                queueName: $queueName,
                launchAgentId: $launchAgentId
            }) {
                runQueueItemId
                runSpec
            }
        }
        """
        )
        response = self.gql(
            mutation,
            variable_values={
                "entity": entity,
                "project": project,
                "queueName": queue_name,
                "launchAgentId": agent_id,
            },
        )
        result: Optional[Dict[str, Any]] = response["popFromRunQueue"]
        return result

    @normalize_exceptions
    def ack_run_queue_item(self, item_id: str, run_id: Optional[str] = None) -> bool:
        mutation = gql(
            """
        mutation ackRunQueueItem($itemId: ID!, $runId: String!)  {
            ackRunQueueItem(input: { runQueueItemId: $itemId, runName: $runId }) {
                success
            }
        }
        """
        )
        response = self.gql(
            mutation, variable_values={"itemId": item_id, "runId": str(run_id)}
        )
        if not response["ackRunQueueItem"]["success"]:
            raise CommError(
                "Error acking run queue item. Item may have already been acknowledged by another process"
            )
        result: bool = response["ackRunQueueItem"]["success"]
        return result

    @normalize_exceptions
    def create_launch_agent(
        self,
        entity: str,
        project: str,
        queues: List[str],
        gorilla_agent_support: bool,
    ) -> dict:
        project_queues = self.get_project_run_queues(entity, project)
        if not project_queues:
            # create default queue if it doesn't already exist
            default = self.create_run_queue(
                entity, project, "default", access="PROJECT"
            )
            if default is None or default.get("queueID") is None:
                raise CommError(
                    "Unable to create default queue for {}/{}. No queues for agent to poll".format(
                        entity, project
                    )
                )
            project_queues = [{"id": default["queueID"], "name": "default"}]
        polling_queue_ids = [
            q["id"] for q in project_queues if q["name"] in queues
        ]  # filter to poll specified queues
        if len(polling_queue_ids) != len(queues):
            raise CommError(
                f"Could not start launch agent: Not all of requested queues ({', '.join(queues)}) found. "
                f"Available queues for this project: {','.join([q['name'] for q in project_queues])}"
            )

        if not gorilla_agent_support:
            # if gorilla doesn't support launch agents, return a client-generated id
            return {
                "success": True,
                "launchAgentId": None,
            }

        hostname = socket.gethostname()
        mutation = gql(
            """
            mutation createLaunchAgent($entity: String!, $project: String!, $queues: [ID!]!, $hostname: String!){
                createLaunchAgent(
                    input: {
                        entityName: $entity,
                        projectName: $project,
                        runQueues: $queues,
                        hostname: $hostname
                    }
                ) {
                    launchAgentId
                }
            }
            """
        )
        variable_values = {
            "entity": entity,
            "project": project,
            "queues": polling_queue_ids,
            "hostname": hostname,
        }
        result: dict = self.gql(mutation, variable_values)["createLaunchAgent"]
        return result

    @normalize_exceptions
    def update_launch_agent_status(
        self,
        agent_id: str,
        status: str,
        gorilla_agent_support: bool,
    ) -> dict:
        if not gorilla_agent_support:
            # if gorilla doesn't support launch agents, this is a no-op
            return {
                "success": True,
            }

        mutation = gql(
            """
            mutation updateLaunchAgent($agentId: ID!, $agentStatus: String){
                updateLaunchAgent(
                    input: {
                        launchAgentId: $agentId
                        agentStatus: $agentStatus
                    }
                ) {
                    success
                }
            }
            """
        )
        variable_values = {
            "agentId": agent_id,
            "agentStatus": status,
        }
        result: dict = self.gql(mutation, variable_values)["updateLaunchAgent"]
        return result

    @normalize_exceptions
    def get_launch_agent(self, agent_id: str, gorilla_agent_support: bool) -> dict:
        if not gorilla_agent_support:
            return {
                "id": None,
                "name": "",
                "stopPolling": False,
            }
        query = gql(
            """
            query LaunchAgent($agentId: ID!) {
                launchAgent(id: $agentId) {
                    id
                    name
                    runQueues
                    hostname
                    agentStatus
                    stopPolling
                    heartbeatAt
                }
            }
            """
        )
        variable_values = {
            "agentId": agent_id,
        }
        result: dict = self.gql(query, variable_values)["launchAgent"]
        return result

    @normalize_exceptions
    def upsert_run(
        self,
        id: Optional[str] = None,
        name: Optional[str] = None,
        project: Optional[str] = None,
        host: Optional[str] = None,
        group: Optional[str] = None,
        tags: Optional[List[str]] = None,
        config: Optional[dict] = None,
        description: Optional[str] = None,
        entity: Optional[str] = None,
        state: Optional[str] = None,
        display_name: Optional[str] = None,
        notes: Optional[str] = None,
        repo: Optional[str] = None,
        job_type: Optional[str] = None,
        program_path: Optional[str] = None,
        commit: Optional[str] = None,
        sweep_name: Optional[str] = None,
        summary_metrics: Optional[str] = None,
        num_retries: Optional[int] = None,
    ) -> Tuple[dict, bool, Optional[List]]:
        """Update a run

        Arguments:
            id (str, optional): The existing run to update
            name (str, optional): The name of the run to create
            group (str, optional): Name of the group this run is a part of
            project (str, optional): The name of the project
            host (str, optional): The name of the host
            tags (list, optional): A list of tags to apply to the run
            config (dict, optional): The latest config params
            description (str, optional): A description of this project
            entity (str, optional): The entity to scope this project to.
            display_name (str, optional): The display name of this project
            notes (str, optional): Notes about this run
            repo (str, optional): Url of the program's repository.
            state (str, optional): State of the program.
            job_type (str, optional): Type of job, e.g 'train'.
            program_path (str, optional): Path to the program.
            commit (str, optional): The Git SHA to associate the run with
            sweep_name (str, optional): The name of the sweep this run is a part of
            summary_metrics (str, optional): The JSON summary metrics
            num_retries (int, optional): Number of retries
        """

        query_string = """
        mutation UpsertBucket(
            $id: String,
            $name: String,
            $project: String,
            $entity: String,
            $groupName: String,
            $description: String,
            $displayName: String,
            $notes: String,
            $commit: String,
            $config: JSONString,
            $host: String,
            $debug: Boolean,
            $program: String,
            $repo: String,
            $jobType: String,
            $state: String,
            $sweep: String,
            $tags: [String!],
            $summaryMetrics: JSONString,
        ) {
            upsertBucket(input: {
                id: $id,
                name: $name,
                groupName: $groupName,
                modelName: $project,
                entityName: $entity,
                description: $description,
                displayName: $displayName,
                notes: $notes,
                config: $config,
                commit: $commit,
                host: $host,
                debug: $debug,
                jobProgram: $program,
                jobRepo: $repo,
                jobType: $jobType,
                state: $state,
                sweep: $sweep,
                tags: $tags,
                summaryMetrics: $summaryMetrics,
            }) {
                bucket {
                    id
                    name
                    displayName
                    description
                    config
                    sweepName
                    project {
                        id
                        name
                        entity {
                            id
                            name
                        }
                    }
                }
                inserted
                _Server_Settings_
            }
        }
        """
        self.server_settings_introspection()

        server_settings_string = (
            """
        serverSettings {
                serverMessages{
                    utfText
                    plainText
                    htmlText
                    messageType
                    messageLevel
                }
         }
        """
            if self._server_settings_type
            else ""
        )

        query_string = query_string.replace("_Server_Settings_", server_settings_string)
        mutation = gql(query_string)
        config_str = json.dumps(config) if config else None
        if not description or description.isspace():
            description = None

        kwargs = {}
        if num_retries is not None:
            kwargs["num_retries"] = num_retries

        variable_values = {
            "id": id,
            "entity": entity or self.settings("entity"),
            "name": name,
            "project": project or util.auto_project_name(program_path),
            "groupName": group,
            "tags": tags,
            "description": description,
            "config": config_str,
            "commit": commit,
            "displayName": display_name,
            "notes": notes,
            "host": None if self.settings().get("anonymous") == "true" else host,
            "debug": env.is_debug(env=self._environ),
            "repo": repo,
            "program": program_path,
            "jobType": job_type,
            "state": state,
            "sweep": sweep_name,
            "summaryMetrics": summary_metrics,
        }

        # retry conflict errors for 2 minutes, default to no_auth_retry
        check_retry_fn = util.make_check_retry_fn(
            check_fn=util.check_retry_conflict_or_gone,
            check_timedelta=datetime.timedelta(minutes=2),
            fallback_retry_fn=util.no_retry_auth,
        )

        response = self.gql(
            mutation,
            variable_values=variable_values,
            check_retry_fn=check_retry_fn,
            **kwargs,
        )

        run_obj: Dict[str, Dict[str, Dict[str, str]]] = response["upsertBucket"][
            "bucket"
        ]
        project_obj: Dict[str, Dict[str, str]] = run_obj.get("project", {})
        if project_obj:
            self.set_setting("project", project_obj["name"])
            entity_obj = project_obj.get("entity", {})
            if entity_obj:
                self.set_setting("entity", entity_obj["name"])

        server_messages = None
        if self._server_settings_type:
            server_messages = (
                response["upsertBucket"]
                .get("serverSettings", {})
                .get("serverMessages", [])
            )
        return (
            response["upsertBucket"]["bucket"],
            response["upsertBucket"]["inserted"],
            server_messages,
        )

    @normalize_exceptions
    def get_run_info(
        self,
        entity: str,
        project: str,
        name: str,
    ) -> dict:
        query = gql(
            """
        query RunInfo($project: String!, $entity: String!, $name: String!) {
            project(name: $project, entityName: $entity) {
                run(name: $name) {
                    runInfo {
                        program
                        args
                        os
                        python
                        colab
                        executable
                        codeSaved
                        cpuCount
                        gpuCount
                        gpu
                        git {
                            remote
                            commit
                        }
                    }
                }
            }
        }
        """
        )
        variable_values = {"project": project, "entity": entity, "name": name}
        res = self.gql(query, variable_values)
        if res.get("project") is None:
            raise CommError(
                "Error fetching run info for {}/{}/{}. Check that this project exists and you have access to this entity and project".format(
                    entity, project, name
                )
            )
        elif res["project"].get("run") is None:
            raise CommError(
                "Error fetching run info for {}/{}/{}. Check that this run id exists".format(
                    entity, project, name
                )
            )
        run_info: dict = res["project"]["run"]["runInfo"]
        return run_info

    @normalize_exceptions
    def get_run_state(self, entity: str, project: str, name: str) -> str:
        query = gql(
            """
        query RunState(
            $project: String!,
            $entity: String!,
            $name: String!) {
            project(name: $project, entityName: $entity) {
                run(name: $name) {
                    state
                }
            }
        }
        """
        )
        variable_values = {
            "project": project,
            "entity": entity,
            "name": name,
        }
        res = self.gql(query, variable_values)
        if res.get("project") is None or res["project"].get("run") is None:
            raise CommError(f"Error fetching run state for {entity}/{project}/{name}.")
        run_state: str = res["project"]["run"]["state"]
        return run_state

    @normalize_exceptions
    def upload_urls(
        self,
        project: str,
        files: Union[List[str], Dict[str, IO]],
        run: Optional[str] = None,
        entity: Optional[str] = None,
        description: Optional[str] = None,
    ) -> Tuple[str, List[str], Dict[str, Dict[str, Any]]]:
        """Generate temporary resumable upload urls

        Arguments:
            project (str): The project to download
            files (list or dict): The filenames to upload
            run (str, optional): The run to upload to
            entity (str, optional): The entity to scope this project to.  Defaults to wandb models
            description (str, optional): description

        Returns:
            (bucket_id, file_info)
            bucket_id: id of bucket we uploaded to
            file_info: A dict of filenames and urls, also indicates if this revision already has uploaded files.
                {
                    'weights.h5': { "url": "https://weights.url" },
                    'model.json': { "url": "https://model.json", "updatedAt": '2013-04-26T22:22:23.832Z', 'md5': 'mZFLkyvTelC5g8XnyQrpOw==' },
                }
        """
        query = gql(
            """
        query RunUploadUrls($name: String!, $files: [String]!, $entity: String, $run: String!, $description: String) {
            model(name: $name, entityName: $entity) {
                bucket(name: $run, desc: $description) {
                    id
                    files(names: $files) {
                        uploadHeaders
                        edges {
                            node {
                                name
                                url(upload: true)
                                updatedAt
                            }
                        }
                    }
                }
            }
        }
        """
        )
        run_id = run or self.current_run_id
        assert run_id, "run must be specified"
        entity = entity or self.settings("entity")
        query_result = self.gql(
            query,
            variable_values={
                "name": project,
                "run": run_id,
                "entity": entity,
                "description": description,
                "files": [file for file in files],
            },
        )

        run_obj = query_result["model"]["bucket"]
        if run_obj:
            result = {
                file["name"]: file for file in self._flatten_edges(run_obj["files"])
            }
            return run_obj["id"], run_obj["files"]["uploadHeaders"], result
        else:
            raise CommError(f"Run does not exist {entity}/{project}/{run_id}.")

    @normalize_exceptions
    def download_urls(
        self,
        project: str,
        run: Optional[str] = None,
        entity: Optional[str] = None,
    ) -> Dict[str, Dict[str, str]]:
        """Generate download urls

        Arguments:
            project (str): The project to download
            run (str): The run to upload to
            entity (str, optional): The entity to scope this project to.  Defaults to wandb models

        Returns:
            A dict of extensions and urls

                {
                    'weights.h5': { "url": "https://weights.url", "updatedAt": '2013-04-26T22:22:23.832Z', 'md5': 'mZFLkyvTelC5g8XnyQrpOw==' },
                    'model.json': { "url": "https://model.url", "updatedAt": '2013-04-26T22:22:23.832Z', 'md5': 'mZFLkyvTelC5g8XnyQrpOw==' }
                }
        """
        query = gql(
            """
        query RunDownloadUrls($name: String!, $entity: String, $run: String!)  {
            model(name: $name, entityName: $entity) {
                bucket(name: $run) {
                    files {
                        edges {
                            node {
                                name
                                url
                                md5
                                updatedAt
                            }
                        }
                    }
                }
            }
        }
        """
        )
        run = run or self.current_run_id
        assert run, "run must be specified"
        entity = entity or self.settings("entity")
        query_result = self.gql(
            query,
            variable_values={
                "name": project,
                "run": run,
                "entity": entity,
            },
        )
        if query_result["model"] is None:
            raise CommError(f"Run does not exist {entity}/{project}/{run}.")
        files = self._flatten_edges(query_result["model"]["bucket"]["files"])
        return {file["name"]: file for file in files if file}

    @normalize_exceptions
    def download_url(
        self,
        project: str,
        file_name: str,
        run: Optional[str] = None,
        entity: Optional[str] = None,
    ) -> Optional[Dict[str, str]]:
        """Generate download urls

        Arguments:
            project (str): The project to download
            file_name (str): The name of the file to download
            run (str): The run to upload to
            entity (str, optional): The entity to scope this project to.  Defaults to wandb models

        Returns:
            A dict of extensions and urls

                { "url": "https://weights.url", "updatedAt": '2013-04-26T22:22:23.832Z', 'md5': 'mZFLkyvTelC5g8XnyQrpOw==' }

        """
        query = gql(
            """
        query RunDownloadUrl($name: String!, $fileName: String!, $entity: String, $run: String!)  {
            model(name: $name, entityName: $entity) {
                bucket(name: $run) {
                    files(names: [$fileName]) {
                        edges {
                            node {
                                name
                                url
                                md5
                                updatedAt
                            }
                        }
                    }
                }
            }
        }
        """
        )
        run = run or self.current_run_id
        assert run, "run must be specified"
        query_result = self.gql(
            query,
            variable_values={
                "name": project,
                "run": run,
                "fileName": file_name,
                "entity": entity or self.settings("entity"),
            },
        )
        if query_result["model"]:
            files = self._flatten_edges(query_result["model"]["bucket"]["files"])
            return files[0] if len(files) > 0 and files[0].get("updatedAt") else None
        else:
            return None

    @normalize_exceptions
    def download_file(self, url: str) -> Tuple[int, requests.Response]:
        """Initiate a streaming download

        Arguments:
            url (str): The url to download

        Returns:
            A tuple of the content length and the streaming response
        """
        response = requests.get(url, auth=("user", self.api_key), stream=True)  # type: ignore
        response.raise_for_status()
        return int(response.headers.get("content-length", 0)), response

    @normalize_exceptions
    def download_write_file(
        self,
        metadata: Dict[str, str],
        out_dir: Optional[str] = None,
    ) -> Tuple[str, Optional[requests.Response]]:
        """Download a file from a run and write it to wandb/

        Arguments:
            metadata (obj): The metadata object for the file to download. Comes from Api.download_urls().
            out_dir (str, optional): The directory to write the file to. Defaults to wandb/

        Returns:
            A tuple of the file's local path and the streaming response. The streaming response is None if the file
            already existed and was up-to-date.
        """
        fileName = metadata["name"]
        path = os.path.join(out_dir or self.settings("wandb_dir"), fileName)
        if self.file_current(fileName, util.B64MD5(metadata["md5"])):
            return path, None

        size, response = self.download_file(metadata["url"])

        with util.fsync_open(path, "wb") as file:
            for data in response.iter_content(chunk_size=1024):
                file.write(data)

        return path, response

    def upload_file_azure(
        self, url: str, file: Any, extra_headers: Dict[str, str]
    ) -> None:
        """
        Upload a file to azure
        """
        from azure.core.exceptions import AzureError  # type: ignore

        # Configure the client without retries so our existing logic can handle them
        client = self._azure_blob_module.BlobClient.from_blob_url(
            url, retry_policy=self._azure_blob_module.LinearRetry(retry_total=0)
        )
        try:
            if extra_headers.get("Content-MD5") is not None:
                md5: Optional[bytes] = base64.b64decode(extra_headers["Content-MD5"])
            else:
                md5 = None
            content_settings = self._azure_blob_module.ContentSettings(
                content_md5=md5,
                content_type=extra_headers.get("Content-Type"),
            )
            client.upload_blob(
                file,
                max_concurrency=4,
                length=len(file),
                overwrite=True,
                content_settings=content_settings,
            )
        except AzureError as e:
            if hasattr(e, "response"):
                response = requests.models.Response()
                response.status_code = e.response.status_code
                response.headers = e.response.headers
                response.raw = e.response.internal_response
                raise requests.exceptions.RequestException(e.message, response=response)
            else:
                raise requests.exceptions.ConnectionError(e.message)

    def upload_file(
        self,
        url: str,
        file: IO[bytes],
        callback: Optional["ProgressFn"] = None,
        extra_headers: Optional[Dict[str, str]] = None,
    ) -> Optional[requests.Response]:
        """Uploads a file to W&B with failure resumption

        Arguments:
            url: The url to download
            file: The path to the file you want to upload
            callback: A callback which is passed the number of
            bytes uploaded since the last time it was called, used to report progress
            extra_headers: A dictionary of extra headers to send with the request

        Returns:
            The `requests` library response object
        """
        extra_headers = extra_headers.copy() if extra_headers else {}
        response: Optional[requests.Response] = None
        progress = Progress(file, callback=callback)
        try:
            if "x-ms-blob-type" in extra_headers and self._azure_blob_module:
                self.upload_file_azure(url, progress, extra_headers)
            else:
                if "x-ms-blob-type" in extra_headers:
                    wandb.termwarn(
                        "Azure uploads over 256MB require the azure SDK, install with pip install wandb[azure]",
                        repeat=False,
                    )
                response = requests.put(url, data=progress, headers=extra_headers)
                response.raise_for_status()
        except requests.exceptions.RequestException as e:
            logger.error(f"upload_file exception {url}: {e}")
            request_headers = e.request.headers if e.request is not None else ""
            logger.error(f"upload_file request headers: {request_headers}")
            response_content = e.response.content if e.response is not None else ""
            logger.error(f"upload_file response body: {response_content}")
            status_code = e.response.status_code if e.response is not None else 0
            # S3 reports retryable request timeouts out-of-band
            is_aws_retryable = (
                "x-amz-meta-md5" in extra_headers
                and status_code == 400
                and "RequestTimeout" in response_content
            )
            # We need to rewind the file for the next retry (the file passed in is seeked to 0)
            progress.rewind()
            # Retry errors from cloud storage or local network issues
            if (
                status_code in (308, 408, 409, 429, 500, 502, 503, 504)
                or isinstance(
                    e,
                    (requests.exceptions.Timeout, requests.exceptions.ConnectionError),
                )
                or is_aws_retryable
            ):
                _e = retry.TransientError(exc=e)
                raise _e.with_traceback(sys.exc_info()[2])
            else:
                util.sentry_reraise(e)

        return response

    @normalize_exceptions
    def register_agent(
        self,
        host: str,
        sweep_id: Optional[str] = None,
        project_name: Optional[str] = None,
        entity: Optional[str] = None,
    ) -> dict:
        """Register a new agent

        Arguments:
            host (str): hostname
            sweep_id (str): sweep id
            project_name: (str): model that contains sweep
            entity: (str): entity that contains sweep
        """
        mutation = gql(
            """
        mutation CreateAgent(
            $host: String!
            $projectName: String,
            $entityName: String,
            $sweep: String!
        ) {
            createAgent(input: {
                host: $host,
                projectName: $projectName,
                entityName: $entityName,
                sweep: $sweep,
            }) {
                agent {
                    id
                }
            }
        }
        """
        )
        if entity is None:
            entity = self.settings("entity")
        if project_name is None:
            project_name = self.settings("project")

        response = self.gql(
            mutation,
            variable_values={
                "host": host,
                "entityName": entity,
                "projectName": project_name,
                "sweep": sweep_id,
            },
            check_retry_fn=util.no_retry_4xx,
        )
        result: dict = response["createAgent"]["agent"]
        return result

    def agent_heartbeat(
        self, agent_id: str, metrics: dict, run_states: dict
    ) -> List[str]:
        """Notify server about agent state, receive commands.

        Arguments:
            agent_id (str): agent_id
            metrics (dict): system metrics
            run_states (dict): run_id: state mapping
        Returns:
            List of commands to execute.
        """
        mutation = gql(
            """
        mutation Heartbeat(
            $id: ID!,
            $metrics: JSONString,
            $runState: JSONString
        ) {
            agentHeartbeat(input: {
                id: $id,
                metrics: $metrics,
                runState: $runState
            }) {
                agent {
                    id
                }
                commands
            }
        }
        """
        )

        if agent_id is None:
            raise ValueError("Cannot call heartbeat with an unregistered agent.")

        try:
            response = self.gql(
                mutation,
                variable_values={
                    "id": agent_id,
                    "metrics": json.dumps(metrics),
                    "runState": json.dumps(run_states),
                },
                timeout=60,
            )
        except Exception as e:
            # GQL raises exceptions with stringified python dictionaries :/
            message = ast.literal_eval(e.args[0])["message"]
            logger.error("Error communicating with W&B: %s", message)
            return []
        else:
            result: List[str] = json.loads(response["agentHeartbeat"]["commands"])
            return result

    @staticmethod
    def _validate_config_and_fill_distribution(config: dict) -> dict:
        # verify that parameters are well specified.
        # TODO(dag): deprecate this in favor of jsonschema validation once
        # apiVersion 2 is released and local controller is integrated with
        # wandb/client.

        # avoid modifying the original config dict in
        # case it is reused outside the calling func
        config = deepcopy(config)

        # explicitly cast to dict in case config was passed as a sweepconfig
        # sweepconfig does not serialize cleanly to yaml and breaks graphql,
        # but it is a subclass of dict, so this conversion is clean
        config = dict(config)

        if "parameters" not in config:
            raise ValueError("sweep config must have a parameters section")

        for parameter_name in config["parameters"]:
            parameter = config["parameters"][parameter_name]
            if "min" in parameter and "max" in parameter:
                if "distribution" not in parameter:
                    if isinstance(parameter["min"], int) and isinstance(
                        parameter["max"], int
                    ):
                        parameter["distribution"] = "int_uniform"
                    elif isinstance(parameter["min"], float) and isinstance(
                        parameter["max"], float
                    ):
                        parameter["distribution"] = "uniform"
                    else:
                        raise ValueError(
                            "Parameter %s is ambiguous, please specify bounds as both floats (for a float_"
                            "uniform distribution) or ints (for an int_uniform distribution)."
                            % parameter_name
                        )
        return config

    @normalize_exceptions
    def upsert_sweep(
        self,
        config: dict,
        controller: Optional[str] = None,
        launch_scheduler: Optional[str] = None,
        scheduler: Optional[str] = None,
        obj_id: Optional[str] = None,
        project: Optional[str] = None,
        entity: Optional[str] = None,
        state: Optional[str] = None,
    ) -> Tuple[str, List[str]]:
        """Upsert a sweep object.

        Arguments:
            config (dict): sweep config (will be converted to yaml)
            controller (str): controller to use
            launch_scheduler (str): launch scheduler to use
            scheduler (str): scheduler to use
            obj_id (str): object id
            project (str): project to use
            entity (str): entity to use
            state (str): state
        """
        project_query = """
            project {
                id
                name
                entity {
                    id
                    name
                }
            }
        """
        mutation_str = """
        mutation UpsertSweep(
            $id: ID,
            $config: String,
            $description: String,
            $entityName: String,
            $projectName: String,
            $controller: JSONString,
            $scheduler: JSONString,
            $state: String
        ) {
            upsertSweep(input: {
                id: $id,
                config: $config,
                description: $description,
                entityName: $entityName,
                projectName: $projectName,
                controller: $controller,
                scheduler: $scheduler,
                state: $state
            }) {
                sweep {
                    name
                    _PROJECT_QUERY_
                }
                configValidationWarnings
            }
        }
        """
        # FIXME(jhr): we need protocol versioning to know schema is not supported
        # for now we will just try both new and old query

        # launchScheduler was introduced in core v0.14.0
        mutation_4 = gql(
            mutation_str.replace(
                "$controller: JSONString,",
                "$controller: JSONString,$launchScheduler: JSONString,",
            )
            .replace(
                "controller: $controller,",
                "controller: $controller,launchScheduler: $launchScheduler,",
            )
            .replace("_PROJECT_QUERY_", project_query)
        )

        # mutation 3 maps to backend that can support CLI version of at least 0.10.31
        mutation_3 = gql(mutation_str.replace("_PROJECT_QUERY_", project_query))
        mutation_2 = gql(
            mutation_str.replace("_PROJECT_QUERY_", project_query).replace(
                "configValidationWarnings", ""
            )
        )
        mutation_1 = gql(
            mutation_str.replace("_PROJECT_QUERY_", "").replace(
                "configValidationWarnings", ""
            )
        )

        # TODO(dag): replace this with a query for protocol versioning
        mutations = [mutation_4, mutation_3, mutation_2, mutation_1]

        config = self._validate_config_and_fill_distribution(config)

        err: Optional[Exception] = None
        for mutation in mutations:
            try:
                response = self.gql(
                    mutation,
                    variable_values={
                        "id": obj_id,
                        "config": yaml.dump(config),
                        "description": config.get("description"),
                        "entityName": entity or self.settings("entity"),
                        "projectName": project or self.settings("project"),
                        "controller": controller,
                        "launchScheduler": launch_scheduler,
                        "scheduler": scheduler,
                    },
                    check_retry_fn=util.no_retry_4xx,
                )
            except UsageError as e:
                raise e
            except Exception as e:
                # graphql schema exception is generic
                err = e
                continue
            err = None
            break
        if err:
            raise err

        sweep: Dict[str, Dict[str, Dict]] = response["upsertSweep"]["sweep"]
        project_obj: Dict[str, Dict] = sweep.get("project", {})
        if project_obj:
            self.set_setting("project", project_obj["name"])
            entity_obj: dict = project_obj.get("entity", {})
            if entity_obj:
                self.set_setting("entity", entity_obj["name"])

        warnings = response["upsertSweep"].get("configValidationWarnings", [])
        return response["upsertSweep"]["sweep"]["name"], warnings

    @normalize_exceptions
    def create_anonymous_api_key(self) -> str:
        """Creates a new API key belonging to a new anonymous user."""
        mutation = gql(
            """
        mutation CreateAnonymousApiKey {
            createAnonymousEntity(input: {}) {
                apiKey {
                    name
                }
            }
        }
        """
        )

        response = self.gql(mutation, variable_values={})
        key: str = response["createAnonymousEntity"]["apiKey"]["name"]
        return key

    @staticmethod
    def file_current(fname: str, md5: util.B64MD5) -> bool:
        """Checksum a file and compare the md5 with the known md5"""
        return os.path.isfile(fname) and util.md5_file(fname) == md5

    @normalize_exceptions
    def pull(
        self, project: str, run: Optional[str] = None, entity: Optional[str] = None
    ) -> "List[requests.Response]":
        """Download files from W&B

        Arguments:
            project (str): The project to download
            run (str, optional): The run to upload to
            entity (str, optional): The entity to scope this project to.  Defaults to wandb models

        Returns:
            The `requests` library response object
        """
        project, run = self.parse_slug(project, run=run)
        urls = self.download_urls(project, run, entity)
        responses = []
        for fileName in urls:
            _, response = self.download_write_file(urls[fileName])
            if response:
                responses.append(response)

        return responses

    def get_project(self) -> str:
        project: str = self.settings("project")
        return project

    @normalize_exceptions
    def push(
        self,
        files: Union[List[str], Dict[str, IO]],
        run: Optional[str] = None,
        entity: Optional[str] = None,
        project: Optional[str] = None,
        description: Optional[str] = None,
        force: bool = True,
        progress: Union[TextIO, bool] = False,
    ) -> "List[Optional[requests.Response]]":
        """Uploads multiple files to W&B

        Arguments:
            files (list or dict): The filenames to upload, when dict the values are open files
            run (str, optional): The run to upload to
            entity (str, optional): The entity to scope this project to.  Defaults to wandb models
            project (str, optional): The name of the project to upload to. Defaults to the one in settings.
            description (str, optional): The description of the changes
            force (bool, optional): Whether to prevent push if git has uncommitted changes
            progress (callable, or stream): If callable, will be called with (chunk_bytes,
                total_bytes) as argument else if True, renders a progress bar to stream.

        Returns:
            A list of `requests.Response` objects
        """
        if project is None:
            project = self.get_project()
        if project is None:
            raise CommError("No project configured.")
        if run is None:
            run = self.current_run_id

        # TODO(adrian): we use a retriable version of self.upload_file() so
        # will never retry self.upload_urls() here. Instead, maybe we should
        # make push itself retriable.
        run_id, upload_headers, result = self.upload_urls(
            project, files, run, entity, description
        )
        extra_headers = {}
        for upload_header in upload_headers:
            key, val = upload_header.split(":", 1)
            extra_headers[key] = val
        responses = []
        for file_name, file_info in result.items():
            file_url = file_info["url"]

            # If the upload URL is relative, fill it in with the base URL,
            # since it's a proxied file store like the on-prem VM.
            if file_url.startswith("/"):
                file_url = f"{self.api_url}{file_url}"

            try:
                # To handle Windows paths
                # TODO: this doesn't handle absolute paths...
                normal_name = os.path.join(*file_name.split("/"))
                open_file = (
                    files[file_name]
                    if isinstance(files, dict)
                    else open(normal_name, "rb")
                )
            except OSError:
                print(f"{file_name} does not exist")
                continue
            if progress is False:
                responses.append(
                    self.upload_file_retry(
                        file_info["url"], open_file, extra_headers=extra_headers
                    )
                )
            else:
                if callable(progress):
                    responses.append(  # type: ignore
                        self.upload_file_retry(
                            file_url, open_file, progress, extra_headers=extra_headers
                        )
                    )
                else:
                    length = os.fstat(open_file.fileno()).st_size
                    with click.progressbar(
                        file=progress,  # type: ignore
                        length=length,
                        label=f"Uploading file: {file_name}",
                        fill_char=click.style("&", fg="green"),
                    ) as bar:
                        responses.append(
                            self.upload_file_retry(
                                file_url,
                                open_file,
                                lambda bites, _: bar.update(bites),
                                extra_headers=extra_headers,
                            )
                        )
            open_file.close()
        return responses

    def link_artifact(
        self,
        client_id: str,
        server_id: str,
        portfolio_name: str,
        entity: str,
        project: str,
        aliases: Sequence[str],
    ) -> Dict[str, Any]:
        template = """
                mutation LinkArtifact(
                    $artifactPortfolioName: String!,
                    $entityName: String!,
                    $projectName: String!,
                    $aliases: [ArtifactAliasInput!],
                    ID_TYPE
                    ) {
                        linkArtifact(input: {
                            artifactPortfolioName: $artifactPortfolioName,
                            entityName: $entityName,
                            projectName: $projectName,
                            aliases: $aliases,
                            ID_VALUE
                        }) {
                            versionIndex
                        }
                    }
            """

        def replace(a: str, b: str) -> None:
            nonlocal template
            template = template.replace(a, b)

        if server_id:
            replace("ID_TYPE", "$artifactID: ID")
            replace("ID_VALUE", "artifactID: $artifactID")
        elif client_id:
            replace("ID_TYPE", "$clientID: ID")
            replace("ID_VALUE", "clientID: $clientID")

        variable_values = {
            "clientID": client_id,
            "artifactID": server_id,
            "artifactPortfolioName": portfolio_name,
            "entityName": entity,
            "projectName": project,
            "aliases": [
                {"alias": alias, "artifactCollectionName": portfolio_name}
                for alias in aliases
            ],
        }

        mutation = gql(template)
        response = self.gql(mutation, variable_values=variable_values)
        link_artifact: Dict[str, Any] = response["linkArtifact"]
        return link_artifact

    def use_artifact(
        self,
        artifact_id: str,
        entity_name: Optional[str] = None,
        project_name: Optional[str] = None,
        run_name: Optional[str] = None,
        use_as: Optional[str] = None,
    ) -> Optional[Dict[str, Any]]:
        query_template = """
        mutation UseArtifact(
            $entityName: String!,
            $projectName: String!,
            $runName: String!,
            $artifactID: ID!,
            _USED_AS_TYPE_
        ) {
            useArtifact(input: {
                entityName: $entityName,
                projectName: $projectName,
                runName: $runName,
                artifactID: $artifactID,
                _USED_AS_VALUE_
            }) {
                artifact {
                    id
                    digest
                    description
                    state
                    createdAt
                    labels
                    metadata
                }
            }
        }
        """

        artifact_types = self.server_use_artifact_input_introspection()
        if "usedAs" in artifact_types:
            query_template = query_template.replace(
                "_USED_AS_TYPE_", "$usedAs: String"
            ).replace("_USED_AS_VALUE_", "usedAs: $usedAs")
        else:
            query_template = query_template.replace("_USED_AS_TYPE_", "").replace(
                "_USED_AS_VALUE_", ""
            )

        query = gql(query_template)

        entity_name = entity_name or self.settings("entity")
        project_name = project_name or self.settings("project")
        run_name = run_name or self.current_run_id

        response = self.gql(
            query,
            variable_values={
                "entityName": entity_name,
                "projectName": project_name,
                "runName": run_name,
                "artifactID": artifact_id,
                "usedAs": use_as,
            },
        )

        if response["useArtifact"]["artifact"]:
            artifact: Dict[str, Any] = response["useArtifact"]["artifact"]
            return artifact
        return None

    def create_artifact_type(
        self,
        artifact_type_name: str,
        entity_name: Optional[str] = None,
        project_name: Optional[str] = None,
        description: Optional[str] = None,
    ) -> Optional[str]:
        mutation = gql(
            """
        mutation CreateArtifactType(
            $entityName: String!,
            $projectName: String!,
            $artifactTypeName: String!,
            $description: String
        ) {
            createArtifactType(input: {
                entityName: $entityName,
                projectName: $projectName,
                name: $artifactTypeName,
                description: $description
            }) {
                artifactType {
                    id
                }
            }
        }
        """
        )
        entity_name = entity_name or self.settings("entity")
        project_name = project_name or self.settings("project")
        response = self.gql(
            mutation,
            variable_values={
                "entityName": entity_name,
                "projectName": project_name,
                "artifactTypeName": artifact_type_name,
                "description": description,
            },
        )
        _id: Optional[str] = response["createArtifactType"]["artifactType"]["id"]
        return _id

    def create_artifact(
        self,
        artifact_type_name: str,
        artifact_collection_name: str,
        digest: str,
        client_id: Optional[str] = None,
        sequence_client_id: Optional[str] = None,
        entity_name: Optional[str] = None,
        project_name: Optional[str] = None,
        run_name: Optional[str] = None,
        description: Optional[str] = None,
        labels: Optional[List[str]] = None,
        metadata: Optional[Dict] = None,
        aliases: List[Dict[str, str]] = None,
        distributed_id: Optional[str] = None,
        is_user_created: Optional[bool] = False,
        enable_digest_deduplication: Optional[bool] = False,
        history_step: Optional[int] = None,
    ) -> Tuple[Dict, Dict]:
        from pkg_resources import parse_version

        _, server_info = self.viewer_server_info()
        max_cli_version = server_info.get("cliVersionInfo", {}).get(
            "max_cli_version", None
        )
        can_handle_client_id = max_cli_version is None or parse_version(
            "0.11.0"
        ) <= parse_version(max_cli_version)
        can_handle_dedupe = max_cli_version is None or parse_version(
            "0.12.10"
        ) <= parse_version(max_cli_version)
        can_handle_history = max_cli_version is None or parse_version(
            "0.12.12"
        ) <= parse_version(max_cli_version)

        mutation = gql(
            """
        mutation CreateArtifact(
            $artifactTypeName: String!,
            $artifactCollectionNames: [String!],
            $entityName: String!,
            $projectName: String!,
            $runName: String,
            $description: String,
            $digest: String!,
            $labels: JSONString,
            $aliases: [ArtifactAliasInput!],
            $metadata: JSONString,
            %s
            %s
            %s
            %s
            %s
        ) {
            createArtifact(input: {
                artifactTypeName: $artifactTypeName,
                artifactCollectionNames: $artifactCollectionNames,
                entityName: $entityName,
                projectName: $projectName,
                runName: $runName,
                description: $description,
                digest: $digest,
                digestAlgorithm: MANIFEST_MD5,
                labels: $labels,
                aliases: $aliases,
                metadata: $metadata,
                %s
                %s
                %s
                %s
                %s
            }) {
                artifact {
                    id
                    digest
                    state
                    aliases {
                        artifactCollectionName
                        alias
                    }
                    artifactSequence {
                        id
                        latestArtifact {
                            id
                            versionIndex
                        }
                    }
                }
            }
        }
        """
            %
            # For backwards compatibility with older backends that don't support
            # distributed writers or digest deduplication.
            (
                "$historyStep: Int64!,"
                if can_handle_history and history_step not in [0, None]
                else "",
                "$distributedID: String," if distributed_id else "",
                "$clientID: ID!," if can_handle_client_id else "",
                "$sequenceClientID: ID!," if can_handle_client_id else "",
                "$enableDigestDeduplication: Boolean," if can_handle_dedupe else "",
                # line sep
                "historyStep: $historyStep,"
                if can_handle_history and history_step not in [0, None]
                else "",
                "distributedID: $distributedID," if distributed_id else "",
                "clientID: $clientID," if can_handle_client_id else "",
                "sequenceClientID: $sequenceClientID," if can_handle_client_id else "",
                "enableDigestDeduplication: $enableDigestDeduplication,"
                if can_handle_dedupe
                else "",
            )
        )

        entity_name = entity_name or self.settings("entity")
        project_name = project_name or self.settings("project")
        if not is_user_created:
            run_name = run_name or self.current_run_id
        if aliases is None:
            aliases = []

        response = self.gql(
            mutation,
            variable_values={
                "entityName": entity_name,
                "projectName": project_name,
                "runName": run_name,
                "artifactTypeName": artifact_type_name,
                "artifactCollectionNames": [artifact_collection_name],
                "clientID": client_id,
                "sequenceClientID": sequence_client_id,
                "digest": digest,
                "description": description,
                "aliases": [alias for alias in aliases],
                "labels": json.dumps(util.make_safe_for_json(labels))
                if labels
                else None,
                "metadata": json.dumps(util.make_safe_for_json(metadata))
                if metadata
                else None,
                "distributedID": distributed_id,
                "enableDigestDeduplication": enable_digest_deduplication,
                "historyStep": history_step,
            },
        )
        av = response["createArtifact"]["artifact"]
        # TODO: make this a part of the graph
        av["version"] = "latest"
        for alias in av["aliases"]:
            if alias["artifactCollectionName"] == artifact_collection_name and re.match(
                r"^v\d+$", alias["alias"]
            ):
                av["version"] = alias["alias"]
        latest = response["createArtifact"]["artifact"]["artifactSequence"].get(
            "latestArtifact"
        )
        return av, latest

    def commit_artifact(self, artifact_id: str) -> "_Response":
        mutation = gql(
            """
        mutation CommitArtifact(
            $artifactID: ID!,
        ) {
            commitArtifact(input: {
                artifactID: $artifactID,
            }) {
                artifact {
                    id
                    digest
                }
            }
        }
        """
        )

<<<<<<< HEAD
        # retry conflict errors for 2 minutes, default to no_auth_retry
        check_retry_fn = util.make_check_retry_fn(
            check_fn=util.check_retry_conflict,
            check_timedelta=datetime.timedelta(minutes=2),
            fallback_retry_fn=util.no_retry_auth,
        )

        response: "_Response" = self.gql(
=======
        response: "_Response" = self.gql(  # type: ignore
>>>>>>> 63941eaf
            mutation,
            variable_values={"artifactID": artifact_id},
            timeout=60,
        )
        return response

    def create_artifact_manifest(
        self,
        name: str,
        digest: str,
        artifact_id: Optional[str],
        base_artifact_id: Optional[str] = None,
        entity: Optional[str] = None,
        project: Optional[str] = None,
        run: Optional[str] = None,
        include_upload: bool = True,
        type: str = "FULL",
    ) -> Tuple[str, Dict[str, Any]]:
        mutation = gql(
            """
        mutation CreateArtifactManifest(
            $name: String!,
            $digest: String!,
            $artifactID: ID!,
            $baseArtifactID: ID,
            $entityName: String!,
            $projectName: String!,
            $runName: String!,
            $includeUpload: Boolean!,
            %s
        ) {
            createArtifactManifest(input: {
                name: $name,
                digest: $digest,
                artifactID: $artifactID,
                baseArtifactID: $baseArtifactID,
                entityName: $entityName,
                projectName: $projectName,
                runName: $runName,
                %s
            }) {
                artifactManifest {
                    id
                    file {
                        id
                        name
                        displayName
                        uploadUrl @include(if: $includeUpload)
                        uploadHeaders @include(if: $includeUpload)
                    }
                }
            }
        }
        """
            %
            # For backwards compatibility with older backends that don't support
            # patch manifests.
            (
                "$type: ArtifactManifestType = FULL" if type != "FULL" else "",
                "type: $type" if type != "FULL" else "",
            )
        )

        entity_name = entity or self.settings("entity")
        project_name = project or self.settings("project")
        run_name = run or self.current_run_id

        response = self.gql(
            mutation,
            variable_values={
                "name": name,
                "digest": digest,
                "artifactID": artifact_id,
                "baseArtifactID": base_artifact_id,
                "entityName": entity_name,
                "projectName": project_name,
                "runName": run_name,
                "includeUpload": include_upload,
                "type": type,
            },
        )
        return (
            response["createArtifactManifest"]["artifactManifest"]["id"],
            response["createArtifactManifest"]["artifactManifest"]["file"],
        )

    def update_artifact_manifest(
        self,
        artifact_manifest_id: str,
        base_artifact_id: Optional[str] = None,
        digest: Optional[str] = None,
        include_upload: Optional[bool] = True,
    ) -> Tuple[str, Dict[str, Any]]:
        mutation = gql(
            """
        mutation UpdateArtifactManifest(
            $artifactManifestID: ID!,
            $digest: String,
            $baseArtifactID: ID,
            $includeUpload: Boolean!,
        ) {
            updateArtifactManifest(input: {
                artifactManifestID: $artifactManifestID,
                digest: $digest,
                baseArtifactID: $baseArtifactID,
            }) {
                artifactManifest {
                    id
                    file {
                        id
                        name
                        displayName
                        uploadUrl @include(if: $includeUpload)
                        uploadHeaders @include(if: $includeUpload)
                    }
                }
            }
        }
        """
        )

        response = self.gql(
            mutation,
            variable_values={
                "artifactManifestID": artifact_manifest_id,
                "digest": digest,
                "baseArtifactID": base_artifact_id,
                "includeUpload": include_upload,
            },
        )

        return (
            response["updateArtifactManifest"]["artifactManifest"]["id"],
            response["updateArtifactManifest"]["artifactManifest"]["file"],
        )

    def _resolve_client_id(
        self,
        client_id: str,
    ) -> Optional[str]:

        if client_id in self._client_id_mapping:
            return self._client_id_mapping[client_id]

        query = gql(
            """
            query ClientIDMapping($clientID: ID!) {
                clientIDMapping(clientID: $clientID) {
                    serverID
                }
            }
        """
        )
        response = self.gql(
            query,
            variable_values={
                "clientID": client_id,
            },
        )
        server_id = None
        if response is not None:
            client_id_mapping = response.get("clientIDMapping")
            if client_id_mapping is not None:
                server_id = client_id_mapping.get("serverID")
                if server_id is not None:
                    self._client_id_mapping[client_id] = server_id
        return server_id

    @normalize_exceptions
    def create_artifact_files(
        self, artifact_files: Iterable["CreateArtifactFileSpecInput"]
    ) -> Mapping[str, "CreateArtifactFilesResponseFile"]:
        mutation = gql(
            """
        mutation CreateArtifactFiles(
            $storageLayout: ArtifactStorageLayout!
            $artifactFiles: [CreateArtifactFileSpecInput!]!
        ) {
            createArtifactFiles(input: {
                artifactFiles: $artifactFiles,
                storageLayout: $storageLayout
            }) {
                files {
                    edges {
                        node {
                            id
                            name
                            displayName
                            uploadUrl
                            uploadHeaders
                            artifact {
                                id
                            }
                        }
                    }
                }
            }
        }
        """
        )

        # TODO: we should use constants here from interface/artifacts.py
        # but probably don't want the dependency. We're going to remove
        # this setting in a future release, so I'm just hard-coding the strings.
        storage_layout = "V2"
        if env.get_use_v1_artifacts():
            storage_layout = "V1"

        response = self.gql(
            mutation,
            variable_values={
                "storageLayout": storage_layout,
                "artifactFiles": [af for af in artifact_files],
            },
        )

        result = {}
        for edge in response["createArtifactFiles"]["files"]["edges"]:
            node = edge["node"]
            result[node["displayName"]] = node
        return result

    @normalize_exceptions
    def notify_scriptable_run_alert(
        self,
        title: str,
        text: str,
        level: Optional[str] = None,
        wait_duration: Optional["Number"] = None,
    ) -> bool:
        mutation = gql(
            """
        mutation NotifyScriptableRunAlert(
            $entityName: String!,
            $projectName: String!,
            $runName: String!,
            $title: String!,
            $text: String!,
            $severity: AlertSeverity = INFO,
            $waitDuration: Duration
        ) {
            notifyScriptableRunAlert(input: {
                entityName: $entityName,
                projectName: $projectName,
                runName: $runName,
                title: $title,
                text: $text,
                severity: $severity,
                waitDuration: $waitDuration
            }) {
               success
            }
        }
        """
        )

        response = self.gql(
            mutation,
            variable_values={
                "entityName": self.settings("entity"),
                "projectName": self.settings("project"),
                "runName": self.current_run_id,
                "title": title,
                "text": text,
                "severity": level,
                "waitDuration": wait_duration,
            },
        )
        success: bool = response["notifyScriptableRunAlert"]["success"]
        return success

    def get_sweep_state(
        self, sweep: str, entity: Optional[str] = None, project: Optional[str] = None
    ) -> "SweepState":
        state: "SweepState" = self.sweep(
            sweep=sweep, entity=entity, project=project, specs="{}"
        )["state"]
        return state

    def set_sweep_state(
        self,
        sweep: str,
        state: "SweepState",
        entity: Optional[str] = None,
        project: Optional[str] = None,
    ) -> None:
        assert state in ("RUNNING", "PAUSED", "CANCELED", "FINISHED")
        s = self.sweep(sweep=sweep, entity=entity, project=project, specs="{}")
        curr_state = s["state"].upper()
        if state == "RUNNING" and curr_state in ("CANCELED", "FINISHED"):
            raise Exception("Cannot resume %s sweep." % curr_state.lower())
        elif state == "PAUSED" and curr_state not in ("PAUSED", "RUNNING"):
            raise Exception("Cannot pause %s sweep." % curr_state.lower())
        elif curr_state not in ("RUNNING", "PAUSED"):
            raise Exception("Sweep already %s." % curr_state.lower())
        sweep_id = s["id"]
        mutation = gql(
            """
        mutation UpsertSweep(
            $id: ID,
            $state: String,
            $entityName: String,
            $projectName: String
        ) {
            upsertSweep(input: {
                id: $id,
                state: $state,
                entityName: $entityName,
                projectName: $projectName
            }){
                sweep {
                    name
                }
            }
        }
        """
        )
        self.gql(
            mutation,
            variable_values={
                "id": sweep_id,
                "state": state,
                "entityName": entity or self.settings("entity"),
                "projectName": project or self.settings("project"),
            },
        )

    def stop_sweep(
        self,
        sweep: str,
        entity: Optional[str] = None,
        project: Optional[str] = None,
    ) -> None:
        """
        Finish the sweep to stop running new runs and let currently running runs finish.
        """
        self.set_sweep_state(
            sweep=sweep, state="FINISHED", entity=entity, project=project
        )

    def cancel_sweep(
        self,
        sweep: str,
        entity: Optional[str] = None,
        project: Optional[str] = None,
    ) -> None:
        """
        Cancel the sweep to kill all running runs and stop running new runs.
        """
        self.set_sweep_state(
            sweep=sweep, state="CANCELED", entity=entity, project=project
        )

    def pause_sweep(
        self,
        sweep: str,
        entity: Optional[str] = None,
        project: Optional[str] = None,
    ) -> None:
        """
        Pause the sweep to temporarily stop running new runs.
        """
        self.set_sweep_state(
            sweep=sweep, state="PAUSED", entity=entity, project=project
        )

    def resume_sweep(
        self,
        sweep: str,
        entity: Optional[str] = None,
        project: Optional[str] = None,
    ) -> None:
        """
        Resume the sweep to continue running new runs.
        """
        self.set_sweep_state(
            sweep=sweep, state="RUNNING", entity=entity, project=project
        )

    def _status_request(self, url: str, length: int) -> requests.Response:
        """Ask google how much we've uploaded"""
        return requests.put(
            url=url,
            headers={"Content-Length": "0", "Content-Range": "bytes */%i" % length},
        )

    def _flatten_edges(self, response: "_Response") -> List[Dict]:
        """Return an array from the nested graphql relay structure"""
        return [node["node"] for node in response["edges"]]<|MERGE_RESOLUTION|>--- conflicted
+++ resolved
@@ -2761,18 +2761,7 @@
         """
         )
 
-<<<<<<< HEAD
-        # retry conflict errors for 2 minutes, default to no_auth_retry
-        check_retry_fn = util.make_check_retry_fn(
-            check_fn=util.check_retry_conflict,
-            check_timedelta=datetime.timedelta(minutes=2),
-            fallback_retry_fn=util.no_retry_auth,
-        )
-
         response: "_Response" = self.gql(
-=======
-        response: "_Response" = self.gql(  # type: ignore
->>>>>>> 63941eaf
             mutation,
             variable_values={"artifactID": artifact_id},
             timeout=60,
