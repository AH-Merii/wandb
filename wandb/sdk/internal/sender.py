--- conflicted
+++ resolved
@@ -46,11 +46,7 @@
 )
 from ..lib.proto_util import message_to_dict
 from ..wandb_settings import Settings
-<<<<<<< HEAD
-from . import artifacts, datastore, file_stream, internal_api, update
-=======
-from . import artifacts, context, file_stream, internal_api, update
->>>>>>> 808a0829
+from . import artifacts, context, datastore, file_stream, internal_api, update
 from .file_pusher import FilePusher
 from .settings_static import SettingsDict, SettingsStatic
 
