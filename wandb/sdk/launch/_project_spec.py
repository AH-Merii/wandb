"""
Internal utility for converting arguments from a launch spec or call to wandb launch
into a runnable wandb launch script
"""
import binascii
import enum
import json
import logging
import os
from shlex import quote
import tempfile
from typing import Any, Dict, List, Optional

import wandb
from wandb.apis.internal import Api
from wandb.apis.public import Artifact as PublicArtifact
import wandb.docker as docker
from wandb.errors import CommError, LaunchError
from wandb.sdk.lib.runid import generate_id

from . import utils


_logger = logging.getLogger(__name__)

DEFAULT_LAUNCH_METADATA_PATH = "launch_metadata.json"

# need to make user root for sagemaker, so users have access to /opt/ml directories
# that let users create artifacts and access input data
RESOURCE_UID_MAP = {"local": 1000, "sagemaker": 0}
IMAGE_TAG_MAX_LENGTH = 32


class LaunchSource(enum.IntEnum):
    WANDB: int = 1
    GIT: int = 2
    LOCAL: int = 3
    DOCKER: int = 4
    JOB: int = 5


class EntrypointDefaults(enum.auto):
    PYTHON = ["python", ["python", "main.py"]]


class LaunchProject:
    """A launch project specification."""

    def __init__(
        self,
        uri: Optional[str],
        job: Optional[str],
        api: Api,
        launch_spec: Dict[str, Any],
        target_entity: str,
        target_project: str,
        name: Optional[str],
        docker_config: Dict[str, Any],
        git_info: Dict[str, str],
        overrides: Dict[str, Any],
        resource: str,
        resource_args: Dict[str, Any],
        cuda: Optional[bool],
        run_id: Optional[str],
    ):
        if uri is not None and utils.is_bare_wandb_uri(uri):
            uri = api.settings("base_url") + uri
            _logger.info(f"Updating uri with base uri: {uri}")
        self.uri = uri
        self.job = job
        self._job_artifact: Optional[PublicArtifact] = None
        self.api = api
        self.launch_spec = launch_spec
        self.target_entity = target_entity
        self.target_project = target_project.lower()
        self.name = name  # TODO: replace with run_id
        self.resource = resource
        self.resource_args = resource_args
        self.build_image: bool = docker_config.get("build_image", False)
        self.python_version: Optional[str] = docker_config.get("python_version")
        self.cuda_version: Optional[str] = docker_config.get("cuda_version")
        self._base_image: Optional[str] = docker_config.get("base_image")
        self.docker_image: Optional[str] = docker_config.get("docker_image")
        uid = RESOURCE_UID_MAP.get(resource, 1000)
        if self._base_image:
            uid = docker.get_image_uid(self._base_image)
            _logger.info(f"Retrieved base image uid {uid}")
        self.docker_user_id: int = docker_config.get("user_id", uid)
        self.git_version: Optional[str] = git_info.get("version")
        self.git_repo: Optional[str] = git_info.get("repo")
        self.override_args: Dict[str, Any] = overrides.get("args", {})
        self.override_config: Dict[str, Any] = overrides.get("run_config", {})
        self.override_artifacts: Dict[str, Any] = overrides.get("artifacts", {})
        self.override_entrypoint: Optional[EntryPoint] = None
        self.deps_type: Optional[str] = None
        self.cuda = cuda
        self._runtime: Optional[str] = None
        self.run_id = run_id or generate_id()
        self._image_tag: str = self._initialize_image_job_tag() or self.run_id
        self._entry_points: Dict[
            str, EntryPoint
        ] = {}  # todo: keep multiple entrypoint support?

        if overrides.get("entry_point"):
            _logger.info("Adding override entry point")
            self.override_entrypoint = self.add_entry_point(
                overrides.get("entry_point")  # type: ignore
            )
        if self.docker_image is not None:
            self.source = LaunchSource.DOCKER
            self.project_dir = None
        elif self.job is not None:
            self.source = LaunchSource.JOB
            self.project_dir = tempfile.mkdtemp()
        elif self.uri is not None and utils._is_wandb_uri(self.uri):
            _logger.info(f"URI {self.uri} indicates a wandb uri")
            self.source = LaunchSource.WANDB
            self.project_dir = tempfile.mkdtemp()
        elif self.uri is not None and utils._is_git_uri(self.uri):
            _logger.info(f"URI {self.uri} indicates a git uri")
            self.source = LaunchSource.GIT
            self.project_dir = tempfile.mkdtemp()
        else:
            _logger.info(f"URI {self.uri} indicates a local uri")
            # assume local
            if self.uri is not None and not os.path.exists(self.uri):
                raise LaunchError(
                    "Assumed URI supplied is a local path but path is not valid"
                )
            self.source = LaunchSource.LOCAL
            self.project_dir = self.uri
        if launch_spec.get("resource_args"):
            self.resource_args = launch_spec["resource_args"]

        self.aux_dir = tempfile.mkdtemp()
        self.clear_parameter_run_config_collisions()

    @property
    def base_image(self) -> str:
        """Returns {PROJECT}_base:{PYTHON_VERSION}"""
        # TODO: this should likely be source_project when we have it...

        # don't make up a separate base image name if user provides a docker image
        if self.docker_image is not None:
            return self.docker_image

        python_version = (self.python_version or "3").replace("+", "dev")
        generated_name = "{}_base:{}".format(
            self.target_project.replace(" ", "-"), python_version
        )
        return self._base_image or generated_name

    @property
    def image_name(self) -> str:
        if self.docker_image is not None:
            return self.docker_image
        elif self.uri is not None:
            cleaned_uri = self.uri.replace("https://", "/")
            first_sep = cleaned_uri.find("/")
            shortened_uri = cleaned_uri[first_sep:]
            return wandb.util.make_docker_image_name_safe(shortened_uri)
        else:
            # this will always pass since one of these 3 is required
            assert self.job is not None
            return wandb.util.make_docker_image_name_safe(self.job.split(":")[0])

    def _initialize_image_job_tag(self) -> Optional[str]:
        if self.job is not None:
            _, alias = self.job.split(":")
            self._image_tag = alias
            return alias
        return None

    @property
    def image_uri(self) -> str:
        if self.docker_image:
            return self.docker_image
        return f"{self.image_name}:{self.image_tag}"

    @property
    def image_tag(self) -> str:
        return self._image_tag[:IMAGE_TAG_MAX_LENGTH]

    @property
    def docker_image(self) -> Optional[str]:
        return self._docker_image

    @docker_image.setter
    def docker_image(self, value: str) -> None:
        self._docker_image = value
        self._ensure_not_docker_image_and_local_process()

    def clear_parameter_run_config_collisions(self) -> None:
        """Clear values from the override run config values if a matching key exists in the override arguments."""
        if not self.override_config:
            return
        keys = [key for key in self.override_config.keys()]
        for key in keys:
            if self.override_args.get(key):
                del self.override_config[key]

    def get_single_entry_point(self) -> Optional["EntryPoint"]:
        """Returns the first entrypoint for the project, or None if no entry point was provided because a docker image was provided."""
        # assuming project only has 1 entry point, pull that out
        # tmp fn until we figure out if we want to support multiple entry points or not
        if not self._entry_points:
            if not self.docker_image:
                raise LaunchError(
                    "Project must have at least one entry point unless docker image is specified."
                )
            return None
        return list(self._entry_points.values())[0]

    def add_entry_point(self, command: List[str]) -> "EntryPoint":
        """Adds an entry point to the project."""
        entry_point = command[-1]
        new_entrypoint = EntryPoint(name=entry_point, command=command)
        self._entry_points[entry_point] = new_entrypoint
        return new_entrypoint

    def _ensure_not_docker_image_and_local_process(self) -> None:
        if self.docker_image is not None and self.resource == "local-process":
            raise LaunchError(
                "Cannot specify docker image with local-process resource runner"
            )

    def _fetch_job(self) -> None:
        public_api = wandb.apis.public.Api()
        job_dir = tempfile.mkdtemp()
        try:
            job = public_api.job(self.job, path=job_dir)
        except CommError:
            raise LaunchError(f"Job {self.job} not found")
        job.configure_launch_project(self)
        self._job_artifact = job._job_artifact

    def _fetch_project_local(self, internal_api: Api) -> None:
        """Fetch a project (either wandb run or git repo) into a local directory, returning the path to the local project directory."""
        # these asserts are all guaranteed to pass, but are required by mypy
        assert self.source != LaunchSource.LOCAL and self.source != LaunchSource.JOB
        assert isinstance(self.uri, str)
        assert self.project_dir is not None
        _logger.info("Fetching project locally...")
        if utils._is_wandb_uri(self.uri):
            source_entity, source_project, source_run_name = utils.parse_wandb_uri(
                self.uri
            )
            run_info = utils.fetch_wandb_project_run_info(
                source_entity, source_project, source_run_name, internal_api
            )
            program_name = run_info.get("codePath") or run_info["program"]

            if run_info.get("cudaVersion"):
                original_cuda_version = ".".join(run_info["cudaVersion"].split(".")[:2])

                if self.cuda is None:
                    # only set cuda on by default if cuda is None (unspecified), not False (user specifically requested cpu image)
                    wandb.termlog(
                        "Original wandb run {} was run with cuda version {}. Enabling cuda builds by default; to build on a CPU-only image, run again with --cuda=False".format(
                            source_run_name, original_cuda_version
                        )
                    )
                    self.cuda_version = original_cuda_version
                    self.cuda = True
                if (
                    self.cuda
                    and self.cuda_version
                    and self.cuda_version != original_cuda_version
                ):
                    wandb.termlog(
                        "Specified cuda version {} differs from original cuda version {}. Running with specified version {}".format(
                            self.cuda_version, original_cuda_version, self.cuda_version
                        )
                    )
            # Specify the python runtime for jupyter2docker
            self.python_version = run_info.get("python", "3")

            downloaded_code_artifact = utils.check_and_download_code_artifacts(
                source_entity,
                source_project,
                source_run_name,
                internal_api,
                self.project_dir,
            )
            if downloaded_code_artifact:
                self._image_tag = binascii.hexlify(
                    downloaded_code_artifact.digest.encode()
                ).decode()
            else:
                if not run_info["git"]:
                    raise LaunchError(
                        "Reproducing a run requires either an associated git repo or a code artifact logged with `run.log_code()`"
                    )
                utils._fetch_git_repo(
                    self.project_dir,
                    run_info["git"]["remote"],
                    run_info["git"]["commit"],
                )
                patch = utils.fetch_project_diff(
                    source_entity, source_project, source_run_name, internal_api
                )
<<<<<<< HEAD

=======
>>>>>>> d941ad64
                tag_string = run_info["git"]["remote"] + run_info["git"]["commit"]
                if patch:
                    utils.apply_patch(patch, self.project_dir)
                    tag_string += patch

                self._image_tag = binascii.hexlify(tag_string.encode()).decode()

                # For cases where the entry point wasn't checked into git
                if not os.path.exists(os.path.join(self.project_dir, program_name)):
                    downloaded_entrypoint = utils.download_entry_point(
                        source_entity,
                        source_project,
                        source_run_name,
                        internal_api,
                        program_name,
                        self.project_dir,
                    )
                    if not downloaded_entrypoint:
                        raise LaunchError(
                            f"Entrypoint file: {program_name} does not exist, "
                            "and could not be downloaded. Please specify the entrypoint for this run."
                        )

            if (
                "_session_history.ipynb" in os.listdir(self.project_dir)
                or ".ipynb" in program_name
            ):
                program_name = utils.convert_jupyter_notebook_to_script(
                    program_name, self.project_dir
                )

            # Download any frozen requirements
            utils.download_wandb_python_deps(
                source_entity,
                source_project,
                source_run_name,
                internal_api,
                self.project_dir,
            )

            if not self._entry_points:
                _, ext = os.path.splitext(program_name)
                if ext == ".py":
                    entry_point = ["python", program_name]
                elif ext == ".sh":
                    command = os.environ.get("SHELL", "bash")
                    entry_point = [command, program_name]
                else:
                    raise LaunchError(f"Unsupported entrypoint: {program_name}")

                print(f"{entry_point=}")

                self.add_entry_point(entry_point)
            self.override_args = utils.merge_parameters(
                self.override_args, run_info["args"]
            )
        else:
            assert utils._GIT_URI_REGEX.match(self.uri), (
                "Non-wandb URI %s should be a Git URI" % self.uri
            )
            if not self._entry_points:
                wandb.termlog(
                    "Entry point for repo not specified, defaulting to python main.py"
                )
                self.add_entry_point(EntrypointDefaults.PYTHON)
            utils._fetch_git_repo(self.project_dir, self.uri, self.git_version)


class EntryPoint:
    """An entry point into a wandb launch specification."""

    def __init__(self, name: str, command: List[str]):
        self.name = name
        self.command = command

    def compute_command(self, user_parameters: Optional[Dict[str, Any]]) -> List[str]:
        """Converts user parameter dictionary to a string."""
        command_arr = []
        command_arr += self.command
        extras = compute_command_args(user_parameters)
        command_arr += extras
        return command_arr


def compute_command_args(parameters: Optional[Dict[str, Any]]) -> List[str]:
    arr: List[str] = []
    if parameters is None:
        return arr
    for key, value in parameters.items():
        if value is not None:
            arr.append(f"--{key}")
            arr.append(quote(str(value)))
        else:
            arr.append(f"--{key}")
    return arr


def get_entry_point_command(
    entry_point: Optional["EntryPoint"], parameters: Dict[str, Any]
) -> List[str]:
    """Returns the shell command to execute in order to run the specified entry point.

    Arguments:
    entry_point: Entry point to run
    parameters: Parameters (dictionary) for the entry point command

    Returns:
        List of strings representing the shell command to be executed
    """
    if entry_point is None:
        return []
    return entry_point.compute_command(parameters)


def create_project_from_spec(launch_spec: Dict[str, Any], api: Api) -> LaunchProject:
    """Constructs a LaunchProject instance using a launch spec.

    Arguments:
    launch_spec: Dictionary representation of launch spec
    api: Instance of wandb.apis.internal Api

    Returns:
        An initialized `LaunchProject` object
    """

    name: Optional[str] = None
    if launch_spec.get("name"):
        name = launch_spec["name"]
    return LaunchProject(
        launch_spec.get("uri"),
        launch_spec.get("job"),
        api,
        launch_spec,
        launch_spec["entity"],
        launch_spec["project"],
        name,
        launch_spec.get("docker", {}),
        launch_spec.get("git", {}),
        launch_spec.get("overrides", {}),
        launch_spec.get("resource", "local"),
        launch_spec.get("resource_args", {}),
        launch_spec.get("cuda", None),
        launch_spec.get("run_id", None),
    )


def fetch_and_validate_project(
    launch_project: LaunchProject, api: Api
) -> LaunchProject:
    """Fetches a project into a local directory, adds the config values to the directory, and validates the first entrypoint for the project.

    Arguments:
    launch_project: LaunchProject to fetch and validate.
    api: Instance of wandb.apis.internal Api

    Returns:
        A validated `LaunchProject` object.

    """
    if launch_project.source == LaunchSource.DOCKER:
        return launch_project
    if launch_project.source == LaunchSource.LOCAL:
        if not launch_project._entry_points:
            wandb.termlog(
                "Entry point for repo not specified, defaulting to `python main.py`"
            )
            launch_project.add_entry_point(EntrypointDefaults.PYTHON)
    elif launch_project.source == LaunchSource.JOB:
        launch_project._fetch_job()
    else:
        launch_project._fetch_project_local(internal_api=api)

    assert launch_project.project_dir is not None
    # this prioritizes pip, and we don't support any cases where both are present
    # conda projects when uploaded to wandb become pip projects via requirements.frozen.txt, wandb doesn't preserve conda envs
    if os.path.exists(
        os.path.join(launch_project.project_dir, "requirements.txt")
    ) or os.path.exists(
        os.path.join(launch_project.project_dir, "requirements.frozen.txt")
    ):
        launch_project.deps_type = "pip"
    elif os.path.exists(os.path.join(launch_project.project_dir, "environment.yml")):
        launch_project.deps_type = "conda"

    return launch_project


def create_metadata_file(
    launch_project: LaunchProject,
    image_uri: str,
    sanitized_entrypoint_str: str,
    docker_args: Dict[str, Any],
    sanitized_dockerfile_contents: str,
) -> None:
    assert launch_project.project_dir is not None
    with open(
        os.path.join(launch_project.project_dir, DEFAULT_LAUNCH_METADATA_PATH),
        "w",
    ) as f:
        json.dump(
            {
                **launch_project.launch_spec,
                "image_uri": image_uri,
                "command": sanitized_entrypoint_str,
                "docker_args": docker_args,
                "dockerfile_contents": sanitized_dockerfile_contents,
            },
            f,
        )<|MERGE_RESOLUTION|>--- conflicted
+++ resolved
@@ -299,10 +299,6 @@
                 patch = utils.fetch_project_diff(
                     source_entity, source_project, source_run_name, internal_api
                 )
-<<<<<<< HEAD
-
-=======
->>>>>>> d941ad64
                 tag_string = run_info["git"]["remote"] + run_info["git"]["commit"]
                 if patch:
                     utils.apply_patch(patch, self.project_dir)
