--- conflicted
+++ resolved
@@ -228,21 +228,16 @@
     """
     env_vars = {}
     env_vars["WANDB_BASE_URL"] = api.settings("base_url")
-<<<<<<< HEAD
-    env_vars["WANDB_PROJECT"] = launch_project.target_project
-=======
-    override_api_key = launch_project.launch_spec.get("_wandb_api_key")
-    env_vars["WANDB_API_KEY"] = override_api_key or api.api_key
     if launch_project.target_project:
         env_vars["WANDB_PROJECT"] = launch_project.target_project
->>>>>>> c99ead95
     env_vars["WANDB_ENTITY"] = launch_project.target_entity
     # TODO: do we want to do this in here?
     if api.has_service_account:
         # TODO: make this properly delagate to a launch user
         env_vars["WANDB_ACCESS_TOKEN"] = api.fetch_token(launch_project.target_entity)
     else:
-        env_vars["WANDB_API_KEY"] = api.api_key
+        override_api_key = launch_project.launch_spec.get("_wandb_api_key")
+        env_vars["WANDB_API_KEY"] = override_api_key or api.api_key
     env_vars["WANDB_LAUNCH"] = "True"
     env_vars["WANDB_RUN_ID"] = launch_project.run_id
     if launch_project.docker_image:
