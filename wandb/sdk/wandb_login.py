--- conflicted
+++ resolved
@@ -57,7 +57,6 @@
         anonymous: Set to `must`, `allow`, or `never`.
             If set to `must`, always log a user in anonymously. If set to
             "allow", only create an anonymous user if the user
-<<<<<<< HEAD
             isn't already logged in. If set to `never`, never log a
             user anonymously. Default set to `never`.
         key: The API key to use.
@@ -66,17 +65,8 @@
         force: If true, will force a relogin.
         timeout: Number of seconds to wait for user input.
         verify: Verify the credentials with the W&B server.
-=======
-            isn't already logged in. If set to "never", never log a
-            user anonymously. Default set to "never".
-        key: (string, optional) The API key to use.
-        relogin: (bool, optional) If true, will re-prompt for API key.
-        host: (string, optional) The host to connect to.
-        force: (bool, optional) If true, will force a relogin.
-        timeout: (int, optional) Number of seconds to wait for user input.
-        verify: (bool) Verify the credentials with the W&B server.
-        referrer: (string, optional) The referrer to use in the URL login request.
->>>>>>> 5db4d763
+        referrer: The referrer to use in the URL login request.
+
 
     Returns:
         bool: if key is configured
