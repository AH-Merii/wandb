--- conflicted
+++ resolved
@@ -24,48 +24,6 @@
   render() {
     const flash = this.props.flash || {};
     return (
-<<<<<<< HEAD
-      <div>
-        <Menu fixed="top" borderless>
-          <Container fluid style={{marginLeft: 10, position: 'relative'}}>
-            <NavLink exact to="/" className="item">
-              <img src={logo} className="logo" alt="Weights & Biases" />
-            </NavLink>
-            <NavLink
-              to={`/`}
-              isActive={() =>
-                //TODO: very unfortunate
-                this.props.location.pathname.indexOf('dashboards') === -1
-              }
-              className="item">
-              Runs
-            </NavLink>
-            <NavLink to={`/dashboards/edit`} className="item">
-              Dashboards
-            </NavLink>
-            <Menu.Menu position="right" />
-          </Container>
-        </Menu>
-        <Transition
-          animation="fly down"
-          duration={1000}
-          visible={this.state.showFlash}
-          onComplete={() => {
-            if (!flash.sticky)
-              setTimeout(() => this.setState({showFlash: false}), 5000);
-          }}>
-          <Message
-            floating
-            color={flash.color || 'orange'}
-            onDismiss={() => this.setState({showFlash: false})}
-            compact
-            style={{
-              position: 'absolute',
-              right: 20,
-              top: 50,
-              paddingRight: 30,
-              zIndex: 9999,
-=======
       <Menu fixed="top" borderless>
         <Container fluid style={{marginLeft: 10, position: 'relative'}}>
           <NavLink exact to="/" className="item logo">
@@ -91,12 +49,11 @@
             onComplete={() => {
               if (!flash.sticky)
                 setTimeout(() => this.setState({showFlash: false}), 5000);
->>>>>>> 27432f5d
             }}>
             {flash.message}
-          </Message>
-        </Transition>
-      </div>
+          </Transition>
+        </Container>
+      </Menu>
     );
   }
 }
