import inspect
import json
import re
import urllib
from copy import deepcopy
from typing import List as LList

from ... import __version__ as wandb_ver
from ... import termlog, termwarn
from ...sdk.lib import ipython
from ..public import Api as PublicApi
from ..public import RetryingClient
from ._blocks import P, PanelGrid, UnknownBlock, WeaveBlock, block_mapping, weave_blocks
from .mutations import UPSERT_VIEW, VIEW_REPORT
from .runset import Runset
from .util import Attr, Base, Block, coalesce, generate_name, nested_get, nested_set
from .validators import OneOf, TypeValidator


class Report(Base):
    project: str = Attr(json_path="viewspec.project.name")
    entity: str = Attr(json_path="viewspec.project.entityName")
    title: str = Attr(json_path="viewspec.displayName")
    description: str = Attr(json_path="viewspec.description")
    width: str = Attr(
        json_path="viewspec.spec.width",
        validators=[OneOf(["readable", "fixed", "fluid"])],
    )
    blocks: list = Attr(
        json_path="viewspec.spec.blocks",
        validators=[TypeValidator(Block, how="keys")],
    )

    def __init__(
        self,
        project,
        entity=None,
        title="Untitled Report",
        description="",
        width="readable",
        blocks=None,
        _api=None,
        *args,
        **kwargs,
    ):
        super().__init__(*args, **kwargs)
        self._viewspec = self._default_viewspec()
        self._orig_viewspec = deepcopy(self._viewspec)
        self._api = PublicApi() if _api is None else _api

        self.project = project
        self.entity = coalesce(entity, self._api.default_entity, "")
        self.title = title
        self.description = description
        self.width = width
        self.blocks = coalesce(blocks, [])

    @classmethod
    def from_url(cls, url, api=None):
        if api is None:
            api = PublicApi()
        report_id = cls._url_to_report_id(url)
        r = api.client.execute(VIEW_REPORT, variable_values={"reportId": report_id})
        viewspec = r["view"]
        viewspec["spec"] = json.loads(viewspec["spec"])
        return cls.from_json(viewspec)

    @staticmethod
    def _url_to_report_id(url):
        try:
            report, *_ = url.split("?")
            # If the report title ends in trailing space
            report = report.replace("---", "--")
            *_, report_id = report.split("--")
        except ValueError as e:
            raise ValueError("Path must be `entity/project/reports/report_id`") from e
        else:
            return report_id

    @blocks.getter
    def blocks(self):
        json_path = self._get_path("blocks")
        block_specs = nested_get(self, json_path)
        blocks = []
        for bspec in block_specs:
            cls = block_mapping.get(bspec["type"], UnknownBlock)
            if cls is UnknownBlock:
                termwarn(
                    inspect.cleandoc(
                        f"""
                        UNKNOWN BLOCK DETECTED
                            This can happen if we have added new blocks, but you are using an older version of the SDK.
                            If your report is loading normally, you can safely ignore this message (but we recommend not touching UnknownBlock)
                            If you think this is an error, please file a bug report including your SDK version ({wandb_ver}) and this spec ({bspec})
                        """
                    )
                )
            if cls is WeaveBlock:
                for cls in weave_blocks:
                    try:
                        cls.from_json(bspec)
                    except Exception:
                        pass
                    else:
                        break
            blocks.append(cls.from_json(bspec))
        return blocks[1:-1]  # accounts for hidden p blocks

    @blocks.setter
    def blocks(self, new_blocks):
        json_path = self._get_path("blocks")
        new_block_specs = (
            [P("").spec] + [b.spec for b in new_blocks] + [P("").spec]
        )  # hidden p blocks
        nested_set(self, json_path, new_block_specs)

    @staticmethod
    def _default_viewspec():
        return {
            "id": None,
            "name": None,
            "spec": {
                "version": 5,
                "panelSettings": {},
                "blocks": [],
                "width": "readable",
                "authors": [],
                "discussionThreads": [],
                "ref": {},
            },
        }

    @classmethod
    def from_json(cls, viewspec):
        obj = cls(project=viewspec["project"]["name"])
        obj._viewspec = viewspec
        obj._orig_viewspec = deepcopy(obj._viewspec)
        return obj

    @property
    def viewspec(self):
        return self._viewspec

    @property
    def modified(self) -> bool:
        return self._viewspec != self._orig_viewspec

    @property
    def spec(self) -> dict:
        return self._viewspec["spec"]

    @property
    def client(self) -> "RetryingClient":
        return self._api.client

    @property
    def id(self) -> str:
        return self._viewspec["id"]

    @property
    def name(self) -> str:
        return self._viewspec["name"]

    @property
    def panel_grids(self) -> "LList[PanelGrid]":
        return [b for b in self.blocks if isinstance(b, PanelGrid)]

    @property
    def runsets(self) -> "LList[Runset]":
        return [rs for pg in self.panel_grids for rs in pg.runsets]

    @property
    def url(self) -> str:
        title = re.sub(r"\W", "-", self.title)
        title = re.sub(r"-+", "-", title)
        title = urllib.parse.quote(title)
        id = self.id.replace("=", "")
        app_url = self._api.client.app_url
        if not app_url.endswith("/"):
            app_url = app_url + "/"
        return f"{app_url}{self.entity}/{self.project}/reports/{title}--{id}"

    def save(self, draft: bool = False, clone: bool = False) -> "Report":
        if not self.modified:
            termwarn("Report has not been modified")

        # create project if not exists
<<<<<<< HEAD
        self._api.create_project(self.project, self.entity)
=======
        projects = PublicApi().projects(self.entity)
        is_new_project = True
        for p in projects:
            if p.name == self.project:
                is_new_project = False
                break

        if is_new_project:
            PublicApi().create_project(self.project, self.entity)
>>>>>>> a42c15fa

        # All panel grids must have at least one runset
        for pg in self.panel_grids:
            if not pg.runsets:
                pg.runsets = PanelGrid._default_runsets()

        # Check runsets with `None` for project and replace with the report's project.
        # We have to do this here because RunSets don't know about their report until they're added to it.
        for rs in self.runsets:
            rs.entity = coalesce(rs.entity, self._api.default_entity)
            rs.project = coalesce(rs.project, self.project)

        r = self._api.client.execute(
            UPSERT_VIEW,
            variable_values={
                "id": None if clone or not self.id else self.id,
                "name": generate_name() if clone or not self.name else self.name,
                "entityName": self.entity,
                "projectName": self.project,
                "description": self.description,
                "displayName": self.title,
                "type": "runs/draft" if draft else "runs",
                "spec": json.dumps(self.spec),
            },
        )

        viewspec = r["upsertView"]["view"]
        viewspec["spec"] = json.loads(viewspec["spec"])
        if clone:
            return Report.from_json(viewspec)
        else:
            self._viewspec["id"] = viewspec["id"]
            self._viewspec["name"] = viewspec["name"]
            return self

    def to_html(self, height: int = 1024, hidden: bool = False) -> str:
        """Generate HTML containing an iframe displaying this report."""
        try:
            url = self.url + "?jupyter=true"
            style = f"border:none;width:100%;height:{height}px;"
            prefix = ""
            if hidden:
                style += "display:none;"
                prefix = ipython.toggle_button("report")
            return prefix + f"<iframe src={url!r} style={style!r}></iframe>"
        except AttributeError:
            termlog("HTML repr will be available after you save the report!")

    def _repr_html_(self) -> str:
        return self.to_html()<|MERGE_RESOLUTION|>--- conflicted
+++ resolved
@@ -185,10 +185,7 @@
             termwarn("Report has not been modified")
 
         # create project if not exists
-<<<<<<< HEAD
-        self._api.create_project(self.project, self.entity)
-=======
-        projects = PublicApi().projects(self.entity)
+        projects = self._api.projects(self.entity)
         is_new_project = True
         for p in projects:
             if p.name == self.project:
@@ -196,8 +193,7 @@
                 break
 
         if is_new_project:
-            PublicApi().create_project(self.project, self.entity)
->>>>>>> a42c15fa
+            self._api.create_project(self.project, self.entity)
 
         # All panel grids must have at least one runset
         for pg in self.panel_grids:
