--- conflicted
+++ resolved
@@ -868,7 +868,6 @@
     "panel-grid": PanelGrid,
     "table-of-contents": TableOfContents,
     "block-quote": BlockQuote,
-<<<<<<< HEAD
 }
 
 
@@ -912,7 +911,4 @@
 
 
 def _get_weave_panel_inputs(config: dict) -> dict:
-    return config["panel2Config"]["exp"]["fromOp"]["inputs"]
-=======
-}
->>>>>>> 46a6620f
+    return config["panel2Config"]["exp"]["fromOp"]["inputs"]