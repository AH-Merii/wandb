--- conflicted
+++ resolved
@@ -23,11 +23,8 @@
 import urllib
 from collections import namedtuple
 from functools import partial
-<<<<<<< HEAD
 from typing import Any, Dict, List, Optional
-=======
-from typing import Dict, List, Optional
->>>>>>> 939c8c75
+
 
 import requests
 from wandb_gql import Client, gql
