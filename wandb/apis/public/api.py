--- conflicted
+++ resolved
@@ -26,24 +26,13 @@
 from wandb.apis import public
 from wandb.apis.normalize import normalize_exceptions
 from wandb.apis.public.const import RETRY_TIMEDELTA
-<<<<<<< HEAD
-from wandb.apis.public.registries import (
-    Registries,
-    Registry,
-    _fetch_org_entity_from_organization,
-)
-=======
 from wandb.apis.public.registries import Registries
->>>>>>> 7a7e8711
 from wandb.apis.public.utils import (
     PathType,
     fetch_org_from_settings_or_entity,
     parse_org_from_registry_path,
 )
-<<<<<<< HEAD
-=======
 from wandb.proto.wandb_internal_pb2 import ServerFeature
->>>>>>> 7a7e8711
 from wandb.sdk.artifacts._validators import is_artifact_registry_project
 from wandb.sdk.artifacts.registry_visibility import RegistryVisibility
 from wandb.sdk.internal.internal_api import Api as InternalApi
@@ -1470,15 +1459,6 @@
         organization: Optional[str] = None,
         filter: Optional[Dict[str, Any]] = None,
     ) -> Registries:
-<<<<<<< HEAD
-        """Return a registry iterator and is used for searching across the registries.
-
-        From this API you can filter across the registries via the registry filter, collection filter, and version filter.
-
-        Examples:
-            Find all registries with the names that contain "model"
-            ```
-=======
         """Returns a Registry iterator.
 
         Use the iterator to search and filter registries, collections,
@@ -1490,53 +1470,31 @@
             import wandb
 
             api = wandb.Api()  # specify an org if your entity belongs to multiple orgs
->>>>>>> 7a7e8711
             api.registries(filter={"name": {"$regex": "model"}})
             ```
 
             Find all collections in the registries with the name "my_collection" and the tag "my_tag"
-<<<<<<< HEAD
-            ```
-=======
             ```python
->>>>>>> 7a7e8711
-            api.registries().collections(filter={"name": "my_collection", "tag": "my_tag"})
+            api.registries().collections(
+                filter={"name": "my_collection", "tag": "my_tag"}
+            )
             ```
 
             Find all artifact versions in the registries with a collection name that contains "my_collection" and a version that has the alias "best"
-<<<<<<< HEAD
-            ```
-=======
             ```python
->>>>>>> 7a7e8711
             api.registries().collections(
                 filter={"name": {"$regex": "my_collection"}}
             ).versions(filter={"alias": "best"})
             ```
 
             Find all artifact versions in the registries that contain "model" and have the tag "prod" or alias "best"
-<<<<<<< HEAD
-            ```
-=======
             ```python
->>>>>>> 7a7e8711
             api.registries(filter={"name": {"$regex": "model"}}).versions(
                 filter={"$or": [{"tag": "prod"}, {"alias": "best"}]}
             )
             ```
 
         Args:
-<<<<<<< HEAD
-            organization: (str, optional) The organization of the registries to fetch. If not specified, the organization from the settings will be used.
-                If no organization is set in the settings, the organization will be fetched from the entity if the entity only belongs to one organization.
-            filter: (dict, optional) The mongo style filter to apply to the registries.
-                Fields available to filter for registries are:
-                    name, description, created_at, updated_at
-                Fields available to filter for collections are:
-                    name, tag, description, created_at, updated_at
-                Fields available to filter for versions are:
-                    tag, alias, created_at, updated_at, metadata
-=======
             organization: (str, optional) The organization of the registry to fetch.
                 If not specified, use the organization specified in the user's settings.
             filter: (dict, optional) MongoDB-style filter to apply to each object in the registry iterator.
@@ -1546,12 +1504,18 @@
                     `name`, `tag`, `description`, `created_at`, `updated_at`
                 Fields available to filter for versions are
                     `tag`, `alias`, `created_at`, `updated_at`, `metadata`
->>>>>>> 7a7e8711
 
         Returns:
             A registry iterator.
         """
-<<<<<<< HEAD
+        if not InternalApi()._check_server_feature_with_fallback(
+            ServerFeature.ARTIFACT_REGISTRY_SEARCH
+        ):
+            raise RuntimeError(
+                "Registry search API is not enabled on this wandb server version. "
+                "Please upgrade your server version or contact support at support@wandb.com."
+            )
+
         organization = organization or fetch_org_from_settings_or_entity(
             self.settings, self.default_entity
         )
@@ -1611,18 +1575,4 @@
             description,
             registry_visibility,
             accepted_artifact_types,
-        )
-=======
-        if not InternalApi()._check_server_feature_with_fallback(
-            ServerFeature.ARTIFACT_REGISTRY_SEARCH
-        ):
-            raise RuntimeError(
-                "Registry search API is not enabled on this wandb server version. "
-                "Please upgrade your server version or contact support at support@wandb.com."
-            )
-
-        organization = organization or fetch_org_from_settings_or_entity(
-            self.settings, self.default_entity
-        )
-        return Registries(self.client, organization, filter)
->>>>>>> 7a7e8711
+        )