# Unreleased changes

Add here any changes made in a PR that are relevant to end users. Allowed sections:

- Added - for new features.
- Changed - for changes in existing functionality.
- Deprecated - for soon-to-be removed features.
- Removed - for now removed features.
- Fixed - for any bug fixes.
- Security - in case of vulnerabilities.

Section headings should be at level 3 (e.g. `### Added`).

## Unreleased

### Added

<<<<<<< HEAD
- Added creation, deletion, and updating of registries in the SDK. (@estellazx in https://github.com/wandb/wandb/pull/9453)
=======
- `is_link` property to artifacts to determine if an artifact is a link artifact (such as in the Registry) or source artifact. (@estellazx in https://github.com/wandb/wandb/pull/9764)
>>>>>>> 2550927d

### Fixed

- `run.log_code` correctly sets the run configs `code_path` value. (@jacobromero in https://github.com/wandb/wandb/pull/9753)
- Correctly use `WANDB_CONFIG_DIR` for determining system settings file path (@jacobromero in https://github.com/wandb/wandb/pull/9711)
- Prevent invalid `Artifact` and `ArtifactCollection` names (which would make them unloggable), explicitly raising a `ValueError` when attempting to assign an invalid name. (@tonyyli-wandb in https://github.com/wandb/wandb/pull/8773)<|MERGE_RESOLUTION|>--- conflicted
+++ resolved
@@ -15,11 +15,9 @@
 
 ### Added
 
-<<<<<<< HEAD
 - Added creation, deletion, and updating of registries in the SDK. (@estellazx in https://github.com/wandb/wandb/pull/9453)
-=======
 - `is_link` property to artifacts to determine if an artifact is a link artifact (such as in the Registry) or source artifact. (@estellazx in https://github.com/wandb/wandb/pull/9764)
->>>>>>> 2550927d
+
 
 ### Fixed
 
